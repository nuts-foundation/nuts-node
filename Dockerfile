# golang alpine 1.13.x
FROM golang:1.16-alpine as builder
<<<<<<< HEAD
=======

ARG TARGETARCH
ARG TARGETOS
>>>>>>> 3b8f5013

LABEL maintainer="wout.slakhorst@nuts.nl"

RUN apk update \
 && apk add --no-cache \
            gcc=10.2.1_pre1-r3 \
            musl-dev=1.2.2-r0 \
 && update-ca-certificates

ENV GO111MODULE on
ENV GOPATH /

RUN mkdir /opt/nuts && cd /opt/nuts
COPY go.mod .
COPY go.sum .
RUN go mod download && go mod verify

COPY . .
RUN CGO_ENABLED=0 GOOS=$TARGETOS GOARCH=$TARGETARCH go build -ldflags="-w -s" -o /opt/nuts/nuts

# alpine 3.12.x
FROM alpine:3.12
RUN apk update \
  && apk add --no-cache \
             ca-certificates=20191127-r4 \
             tzdata \
             curl \
  && update-ca-certificates
COPY --from=builder /opt/nuts/nuts /usr/bin/nuts

HEALTHCHECK --start-period=30s --timeout=5s --interval=10s \
    CMD curl -f http://localhost:8080/status || exit 1

EXPOSE 1323 4222 5555 8080
ENTRYPOINT ["/usr/bin/nuts"]
CMD ["server"]<|MERGE_RESOLUTION|>--- conflicted
+++ resolved
@@ -1,11 +1,8 @@
 # golang alpine 1.13.x
 FROM golang:1.16-alpine as builder
-<<<<<<< HEAD
-=======
 
 ARG TARGETARCH
 ARG TARGETOS
->>>>>>> 3b8f5013
 
 LABEL maintainer="wout.slakhorst@nuts.nl"
 
