/*
 * Nuts node
 * Copyright (C) 2023 Nuts community
 *
 * This program is free software: you can redistribute it and/or modify
 * it under the terms of the GNU General Public License as published by
 * the Free Software Foundation, either version 3 of the License, or
 * (at your option) any later version.
 *
 * This program is distributed in the hope that it will be useful,
 * but WITHOUT ANY WARRANTY; without even the implied warranty of
 * MERCHANTABILITY or FITNESS FOR A PARTICULAR PURPOSE.  See the
 * GNU General Public License for more details.
 *
 * You should have received a copy of the GNU General Public License
 * along with this program.  If not, see <https://www.gnu.org/licenses/>.
 *
 */

package iam

import (
	"context"
	"encoding/json"
	"fmt"
<<<<<<< HEAD
	"net/http"
	"net/url"
	"time"

	"github.com/google/uuid"
	"github.com/lestrrat-go/jwx/v2/jwt"
=======
	"net/url"
	"time"

>>>>>>> 25251094
	"github.com/nuts-foundation/go-did/did"
	"github.com/nuts-foundation/go-did/vc"
	"github.com/nuts-foundation/nuts-node/auth/log"
	"github.com/nuts-foundation/nuts-node/auth/oauth"
	"github.com/nuts-foundation/nuts-node/core"
	nutsCrypto "github.com/nuts-foundation/nuts-node/crypto"
	nutsHttp "github.com/nuts-foundation/nuts-node/http"
	"github.com/nuts-foundation/nuts-node/vcr/holder"
	"github.com/nuts-foundation/nuts-node/vcr/pe"
<<<<<<< HEAD
	"github.com/nuts-foundation/nuts-node/vdr/resolver"
=======
>>>>>>> 25251094
)

var _ Client = (*OpenID4VPClient)(nil)

type OpenID4VPClient struct {
	httpClient HTTPClient
	strictMode bool
	wallet     holder.Wallet
}

// NewClient returns an implementation of Holder
func NewClient(wallet holder.Wallet, strictMode bool, httpClientTimeout time.Duration) *OpenID4VPClient {
	return &OpenID4VPClient{
		httpClient: HTTPClient{
			strictMode: strictMode,
			httpClient: core.NewStrictHTTPClient(strictMode, httpClientTimeout, nil),
		},
		strictMode: strictMode,
		wallet:     wallet,
	}
}

func (c *OpenID4VPClient) ClientMetadata(ctx context.Context, endpoint string) (*oauth.OAuthClientMetadata, error) {
	iamClient := c.httpClient

	metadata, err := iamClient.ClientMetadata(ctx, endpoint)
	if err != nil {
		return nil, fmt.Errorf("failed to retrieve OAuth client metadata: %w", err)
	}
	return metadata, nil
}

func (c *OpenID4VPClient) PostError(ctx context.Context, auth2Error oauth.OAuth2Error, verifierResponseURI string, verifierClientState string) (string, error) {
	iamClient := c.httpClient

	responseURL, err := core.ParsePublicURL(verifierResponseURI, c.strictMode)
	if err != nil {
		return "", fmt.Errorf("failed to post error to verifier: %w", err)
	}
	validURL := *responseURL
	if verifierClientState != "" {
		validURL = nutsHttp.AddQueryParams(*responseURL, map[string]string{
			oauth.StateParam: verifierClientState,
		})
	}
	redirectURL, err := iamClient.PostError(ctx, auth2Error, validURL)
	if err != nil {
		return "", fmt.Errorf("failed to post error to verifier: %w", err)
	}

	return redirectURL, nil
}

func (c *OpenID4VPClient) PostAuthorizationResponse(ctx context.Context, vp vc.VerifiablePresentation, presentationSubmission pe.PresentationSubmission, verifierResponseURI string, state string) (string, error) {
	iamClient := c.httpClient

	responseURL, err := core.ParsePublicURL(verifierResponseURI, c.strictMode)
	if err != nil {
		return "", fmt.Errorf("failed to post error to verifier: %w", err)
	}
	redirectURL, err := iamClient.PostAuthorizationResponse(ctx, vp, presentationSubmission, *responseURL, state)
	if err == nil {
		return redirectURL, nil
	}

	return "", fmt.Errorf("failed to post authorization response to verifier: %w", err)
}

func (c *OpenID4VPClient) PresentationDefinition(ctx context.Context, endpoint string) (*pe.PresentationDefinition, error) {
	iamClient := c.httpClient
	parsedURL, err := core.ParsePublicURL(endpoint, c.strictMode)
	if err != nil {
		return nil, fmt.Errorf("failed to retrieve presentation definition: %w", err)
	}
	presentationDefinition, err := iamClient.PresentationDefinition(ctx, *parsedURL)
	if err != nil {
		return nil, fmt.Errorf("failed to retrieve presentation definition: %w", err)
	}
	return presentationDefinition, nil
}

func (c *OpenID4VPClient) AuthorizationServerMetadata(ctx context.Context, webdid did.DID) (*oauth.AuthorizationServerMetadata, error) {
	iamClient := c.httpClient
	// the wallet/client acts as authorization server
	metadata, err := iamClient.OAuthAuthorizationServerMetadata(ctx, webdid)
	if err != nil {
		return nil, fmt.Errorf("failed to retrieve remote OAuth Authorization Server metadata: %w", err)
	}
	return metadata, nil
}

func (c *OpenID4VPClient) AccessToken(ctx context.Context, code string, verifier did.DID, callbackURI string, clientID did.DID, codeVerifier string, useDPoP bool) (*oauth.TokenResponse, error) {
	iamClient := c.httpClient
	metadata, err := iamClient.OAuthAuthorizationServerMetadata(ctx, verifier)
	if err != nil {
		return nil, fmt.Errorf("failed to retrieve remote OAuth Authorization Server metadata: %w", err)
	}
	if len(metadata.TokenEndpoint) == 0 {
		return nil, fmt.Errorf("no token endpoint found in Authorization Server metadata: %s", verifier)
	}
	// call token endpoint
	data := url.Values{}
	data.Set(oauth.ClientIDParam, clientID.String())
	data.Set(oauth.GrantTypeParam, oauth.AuthorizationCodeGrantType)
	data.Set(oauth.CodeParam, code)
	data.Set(oauth.RedirectURIParam, callbackURI)
	data.Set(oauth.CodeVerifierParam, codeVerifier)

	var dpopHeader string
	if useDPoP {
		// create DPoP header
		request, err := http.NewRequestWithContext(ctx, http.MethodPost, metadata.TokenEndpoint, nil)
		if err != nil {
			return nil, err
		}
		dpopHeader, err = c.dpop(ctx, clientID, *request)
		if err != nil {
			return nil, fmt.Errorf("failed to create DPoP header: %w", err)
		}
	}

	token, err := iamClient.AccessToken(ctx, metadata.TokenEndpoint, data, dpopHeader)
	if err != nil {
		return nil, fmt.Errorf("remote server: error creating access token: %w", err)
	}
	return &token, nil
}

<<<<<<< HEAD
func (c *OpenID4VPClient) CreateAuthorizationRequest(ctx context.Context, client did.DID, server did.DID, modifier RequestModifier) (*url.URL, error) {
	// we want to make a call according to §4.1.1 of RFC6749, https://www.rfc-editor.org/rfc/rfc6749.html#section-4.1.1
	// The URL should be listed in the verifier metadata under the "authorization_endpoint" key
	iamClient := c.httpClient
	metadata, err := iamClient.OAuthAuthorizationServerMetadata(ctx, server)
	if err != nil {
		return nil, fmt.Errorf("failed to retrieve remote OAuth Authorization Server metadata: %w", err)
	}
	if len(metadata.AuthorizationEndpoint) == 0 {
		return nil, fmt.Errorf("no authorization endpoint found in metadata for %s", server)
	}
	endpoint, err := url.Parse(metadata.AuthorizationEndpoint)
	if err != nil {
		return nil, fmt.Errorf("failed to parse authorization endpoint URL: %w", err)
	}
	// one default param for both signed and unsigned
	params := map[string]interface{}{
		oauth.ClientIDParam: client.String(),
	}
	// use JAR (JWT Authorization Request, RFC9101) if the verifier supports/requires it
	if metadata.RequireSignedRequestObject {
		// construct JWT
		// first get a valid keyID from the vdr.KeyResolver
		keyId, _, err := c.keyResolver.ResolveKey(client, nil, resolver.AssertionMethod)
		if err != nil {
			return nil, fmt.Errorf("failed to resolve key for signing authorization request: %w", err)
		}
		// default claims for JAR
		params[jwt.IssuerKey] = client.String()
		params[jwt.AudienceKey] = server.String()
		params[oauth.ClientIDParam] = client.String()
		// added by default, can be overriden by the caller
		params[oauth.NonceParam] = nutsCrypto.GenerateNonce()

		// additional claims can be added by the caller
		modifier(params)

		token, err := c.jwtSigner.SignJWT(ctx, params, nil, keyId.String())
		if err != nil {
			return nil, fmt.Errorf("failed to sign authorization request: %w", err)
		}
		redirectURL := nutsHttp.AddQueryParams(*endpoint, map[string]string{
			oauth.ClientIDParam: client.String(),
			oauth.RequestParam:  token,
		})
		return &redirectURL, nil
	}
	// else return an unsigned regular authorization request
	// left here for completeness, node 2 node interaction always uses JAR since the AS metadata has it hardcoded

	// additional claims can be added by the caller
	modifier(params)
	stringParams := make(map[string]string)
	for k, v := range params {
		stringParams[k] = fmt.Sprintf("%v", v)
	}
	redirectURL := nutsHttp.AddQueryParams(*endpoint, stringParams)
	return &redirectURL, nil
}

func (c *OpenID4VPClient) RequestRFC021AccessToken(ctx context.Context, requestHolder did.DID, verifier did.DID, scopes string, useDPoP bool) (*oauth.TokenResponse, error) {
=======
func (c *OpenID4VPClient) RequestRFC021AccessToken(ctx context.Context, requester did.DID, verifier did.DID, scopes string) (*oauth.TokenResponse, error) {
>>>>>>> 25251094
	iamClient := c.httpClient
	metadata, err := iamClient.OAuthAuthorizationServerMetadata(ctx, verifier)
	if err != nil {
		return nil, fmt.Errorf("failed to retrieve remote OAuth Authorization Server metadata: %w", err)
	}

	// get the presentation definition from the verifier
	parsedURL, err := core.ParsePublicURL(metadata.PresentationDefinitionEndpoint, c.strictMode)
	if err != nil {
		return nil, err
	}
	presentationDefinitionURL := nutsHttp.AddQueryParams(*parsedURL, map[string]string{
		"scope": scopes,
	})
	presentationDefinition, err := c.PresentationDefinition(ctx, presentationDefinitionURL.String())
	if err != nil {
		return nil, err
	}

	params := holder.BuildParams{
		Audience: verifier.String(),
		Expires:  time.Now().Add(time.Second * 5),
		Nonce:    nutsCrypto.GenerateNonce(),
	}
<<<<<<< HEAD
	vp, submission, err := c.wallet.BuildSubmission(ctx, requestHolder, *presentationDefinition, metadata.VPFormats, params)
=======
	vp, submission, err := c.wallet.BuildSubmission(ctx, requester, *presentationDefinition, metadata.VPFormatsSupported, params)
>>>>>>> 25251094
	if err != nil {
		return nil, err
	}

	assertion := vp.Raw()
	presentationSubmission, _ := json.Marshal(submission)
	data := url.Values{}
	data.Set(oauth.GrantTypeParam, oauth.VpTokenGrantType)
	data.Set(oauth.AssertionParam, assertion)
	data.Set(oauth.PresentationSubmissionParam, string(presentationSubmission))
	data.Set(oauth.ScopeParam, scopes)

	// create DPoP header
	var dpopHeader string
	if useDPoP {
		request, err := http.NewRequestWithContext(ctx, http.MethodPost, metadata.TokenEndpoint, nil)
		if err != nil {
			return nil, err
		}
		dpopHeader, err = c.dpop(ctx, requestHolder, *request)
		if err != nil {
			return nil, fmt.Errorf("failed tocreate DPoP header: %w", err)
		}
	}

	log.Logger().Tracef("Requesting access token from '%s' for scope '%s'\n  VP: %s\n  Submission: %s", metadata.TokenEndpoint, scopes, assertion, string(presentationSubmission))
	token, err := iamClient.AccessToken(ctx, metadata.TokenEndpoint, data, dpopHeader)
	if err != nil {
		// the error could be a http error, we just relay it here to make use of any 400 status codes.
		return nil, err
	}
	return &oauth.TokenResponse{
		AccessToken: token.AccessToken,
		ExpiresIn:   token.ExpiresIn,
		TokenType:   token.TokenType,
		Scope:       &scopes,
	}, nil
}
func (c *OpenID4VPClient) OpenIdConfiguration(ctx context.Context, serverURL string) (*oauth.OpenIDConfigurationMetadata, error) {
	iamClient := c.httpClient
	rsp, err := iamClient.OpenIdConfiguration(ctx, serverURL)
	if err != nil {
		return nil, fmt.Errorf("failed to retrieve Openid configuration: %w", err)
	}
	return rsp, nil
}

func (c *OpenID4VPClient) OpenIdCredentialIssuerMetadata(ctx context.Context, webDID did.DID) (*oauth.OpenIDCredentialIssuerMetadata, error) {
	iamClient := c.httpClient
	rsp, err := iamClient.OpenIdCredentialIssuerMetadata(ctx, webDID)
	if err != nil {
		return nil, fmt.Errorf("failed to retrieve Openid credential issuer metadata: %w", err)
	}
	return rsp, nil
}

func (c *OpenID4VPClient) AccessTokenOid4vci(ctx context.Context, clientId string, tokenEndpoint string, redirectUri string, code string, pkceCodeVerifier *string) (*oauth.Oid4vciTokenResponse, error) {
	iamClient := c.httpClient
	data := url.Values{}
	data.Set("client_id", clientId)
	data.Set(oauth.GrantTypeParam, oauth.AuthorizationCodeGrantType)
	data.Set(oauth.CodeParam, code)
	data.Set("redirect_uri", redirectUri)
	if pkceCodeVerifier != nil {
		data.Set("code_verifier", *pkceCodeVerifier)
	}
	presentationDefinitionURL, err := url.Parse(tokenEndpoint)
	if err != nil {
		return nil, err
	}

	rsp, err := iamClient.AccessTokenOid4vci(ctx, *presentationDefinitionURL, data)
	if err != nil {
		return nil, fmt.Errorf("remote server: failed to retrieve an access_token: %w", err)
	}
	return rsp, nil
}

func (c *OpenID4VPClient) VerifiableCredentials(ctx context.Context, credentialEndpoint string, accessToken string, proofJWT string) (*CredentialResponse, error) {
	iamClient := c.httpClient
	rsp, err := iamClient.VerifiableCredentials(ctx, credentialEndpoint, accessToken, proofJWT)
	if err != nil {
		return nil, fmt.Errorf("remote server: failed to retrieve credentials: %w", err)
	}
	return rsp, nil
}

func (c *OpenID4VPClient) dpop(ctx context.Context, requester did.DID, request http.Request) (string, error) {
	// find the key to sign the DPoP token with
	keyID, _, err := c.keyResolver.ResolveKey(requester, nil, resolver.AssertionMethod)
	if err != nil {
		return "", err
	}
	// create the DPoP token
	return c.jwtSigner.NewDPoP(ctx, request, keyID.String(), nil)
}<|MERGE_RESOLUTION|>--- conflicted
+++ resolved
@@ -23,18 +23,10 @@
 	"context"
 	"encoding/json"
 	"fmt"
-<<<<<<< HEAD
 	"net/http"
 	"net/url"
 	"time"
 
-	"github.com/google/uuid"
-	"github.com/lestrrat-go/jwx/v2/jwt"
-=======
-	"net/url"
-	"time"
-
->>>>>>> 25251094
 	"github.com/nuts-foundation/go-did/did"
 	"github.com/nuts-foundation/go-did/vc"
 	"github.com/nuts-foundation/nuts-node/auth/log"
@@ -44,29 +36,30 @@
 	nutsHttp "github.com/nuts-foundation/nuts-node/http"
 	"github.com/nuts-foundation/nuts-node/vcr/holder"
 	"github.com/nuts-foundation/nuts-node/vcr/pe"
-<<<<<<< HEAD
 	"github.com/nuts-foundation/nuts-node/vdr/resolver"
-=======
->>>>>>> 25251094
 )
 
 var _ Client = (*OpenID4VPClient)(nil)
 
 type OpenID4VPClient struct {
-	httpClient HTTPClient
-	strictMode bool
-	wallet     holder.Wallet
+	httpClient  HTTPClient
+	jwtSigner   nutsCrypto.JWTSigner
+	keyResolver resolver.KeyResolver
+	strictMode  bool
+	wallet      holder.Wallet
 }
 
 // NewClient returns an implementation of Holder
-func NewClient(wallet holder.Wallet, strictMode bool, httpClientTimeout time.Duration) *OpenID4VPClient {
+func NewClient(wallet holder.Wallet, keyResolver resolver.KeyResolver, jwtSigner nutsCrypto.JWTSigner, strictMode bool, httpClientTimeout time.Duration) *OpenID4VPClient {
 	return &OpenID4VPClient{
 		httpClient: HTTPClient{
 			strictMode: strictMode,
 			httpClient: core.NewStrictHTTPClient(strictMode, httpClientTimeout, nil),
 		},
-		strictMode: strictMode,
-		wallet:     wallet,
+		keyResolver: keyResolver,
+		jwtSigner:   jwtSigner,
+		strictMode:  strictMode,
+		wallet:      wallet,
 	}
 }
 
@@ -176,71 +169,7 @@
 	return &token, nil
 }
 
-<<<<<<< HEAD
-func (c *OpenID4VPClient) CreateAuthorizationRequest(ctx context.Context, client did.DID, server did.DID, modifier RequestModifier) (*url.URL, error) {
-	// we want to make a call according to §4.1.1 of RFC6749, https://www.rfc-editor.org/rfc/rfc6749.html#section-4.1.1
-	// The URL should be listed in the verifier metadata under the "authorization_endpoint" key
-	iamClient := c.httpClient
-	metadata, err := iamClient.OAuthAuthorizationServerMetadata(ctx, server)
-	if err != nil {
-		return nil, fmt.Errorf("failed to retrieve remote OAuth Authorization Server metadata: %w", err)
-	}
-	if len(metadata.AuthorizationEndpoint) == 0 {
-		return nil, fmt.Errorf("no authorization endpoint found in metadata for %s", server)
-	}
-	endpoint, err := url.Parse(metadata.AuthorizationEndpoint)
-	if err != nil {
-		return nil, fmt.Errorf("failed to parse authorization endpoint URL: %w", err)
-	}
-	// one default param for both signed and unsigned
-	params := map[string]interface{}{
-		oauth.ClientIDParam: client.String(),
-	}
-	// use JAR (JWT Authorization Request, RFC9101) if the verifier supports/requires it
-	if metadata.RequireSignedRequestObject {
-		// construct JWT
-		// first get a valid keyID from the vdr.KeyResolver
-		keyId, _, err := c.keyResolver.ResolveKey(client, nil, resolver.AssertionMethod)
-		if err != nil {
-			return nil, fmt.Errorf("failed to resolve key for signing authorization request: %w", err)
-		}
-		// default claims for JAR
-		params[jwt.IssuerKey] = client.String()
-		params[jwt.AudienceKey] = server.String()
-		params[oauth.ClientIDParam] = client.String()
-		// added by default, can be overriden by the caller
-		params[oauth.NonceParam] = nutsCrypto.GenerateNonce()
-
-		// additional claims can be added by the caller
-		modifier(params)
-
-		token, err := c.jwtSigner.SignJWT(ctx, params, nil, keyId.String())
-		if err != nil {
-			return nil, fmt.Errorf("failed to sign authorization request: %w", err)
-		}
-		redirectURL := nutsHttp.AddQueryParams(*endpoint, map[string]string{
-			oauth.ClientIDParam: client.String(),
-			oauth.RequestParam:  token,
-		})
-		return &redirectURL, nil
-	}
-	// else return an unsigned regular authorization request
-	// left here for completeness, node 2 node interaction always uses JAR since the AS metadata has it hardcoded
-
-	// additional claims can be added by the caller
-	modifier(params)
-	stringParams := make(map[string]string)
-	for k, v := range params {
-		stringParams[k] = fmt.Sprintf("%v", v)
-	}
-	redirectURL := nutsHttp.AddQueryParams(*endpoint, stringParams)
-	return &redirectURL, nil
-}
-
-func (c *OpenID4VPClient) RequestRFC021AccessToken(ctx context.Context, requestHolder did.DID, verifier did.DID, scopes string, useDPoP bool) (*oauth.TokenResponse, error) {
-=======
-func (c *OpenID4VPClient) RequestRFC021AccessToken(ctx context.Context, requester did.DID, verifier did.DID, scopes string) (*oauth.TokenResponse, error) {
->>>>>>> 25251094
+func (c *OpenID4VPClient) RequestRFC021AccessToken(ctx context.Context, requester did.DID, verifier did.DID, scopes string, useDPoP bool) (*oauth.TokenResponse, error) {
 	iamClient := c.httpClient
 	metadata, err := iamClient.OAuthAuthorizationServerMetadata(ctx, verifier)
 	if err != nil {
@@ -265,11 +194,7 @@
 		Expires:  time.Now().Add(time.Second * 5),
 		Nonce:    nutsCrypto.GenerateNonce(),
 	}
-<<<<<<< HEAD
-	vp, submission, err := c.wallet.BuildSubmission(ctx, requestHolder, *presentationDefinition, metadata.VPFormats, params)
-=======
 	vp, submission, err := c.wallet.BuildSubmission(ctx, requester, *presentationDefinition, metadata.VPFormatsSupported, params)
->>>>>>> 25251094
 	if err != nil {
 		return nil, err
 	}
@@ -289,7 +214,7 @@
 		if err != nil {
 			return nil, err
 		}
-		dpopHeader, err = c.dpop(ctx, requestHolder, *request)
+		dpopHeader, err = c.dpop(ctx, requester, *request)
 		if err != nil {
 			return nil, fmt.Errorf("failed tocreate DPoP header: %w", err)
 		}
