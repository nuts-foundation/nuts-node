--- conflicted
+++ resolved
@@ -263,7 +263,7 @@
 			}
 		}
 
-		vp, submission, err = targetWallet.BuildSubmission(ctx, subjectDID, *presentationDefinition, metadata.VPFormatsSupported, params)
+		vp, submission, err = targetWallet.BuildSubmission(ctx, []did.DID{subjectDID}, *presentationDefinition, metadata.VPFormatsSupported, params)
 		if errors.Is(err, holder.ErrNoCredentials) {
 			// The DID doesn't have the right credentials to present, try the next DID of the subject.
 			continue
@@ -274,16 +274,9 @@
 		// We can fulfill the request with the VC set of this DID
 		break
 	}
-<<<<<<< HEAD
 	if vp == nil {
 		// No DID has the right credentials to present
 		return nil, holder.ErrNoCredentials
-=======
-
-	vp, submission, err := targetWallet.BuildSubmission(ctx, []did.DID{requester}, *presentationDefinition, metadata.VPFormatsSupported, params)
-	if err != nil {
-		return nil, err
->>>>>>> 443634ae
 	}
 
 	assertion := vp.Raw()
