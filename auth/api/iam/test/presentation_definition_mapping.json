--- conflicted
+++ resolved
@@ -1,10 +1,6 @@
-<<<<<<< HEAD
-{"test":{}}
-=======
 {
   "eOverdracht-overdrachtsbericht": {
     "id": "eOverdracht",
     "input_descriptors": []
   }
-}
->>>>>>> 9ed1889e
+}