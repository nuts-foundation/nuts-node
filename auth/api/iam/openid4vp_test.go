--- conflicted
+++ resolved
@@ -22,11 +22,8 @@
 	"bytes"
 	"context"
 	"encoding/json"
-<<<<<<< HEAD
+	"github.com/lestrrat-go/jwx/v2/jwt"
 	"github.com/nuts-foundation/nuts-node/crypto"
-=======
-	"github.com/lestrrat-go/jwx/v2/jwt"
->>>>>>> 74f1e28b
 	"net/http"
 	"net/url"
 	"strings"
@@ -779,13 +776,8 @@
 		assert.Contains(t, httpResponse.body.String(), "</html>")
 	})
 	t.Run("invalid response_mode", func(t *testing.T) {
-<<<<<<< HEAD
 		instance := New(nil, nil, nil, nil, nil, nil)
-		params := map[string]string{
-=======
-		instance := New(nil, nil, nil, nil, nil)
 		params := map[string]interface{}{
->>>>>>> 74f1e28b
 			"scope":                   "eOverdracht-overdrachtsbericht",
 			"response_type":           "code",
 			"response_mode":           "invalid",
