/*
 * Copyright (C) 2023 Nuts community
 *
 * This program is free software: you can redistribute it and/or modify
 * it under the terms of the GNU General Public License as published by
 * the Free Software Foundation, either version 3 of the License, or
 * (at your option) any later version.
 *
 * This program is distributed in the hope that it will be useful,
 * but WITHOUT ANY WARRANTY; without even the implied warranty of
 * MERCHANTABILITY or FITNESS FOR A PARTICULAR PURPOSE.  See the
 * GNU General Public License for more details.
 *
 * You should have received a copy of the GNU General Public License
 * along with this program.  If not, see <https://www.gnu.org/licenses/>.
 *
 */

package iam

import (
	"bytes"
	"context"
	"encoding/json"
	"github.com/lestrrat-go/jwx/v2/jwt"
	"net/http"
	"strings"
	"testing"

	"github.com/nuts-foundation/go-did/did"
	"github.com/nuts-foundation/go-did/vc"
	"github.com/nuts-foundation/nuts-node/auth/oauth"
	"github.com/nuts-foundation/nuts-node/storage"
	"github.com/nuts-foundation/nuts-node/test"
	"github.com/nuts-foundation/nuts-node/vcr/holder"
	"github.com/nuts-foundation/nuts-node/vcr/pe"
	"github.com/stretchr/testify/assert"
	"github.com/stretchr/testify/require"
	"go.uber.org/mock/gomock"
)

var holderDID = did.MustParseDID("did:web:example.com:iam:holder")
var issuerDID = did.MustParseDID("did:web:example.com:iam:issuer")

func TestWrapper_handleAuthorizeRequestFromHolder(t *testing.T) {
	defaultParams := func() oauthParameters {
		return map[string]interface{}{
			oauth.ClientIDParam:     holderDID.String(),
			oauth.RedirectURIParam:  "https://example.com",
			oauth.ResponseTypeParam: "code",
			oauth.ScopeParam:        "test",
			oauth.StateParam:        "state",
			jwt.AudienceKey:         []string{verifierDID.String()},
			jwt.IssuerKey:           holderDID.String(),
			oauth.NonceParam:        "nonce",
		}
	}

	t.Run("invalid client_id", func(t *testing.T) {
		ctx := newTestClient(t)
		params := defaultParams()
		params[oauth.ClientIDParam] = "did:nuts:1"

		_, err := ctx.client.handleAuthorizeRequestFromHolder(context.Background(), verifierDID, params)

		requireOAuthError(t, err, oauth.InvalidRequest, "invalid client_id parameter (only did:web is supported)")
	})
	t.Run("invalid redirect_uri", func(t *testing.T) {
		ctx := newTestClient(t)
		params := defaultParams()
		params[oauth.RedirectURIParam] = ":/"

		_, err := ctx.client.handleAuthorizeRequestFromHolder(context.Background(), verifierDID, params)

		requireOAuthError(t, err, oauth.InvalidRequest, "invalid redirect_uri parameter")
	})
	t.Run("missing redirect_uri", func(t *testing.T) {
		ctx := newTestClient(t)
		params := defaultParams()
		delete(params, oauth.RedirectURIParam)

		_, err := ctx.client.handleAuthorizeRequestFromHolder(context.Background(), verifierDID, params)

		requireOAuthError(t, err, oauth.InvalidRequest, "missing redirect_uri parameter")
	})
	t.Run("missing audience", func(t *testing.T) {
		ctx := newTestClient(t)
		params := defaultParams()
		delete(params, jwt.AudienceKey)

		_, err := ctx.client.handleAuthorizeRequestFromHolder(context.Background(), verifierDID, params)

		requireOAuthError(t, err, oauth.InvalidRequest, "invalid audience, verifier = did:web:example.com:iam:verifier, audience = ")
	})
	t.Run("missing did in supported_client_id_schemes", func(t *testing.T) {
		ctx := newTestClient(t)
		params := defaultParams()
		ctx.iamClient.EXPECT().AuthorizationServerMetadata(gomock.Any(), holderDID).Return(&oauth.AuthorizationServerMetadata{
			AuthorizationEndpoint:    "http://example.com",
			ClientIdSchemesSupported: []string{"not_did"},
		}, nil)

		_, err := ctx.client.handleAuthorizeRequestFromHolder(context.Background(), verifierDID, params)

		requireOAuthError(t, err, oauth.InvalidRequest, "wallet metadata does not contain did in client_id_schemes_supported")
	})
	t.Run("error on authorization server metadata", func(t *testing.T) {
		ctx := newTestClient(t)
		ctx.iamClient.EXPECT().AuthorizationServerMetadata(gomock.Any(), holderDID).Return(nil, assert.AnError)

		_, err := ctx.client.handleAuthorizeRequestFromHolder(context.Background(), verifierDID, defaultParams())

		requireOAuthError(t, err, oauth.ServerError, "failed to get metadata from wallet")
	})
	t.Run("failed to generate verifier web url", func(t *testing.T) {
		ctx := newTestClient(t)
		verifierDID := did.MustParseDID("did:notweb:example.com:verifier")
		params := defaultParams()
		params[jwt.AudienceKey] = []string{verifierDID.String()}
		ctx.iamClient.EXPECT().AuthorizationServerMetadata(gomock.Any(), holderDID).Return(&oauth.AuthorizationServerMetadata{}, nil)

		_, err := ctx.client.handleAuthorizeRequestFromHolder(context.Background(), verifierDID, params)

		requireOAuthError(t, err, oauth.InvalidRequest, "invalid verifier DID")
	})
}

func TestWrapper_handleAuthorizeRequestFromVerifier(t *testing.T) {
	responseURI := "https://example.com/iam/verifier/response"
	clientMetadata := oauth.OAuthClientMetadata{
		VPFormats: oauth.DefaultOpenIDSupportedFormats(),
	}
	pdEndpoint := "https://example.com/iam/verifier/presentation_definition?scope=test"
	defaultParams := func() map[string]interface{} {
		return map[string]interface{}{
			oauth.ClientIDParam:     verifierDID.String(),
			clientIDSchemeParam:     didScheme,
			clientMetadataURIParam:  "https://example.com/.well-known/authorization-server/iam/verifier",
			oauth.NonceParam:        "nonce",
			presentationDefUriParam: "https://example.com/iam/verifier/presentation_definition?scope=test",
			responseModeParam:       responseModeDirectPost,
			responseURIParam:        responseURI,
			oauth.ResponseTypeParam: responseTypeVPToken,
			oauth.ScopeParam:        "test",
			oauth.StateParam:        "state",
		}
	}

	t.Run("invalid client_id", func(t *testing.T) {
		ctx := newTestClient(t)
		params := defaultParams()
		params[oauth.ClientIDParam] = "did:nuts:1"
		expectPostError(t, ctx, oauth.InvalidRequest, "invalid client_id parameter (only did:web is supported)", responseURI, "state")

		_, err := ctx.client.handleAuthorizeRequestFromVerifier(context.Background(), holderDID, params)

		require.NoError(t, err)
	})
	t.Run("invalid client_id_scheme", func(t *testing.T) {
		ctx := newTestClient(t)
		params := defaultParams()
		params[clientIDSchemeParam] = "other"
		expectPostError(t, ctx, oauth.InvalidRequest, "invalid client_id_scheme parameter", responseURI, "state")

		_, err := ctx.client.handleAuthorizeRequestFromVerifier(context.Background(), holderDID, params)

		require.NoError(t, err)
	})
	t.Run("invalid client_metadata_uri", func(t *testing.T) {
		ctx := newTestClient(t)
		params := defaultParams()
		ctx.iamClient.EXPECT().ClientMetadata(gomock.Any(), "https://example.com/.well-known/authorization-server/iam/verifier").Return(nil, assert.AnError)
		expectPostError(t, ctx, oauth.ServerError, "failed to get client metadata (verifier)", responseURI, "state")

		_, err := ctx.client.handleAuthorizeRequestFromVerifier(context.Background(), holderDID, params)

		require.NoError(t, err)
	})
	t.Run("missing nonce", func(t *testing.T) {
		ctx := newTestClient(t)
		params := defaultParams()
		delete(params, oauth.NonceParam)
		expectPostError(t, ctx, oauth.InvalidRequest, "missing nonce parameter", responseURI, "state")

		_, err := ctx.client.handleAuthorizeRequestFromVerifier(context.Background(), holderDID, params)

		require.NoError(t, err)
	})
	t.Run("fetching client metadata failed", func(t *testing.T) {
		ctx := newTestClient(t)
		params := defaultParams()
		ctx.iamClient.EXPECT().ClientMetadata(gomock.Any(), "https://example.com/.well-known/authorization-server/iam/verifier").Return(nil, assert.AnError)
		expectPostError(t, ctx, oauth.ServerError, "failed to get client metadata (verifier)", responseURI, "state")

		_, err := ctx.client.handleAuthorizeRequestFromVerifier(context.Background(), holderDID, params)

		require.NoError(t, err)
	})
	t.Run("missing response_mode", func(t *testing.T) {
		ctx := newTestClient(t)
		params := defaultParams()
		delete(params, responseModeParam)

		_, err := ctx.client.handleAuthorizeRequestFromVerifier(context.Background(), holderDID, params)

		assert.EqualError(t, err, "invalid_request - invalid response_mode parameter")
	})
	t.Run("missing response_uri", func(t *testing.T) {
		ctx := newTestClient(t)
		params := defaultParams()
		delete(params, responseURIParam)

		_, err := ctx.client.handleAuthorizeRequestFromVerifier(context.Background(), holderDID, params)

		assert.EqualError(t, err, "invalid_request - missing response_uri parameter")
	})
	t.Run("missing state and missing response_uri", func(t *testing.T) {
		ctx := newTestClient(t)
		params := defaultParams()
		delete(params, responseURIParam)

		_, err := ctx.client.handleAuthorizeRequestFromVerifier(context.Background(), holderDID, params)

		require.Error(t, err)
	})
	t.Run("invalid presentation_definition_uri", func(t *testing.T) {
		ctx := newTestClient(t)
		params := defaultParams()
		putState(ctx, "state")
		ctx.iamClient.EXPECT().ClientMetadata(gomock.Any(), "https://example.com/.well-known/authorization-server/iam/verifier").Return(&clientMetadata, nil)
		ctx.iamClient.EXPECT().PresentationDefinition(gomock.Any(), pdEndpoint).Return(nil, assert.AnError)
		expectPostError(t, ctx, oauth.InvalidPresentationDefinitionURI, "failed to retrieve presentation definition on https://example.com/iam/verifier/presentation_definition?scope=test", responseURI, "state")

		_, err := ctx.client.handleAuthorizeRequestFromVerifier(context.Background(), holderDID, params)

		require.NoError(t, err)
	})
	t.Run("failed to create verifiable presentation", func(t *testing.T) {
		ctx := newTestClient(t)
		params := defaultParams()
		putState(ctx, "state")
		ctx.iamClient.EXPECT().ClientMetadata(gomock.Any(), "https://example.com/.well-known/authorization-server/iam/verifier").Return(&clientMetadata, nil)
		ctx.iamClient.EXPECT().PresentationDefinition(gomock.Any(), pdEndpoint).Return(&pe.PresentationDefinition{}, nil)
		ctx.wallet.EXPECT().BuildSubmission(gomock.Any(), holderDID, pe.PresentationDefinition{}, clientMetadata.VPFormats, gomock.Any()).Return(nil, nil, assert.AnError)
		expectPostError(t, ctx, oauth.ServerError, assert.AnError.Error(), responseURI, "state")

		_, err := ctx.client.handleAuthorizeRequestFromVerifier(context.Background(), holderDID, params)

		require.NoError(t, err)
	})
	t.Run("missing credentials in wallet", func(t *testing.T) {
		ctx := newTestClient(t)
		params := defaultParams()
		putState(ctx, "state")
		ctx.iamClient.EXPECT().ClientMetadata(gomock.Any(), "https://example.com/.well-known/authorization-server/iam/verifier").Return(&clientMetadata, nil)
		ctx.iamClient.EXPECT().PresentationDefinition(gomock.Any(), pdEndpoint).Return(&pe.PresentationDefinition{}, nil)
		ctx.wallet.EXPECT().BuildSubmission(gomock.Any(), holderDID, pe.PresentationDefinition{}, clientMetadata.VPFormats, gomock.Any()).Return(nil, nil, holder.ErrNoCredentials)
		expectPostError(t, ctx, oauth.InvalidRequest, "no credentials available", responseURI, "state")

		_, err := ctx.client.handleAuthorizeRequestFromVerifier(context.Background(), holderDID, params)

		require.NoError(t, err)
	})
}

func TestWrapper_HandleAuthorizeResponse(t *testing.T) {
	t.Run("submission", func(t *testing.T) {
		challenge := "challenge"
		// simple vp
		vpToken := `{"type":"VerifiablePresentation", "verifiableCredential":{"type":"VerifiableCredential", "credentialSubject":{"id":"did:web:example.com:iam:holder"}},"proof":{"challenge":"challenge","domain":"did:web:example.com:iam:verifier","proofPurpose":"assertionMethod","type":"JsonWebSignature2020","verificationMethod":"did:web:example.com:iam:holder#0"}}`
		// simple definition
		walletOwnerMapping := pe.WalletOwnerMapping{pe.WalletOwnerOrganization: pe.PresentationDefinition{InputDescriptors: []*pe.InputDescriptor{
			{Id: "1", Constraints: &pe.Constraints{Fields: []pe.Field{{Path: []string{"$.type"}}}}},
		}},
		}
		// simple submission
		submissionAsStr := `{"id":"1", "definition_id":"1", "descriptor_map":[{"id":"1","format":"ldp_vc","path":"$.verifiableCredential"}]}`
		// simple request
		baseRequest := func() HandleAuthorizeResponseRequestObject {
			return HandleAuthorizeResponseRequestObject{
				Body: &HandleAuthorizeResponseFormdataRequestBody{
					VpToken:                &vpToken,
					PresentationSubmission: &submissionAsStr,
				},
				Did: verifierDID.String(),
			}
		}
		t.Run("ok", func(t *testing.T) {
			ctx := newTestClient(t)
			putNonce(ctx, challenge)
			ctx.vdr.EXPECT().IsOwner(gomock.Any(), verifierDID).Return(true, nil)
			ctx.policy.EXPECT().PresentationDefinitions(gomock.Any(), gomock.Any(), "test").Return(walletOwnerMapping, nil)
			ctx.vcVerifier.EXPECT().VerifyVP(gomock.Any(), true, true, nil).Return(nil, nil)

			response, err := ctx.client.HandleAuthorizeResponse(context.Background(), baseRequest())

			require.NoError(t, err)
			redirectURI := response.(HandleAuthorizeResponse200JSONResponse).RedirectURI
			assert.Contains(t, redirectURI, "https://example.com/iam/holder/cb?code=")
			assert.Contains(t, redirectURI, "state=state")
		})
		t.Run("failed to verify vp", func(t *testing.T) {
			ctx := newTestClient(t)
			putNonce(ctx, challenge)
			ctx.vdr.EXPECT().IsOwner(gomock.Any(), verifierDID).Return(true, nil)
			ctx.policy.EXPECT().PresentationDefinitions(gomock.Any(), gomock.Any(), "test").Return(walletOwnerMapping, nil)
			ctx.vcVerifier.EXPECT().VerifyVP(gomock.Any(), true, true, nil).Return(nil, assert.AnError)

			_, err := ctx.client.HandleAuthorizeResponse(context.Background(), baseRequest())

			oauthErr := assertOAuthError(t, err, "presentation(s) or contained credential(s) are invalid")
			assert.Equal(t, "https://example.com/iam/holder/cb", oauthErr.RedirectURI.String())
		})
		t.Run("expired nonce", func(t *testing.T) {
			ctx := newTestClient(t)
			ctx.vdr.EXPECT().IsOwner(gomock.Any(), verifierDID).Return(true, nil)

			_, err := ctx.client.HandleAuthorizeResponse(context.Background(), baseRequest())

			_ = assertOAuthError(t, err, "invalid or expired nonce")
		})
		t.Run("missing challenge in proof", func(t *testing.T) {
			ctx := newTestClient(t)
			putNonce(ctx, challenge)
			request := baseRequest()
			proof := `{"proof":{}}`
			request.Body.VpToken = &proof
			ctx.vdr.EXPECT().IsOwner(gomock.Any(), verifierDID).Return(true, nil)

			_, err := ctx.client.HandleAuthorizeResponse(context.Background(), request)

			_ = assertOAuthError(t, err, "failed to extract nonce from vp_token")
		})
		t.Run("unknown verifier id", func(t *testing.T) {
			ctx := newTestClient(t)
			ctx.vdr.EXPECT().IsOwner(gomock.Any(), verifierDID).Return(false, nil)

			_, err := ctx.client.HandleAuthorizeResponse(context.Background(), baseRequest())

			_ = assertOAuthError(t, err, "unknown verifier id")
		})
		t.Run("invalid vp_token", func(t *testing.T) {
			ctx := newTestClient(t)
			request := baseRequest()
			invalidToken := "}"
			request.Body.VpToken = &invalidToken
			ctx.vdr.EXPECT().IsOwner(gomock.Any(), verifierDID).Return(true, nil)

			_, err := ctx.client.HandleAuthorizeResponse(context.Background(), request)

			_ = assertOAuthError(t, err, "invalid vp_token")
		})
		t.Run("missing vp_token", func(t *testing.T) {
			ctx := newTestClient(t)
			request := baseRequest()
			request.Body.VpToken = nil
			ctx.vdr.EXPECT().IsOwner(gomock.Any(), verifierDID).Return(true, nil)

			_, err := ctx.client.HandleAuthorizeResponse(context.Background(), request)

			_ = assertOAuthError(t, err, "missing vp_token")
		})
		t.Run("invalid presentation_submission", func(t *testing.T) {
			ctx := newTestClient(t)
			request := baseRequest()
			submission := "}"
			request.Body.PresentationSubmission = &submission
			putNonce(ctx, challenge)
			ctx.vdr.EXPECT().IsOwner(gomock.Any(), verifierDID).Return(true, nil)

			_, err := ctx.client.HandleAuthorizeResponse(context.Background(), request)

			_ = assertOAuthError(t, err, "invalid presentation_submission: invalid character '}' looking for beginning of value")
		})
		t.Run("missing presentation_submission", func(t *testing.T) {
			ctx := newTestClient(t)
			request := baseRequest()
			request.Body.PresentationSubmission = nil
			putNonce(ctx, challenge)
			ctx.vdr.EXPECT().IsOwner(gomock.Any(), verifierDID).Return(true, nil)

			_, err := ctx.client.HandleAuthorizeResponse(context.Background(), request)

			_ = assertOAuthError(t, err, "missing presentation_submission")
		})
		t.Run("invalid signer", func(t *testing.T) {
			ctx := newTestClient(t)
			putNonce(ctx, challenge)
			request := baseRequest()
			vpToken := `{"type":"VerifiablePresentation", "verifiableCredential":{"type":"VerifiableCredential", "credentialSubject":{}},"proof":{"challenge":"challenge","domain":"did:web:example.com:iam:verifier","proofPurpose":"assertionMethod","type":"JsonWebSignature2020","verificationMethod":"did:web:example.com:iam:holder#0"}}`
			request.Body.VpToken = &vpToken
			ctx.vdr.EXPECT().IsOwner(gomock.Any(), verifierDID).Return(true, nil)

			_, err := ctx.client.HandleAuthorizeResponse(context.Background(), request)

			_ = assertOAuthError(t, err, "unable to get subject DID from VC: credential subjects have no ID")
		})
		t.Run("invalid audience/domain", func(t *testing.T) {
			ctx := newTestClient(t)
			putNonce(ctx, challenge)
			request := baseRequest()
			vpToken := `{"type":"VerifiablePresentation", "verifiableCredential":{"type":"VerifiableCredential", "credentialSubject":{"id":"did:web:example.com:iam:holder"}},"proof":{"challenge":"challenge","proofPurpose":"assertionMethod","type":"JsonWebSignature2020","verificationMethod":"did:web:example.com:iam:holder#0"}}`
			request.Body.VpToken = &vpToken
			ctx.vdr.EXPECT().IsOwner(gomock.Any(), verifierDID).Return(true, nil)

			_, err := ctx.client.HandleAuthorizeResponse(context.Background(), request)

			_ = assertOAuthError(t, err, "presentation audience/domain is missing or does not match")
		})
		t.Run("submission does not match definition", func(t *testing.T) {
			ctx := newTestClient(t)
			putNonce(ctx, challenge)
			request := baseRequest()
			submission := `{"id":"1", "definition_id":"2", "descriptor_map":[{"id":"2","format":"ldp_vc","path":"$.verifiableCredential"}]}`
			request.Body.PresentationSubmission = &submission
			ctx.vdr.EXPECT().IsOwner(gomock.Any(), verifierDID).Return(true, nil)
			ctx.policy.EXPECT().PresentationDefinitions(gomock.Any(), gomock.Any(), "test").Return(walletOwnerMapping, nil)

			_, err := ctx.client.HandleAuthorizeResponse(context.Background(), request)

			_ = assertOAuthError(t, err, "presentation submission does not conform to Presentation Definition")
		})
	})
	t.Run("error", func(t *testing.T) {
		code := string(oauth.InvalidRequest)
		description := "error description"
		state := "state"
		baseRequest := func() HandleAuthorizeResponseRequestObject {
			return HandleAuthorizeResponseRequestObject{
				Body: &HandleAuthorizeResponseFormdataRequestBody{
					Error:            &code,
					ErrorDescription: &description,
					State:            &state,
				},
				Did: verifierDID.String(),
			}
		}
		t.Run("with client state", func(t *testing.T) {
			ctx := newTestClient(t)
			putState(ctx, "state")

			response, err := ctx.client.HandleAuthorizeResponse(context.Background(), baseRequest())

			require.NoError(t, err)
			redirectURI := response.(HandleAuthorizeResponse200JSONResponse).RedirectURI
			assert.Contains(t, redirectURI, "https://example.com/iam/holder/cb?error=invalid_request&error_description=error+description")
		})
		t.Run("without client state", func(t *testing.T) {
			ctx := newTestClient(t)

			_, err := ctx.client.HandleAuthorizeResponse(context.Background(), baseRequest())

			require.Error(t, err)
			_ = assertOAuthError(t, err, "error description")
		})
	})
}

func Test_handleAccessTokenRequest(t *testing.T) {
	redirectURI := "https://example.com/iam/holder/cb"
	code := "code"
	clientID := "did:web:example.com:iam:holder"
	vpStr := `{"type":"VerifiablePresentation", "id":"vp", "verifiableCredential":{"type":"VerifiableCredential", "id":"vc", "credentialSubject":{"id":"did:web:example.com:iam:holder"}}}`
	vp, err := vc.ParseVerifiablePresentation(vpStr)
	require.NoError(t, err)
	walletOwnerMapping := pe.WalletOwnerMapping{pe.WalletOwnerOrganization: pe.PresentationDefinition{InputDescriptors: []*pe.InputDescriptor{
		{Id: "1", Constraints: &pe.Constraints{Fields: []pe.Field{{Path: []string{"$.type"}}}}},
	}},
	}
	submissionAsStr := `{"id":"1", "definition_id":"1", "descriptor_map":[{"id":"1","format":"ldp_vc","path":"$.verifiableCredential"}]}`
	var submission pe.PresentationSubmission
	_ = json.Unmarshal([]byte(submissionAsStr), &submission)
	validSession := OAuthSession{
		ClientID:    clientID,
		OwnDID:      &verifierDID,
		RedirectURI: redirectURI,
		Scope:       "scope",
		ServerState: ServerState{
			Presentations:          []vc.VerifiablePresentation{*vp},
			PresentationSubmission: &submission,
		},
	}
	t.Run("ok", func(t *testing.T) {
		ctx := newTestClient(t)
		putSession(ctx, code, validSession)
		ctx.policy.EXPECT().PresentationDefinitions(gomock.Any(), verifierDID, "scope").Return(walletOwnerMapping, nil)

		response, err := ctx.client.handleAccessTokenRequest(context.Background(), verifierDID, &code, &redirectURI, &clientID)

		require.NoError(t, err)
		token, ok := response.(HandleTokenRequest200JSONResponse)
		require.True(t, ok)
		assert.NotEmpty(t, token.AccessToken)
		assert.Equal(t, "bearer", token.TokenType)
		assert.Equal(t, 900, *token.ExpiresIn)
		assert.Equal(t, "scope", *token.Scope)

	})
	t.Run("invalid authorization code", func(t *testing.T) {
		ctx := newTestClient(t)

		_, err := ctx.client.handleAccessTokenRequest(context.Background(), verifierDID, &code, &redirectURI, &clientID)

		require.Error(t, err)
		_ = assertOAuthError(t, err, "invalid authorization code")
	})
	t.Run("invalid client_id", func(t *testing.T) {
		ctx := newTestClient(t)
		putSession(ctx, code, validSession)
		clientID := "other"

		_, err := ctx.client.handleAccessTokenRequest(context.Background(), verifierDID, &code, &redirectURI, &clientID)

		require.Error(t, err)
		_ = assertOAuthError(t, err, "client_id does not match: did:web:example.com:iam:holder vs other")
	})
	t.Run("invalid redirectURI", func(t *testing.T) {
		ctx := newTestClient(t)
		putSession(ctx, code, validSession)
		redirectURI := "other"

		_, err := ctx.client.handleAccessTokenRequest(context.Background(), verifierDID, &code, &redirectURI, &clientID)

		require.Error(t, err)
		_ = assertOAuthError(t, err, "redirect_uri does not match: https://example.com/iam/holder/cb vs other")
	})
	t.Run("presentation definition backend server error", func(t *testing.T) {
		ctx := newTestClient(t)
		putSession(ctx, code, validSession)
		ctx.policy.EXPECT().PresentationDefinitions(gomock.Any(), verifierDID, "scope").Return(nil, assert.AnError)

		_, err := ctx.client.handleAccessTokenRequest(context.Background(), verifierDID, &code, &redirectURI, &clientID)

		require.Error(t, err)
		oauthErr, ok := err.(oauth.OAuth2Error)
		require.True(t, ok)
		assert.Equal(t, oauth.ServerError, oauthErr.Code)
		assert.Equal(t, "failed to fetch presentation definition: assert.AnError general error for testing", oauthErr.Description)
	})
}

func Test_handleCallback(t *testing.T) {
	code := "code"
	state := "state"

	t.Run("err - missing state", func(t *testing.T) {
		ctx := newTestClient(t)

		_, err := ctx.client.handleCallback(nil, CallbackRequestObject{
			Did: webDID.String(),
			Params: CallbackParams{
				Code: &code,
			},
		})

		requireOAuthError(t, err, oauth.InvalidRequest, "missing state parameter")
	})
	t.Run("err - expired state", func(t *testing.T) {
		ctx := newTestClient(t)

		_, err := ctx.client.handleCallback(nil, CallbackRequestObject{
			Did: webDID.String(),
			Params: CallbackParams{
				Code:  &code,
				State: &state,
			},
		})

		requireOAuthError(t, err, oauth.InvalidRequest, "invalid or expired state")
	})
	t.Run("err - missing code", func(t *testing.T) {
		ctx := newTestClient(t)
		putState(ctx, state)

		_, err := ctx.client.handleCallback(nil, CallbackRequestObject{
			Did: webDID.String(),
			Params: CallbackParams{
				State: &state,
			},
		})

		requireOAuthError(t, err, oauth.InvalidRequest, "missing code parameter")
	})
	t.Run("err - failed to retrieve access token", func(t *testing.T) {
		ctx := newTestClient(t)
		putState(ctx, state)
		ctx.vdr.EXPECT().IsOwner(gomock.Any(), webDID).Return(true, nil)
		ctx.iamClient.EXPECT().AccessToken(gomock.Any(), code, verifierDID, "https://example.com/oauth2/"+webDID.String()+"/callback", holderDID).Return(nil, assert.AnError)

		_, err := ctx.client.handleCallback(nil, CallbackRequestObject{
			Did: webDID.String(),
			Params: CallbackParams{
				Code:  &code,
				State: &state,
			},
		})

		requireOAuthError(t, err, oauth.ServerError, "failed to retrieve access token: assert.AnError general error for testing")
	})
}

func Test_validatePresentationNonce(t *testing.T) {
	t.Run("ok", func(t *testing.T) {
		vpStr := `{"@context":["https://www.w3.org/2018/credentials/v1","https://w3c-ccg.github.io/lds-jws2020/contexts/lds-jws2020-v1.json"],"proof":{"challenge":"1"}}`
		vp, err := vc.ParseVerifiablePresentation(vpStr)
		require.NoError(t, err)
		vps := []vc.VerifiablePresentation{*vp, *vp}
		ctx := newTestClient(t)
		putNonce(ctx, "1")

		// call also burns the nonce
		err = ctx.client.validatePresentationNonce(vps)

		require.NoError(t, err)
		err = ctx.client.oauthNonceStore().Get("1", nil)
		assert.Equal(t, storage.ErrNotFound, err)
	})
	t.Run("different nonce", func(t *testing.T) {
		vpStr1 := `{"@context":["https://www.w3.org/2018/credentials/v1","https://w3c-ccg.github.io/lds-jws2020/contexts/lds-jws2020-v1.json"],"proof":{"challenge":"1"}}`
		vpStr2 := `{"@context":["https://www.w3.org/2018/credentials/v1","https://w3c-ccg.github.io/lds-jws2020/contexts/lds-jws2020-v1.json"],"proof":{"challenge":"2"}}`
		vp1, err := vc.ParseVerifiablePresentation(vpStr1)
		require.NoError(t, err)
		vp2, err := vc.ParseVerifiablePresentation(vpStr2)
		require.NoError(t, err)
		vps := []vc.VerifiablePresentation{*vp1, *vp2}
		ctx := newTestClient(t)
		putNonce(ctx, "1")
		putNonce(ctx, "2")

		// call also burns the nonce
		err = ctx.client.validatePresentationNonce(vps)

		assert.EqualError(t, err, "invalid_request - not all presentations have the same nonce")
		err = ctx.client.oauthNonceStore().Get("1", nil)
		assert.Equal(t, storage.ErrNotFound, err)
		err = ctx.client.oauthNonceStore().Get("2", nil)
		assert.Equal(t, storage.ErrNotFound, err)
	})
}

// expectPostError is a convenience method to add an expectation to the iamClient mock.
// it checks if the right error is posted to the verifier.
func expectPostError(t *testing.T, ctx *testCtx, errorCode oauth.ErrorCode, description string, expectedResponseURI string, verifierClientState string) {
	ctx.iamClient.EXPECT().PostError(gomock.Any(), gomock.Any(), gomock.Any(), gomock.Any()).DoAndReturn(func(ctx context.Context, err oauth.OAuth2Error, responseURI string, state string) (string, error) {
		assert.Equal(t, errorCode, err.Code)
		assert.Equal(t, description, err.Description)
		assert.Equal(t, expectedResponseURI, responseURI)
		assert.Equal(t, verifierClientState, state)
		holderURL, _ := createOAuth2BaseURL(holderDID)
		require.NotNil(t, holderURL)
		return holderURL.JoinPath("callback").String(), nil
	})
}

func TestWrapper_sendAndHandleDirectPost(t *testing.T) {
	t.Run("failed to post response", func(t *testing.T) {
		ctx := newTestClient(t)
		ctx.iamClient.EXPECT().PostAuthorizationResponse(gomock.Any(), gomock.Any(), gomock.Any(), "response", "").Return("", assert.AnError)

		_, err := ctx.client.sendAndHandleDirectPost(context.Background(), vc.VerifiablePresentation{}, pe.PresentationSubmission{}, "response", "")

		assert.Equal(t, assert.AnError, err)
	})
}

func TestWrapper_sendAndHandleDirectPostError(t *testing.T) {
	t.Run("failed to post error with redirect available", func(t *testing.T) {
		ctx := newTestClient(t)
		ctx.iamClient.EXPECT().PostError(gomock.Any(), gomock.Any(), "response", "state").Return("", assert.AnError)
		redirectURI := test.MustParseURL("https://example.com/redirect")
		expected := HandleAuthorizeRequest302Response{
			Headers: HandleAuthorizeRequest302ResponseHeaders{
				Location: "https://example.com/redirect?error=server_error&error_description=failed+to+post+error+to+verifier+%40+response",
			},
		}

		redirect, err := ctx.client.sendAndHandleDirectPostError(context.Background(), oauth.OAuth2Error{RedirectURI: redirectURI}, "response", "state")

		require.NoError(t, err)
		assert.Equal(t, expected, redirect)
	})
	t.Run("failed to post error without redirect available", func(t *testing.T) {
		ctx := newTestClient(t)
		ctx.iamClient.EXPECT().PostError(gomock.Any(), gomock.Any(), "response", "state").Return("", assert.AnError)

		_, err := ctx.client.sendAndHandleDirectPostError(context.Background(), oauth.OAuth2Error{}, "response", "state")

		require.Error(t, err)
		require.Equal(t, "server_error - something went wrong", err.Error())
	})
}

<<<<<<< HEAD
func TestWrapper_sendPresentationRequest(t *testing.T) {
	instance := New(nil, nil, nil, nil, nil)

	redirectURI, _ := url.Parse("https://example.com/redirect")
	verifierID, _ := url.Parse("https://example.com/verifier")
	walletID, _ := url.Parse("https://example.com/wallet")

	httpResponse := &stubResponseWriter{}

	err := instance.sendPresentationRequest(context.Background(), httpResponse, "test-scope", *redirectURI, *verifierID, *walletID)

	require.NoError(t, err)
	require.Equal(t, http.StatusFound, httpResponse.statusCode)
	location := httpResponse.headers.Get("Location")
	require.NotEmpty(t, location)
	locationURL, err := url.Parse(location)
	require.NoError(t, err)
	assert.Equal(t, "https", locationURL.Scheme)
	assert.Equal(t, "example.com", locationURL.Host)
	assert.Equal(t, "/wallet/authorize", locationURL.Path)
	assert.Equal(t, "test-scope", locationURL.Query().Get("scope"))
	assert.Equal(t, "vp_token id_token", locationURL.Query().Get("response_type"))
	assert.Equal(t, "direct_post", locationURL.Query().Get("response_mode"))
	assert.Equal(t, "https://example.com/verifier/.well-known/openid-wallet-metadata/metadata.xml", locationURL.Query().Get("client_metadata_uri"))
}

func TestWrapper_handlePresentationRequest(t *testing.T) {
	credentialID, _ := ssi.ParseURI("did:web:example.com:issuer#6AF53584-3337-4766-8C8D-0BFD54F6E527")
	walletCredentials := []vc.VerifiableCredential{
		{
			Context: []ssi.URI{
				vc.VCContextV1URI(),
				credential.NutsV1ContextURI,
			},
			ID:     credentialID,
			Issuer: issuerDID.URI(),
			Type:   []ssi.URI{vc.VerifiableCredentialTypeV1URI(), *credential.NutsOrganizationCredentialTypeURI},
			CredentialSubject: []interface{}{
				map[string]interface{}{
					"id": holderDID.URI(),
					"organization": map[string]interface{}{
						"name": "Test Organization",
						"city": "Test City",
					},
				},
			},
		},
	}
	t.Run("with scope", func(t *testing.T) {
		ctrl := gomock.NewController(t)
		mockVDR := vdr.NewMockVDR(ctrl)
		mockVCR := vcr.NewMockVCR(ctrl)
		mockWallet := holder.NewMockWallet(ctrl)
		mockPolicy := policy.NewMockPDPBackend(ctrl)
		mockVCR.EXPECT().Wallet().Return(mockWallet)
		mockAuth := auth.NewMockAuthenticationServices(ctrl)
		mockWallet.EXPECT().List(gomock.Any(), holderDID).Return(walletCredentials, nil)
		mockVDR.EXPECT().IsOwner(gomock.Any(), holderDID).Return(true, nil)
		instance := New(mockAuth, mockVCR, mockVDR, storage.NewTestStorageEngine(t), mockPolicy)

		params := map[string]interface{}{
			"scope":                   "example-scope",
			"response_type":           "code",
			"response_mode":           "direct_post",
			"client_metadata_uri":     "https://example.com/client_metadata.xml",
			"presentation_definition": `{"id":"1","input_descriptors":[]}`,
		}

		response, err := instance.handlePresentationRequest(context.Background(), params, createSession(params, holderDID))

		require.NoError(t, err)
		httpResponse := &stubResponseWriter{}
		_ = response.VisitHandleAuthorizeRequestResponse(httpResponse)
		require.Equal(t, http.StatusOK, httpResponse.statusCode)
		assert.Contains(t, httpResponse.body.String(), "</html>")
	})
	t.Run("invalid response_mode", func(t *testing.T) {
		instance := New(nil, nil, nil, nil, nil)
		params := map[string]interface{}{
			"scope":                   "example-scope",
			"response_type":           "code",
			"response_mode":           "invalid",
			"client_metadata_uri":     "https://example.com/client_metadata.xml",
			"presentation_definition": "{}",
		}

		response, err := instance.handlePresentationRequest(context.Background(), params, createSession(params, holderDID))

		requireOAuthError(t, err, oauth.InvalidRequest, "response_mode must be direct_post")
		assert.Nil(t, response)
	})
}

=======
>>>>>>> a975f38f
func Test_extractChallenge(t *testing.T) {
	t.Run("JSON-LD", func(t *testing.T) {
		vpStr :=
			`
{
	"@context":["https://www.w3.org/2018/credentials/v1","https://w3c-ccg.github.io/lds-jws2020/contexts/lds-jws2020-v1.json"],
	"proof":{
		"challenge":"86OZCbJWV4-V7XPAiXu-Rg"
	}
}
`
		// remove whitespace, tabs and newlines first otherwise the parsing doesn't know the format
		vpStr = strings.ReplaceAll(vpStr, "\n", "")
		vpStr = strings.ReplaceAll(vpStr, "\t", "")
		vpStr = strings.ReplaceAll(vpStr, " ", "")
		vp, err := vc.ParseVerifiablePresentation(vpStr)
		require.NoError(t, err)
		require.NotNil(t, vp)

		challenge, err := extractChallenge(*vp)

		require.NoError(t, err)
		assert.Equal(t, "86OZCbJWV4-V7XPAiXu-Rg", challenge)
	})

	t.Run("JWT", func(t *testing.T) {
		jwt := "eyJhbGciOiJFUzI1NiIsImtpZCI6ImRpZDpudXRzOkd2a3p4c2V6SHZFYzhuR2hnejZYbzNqYnFrSHdzd0xtV3czQ1l0Q203aEFXI2FiYy1tZXRob2QtMSIsInR5cCI6IkpXVCJ9.eyJqdGkiOiJkaWQ6bnV0czpHdmt6eHNlekh2RWM4bkdoZ3o2WG8zamJxa0h3c3dMbVd3M0NZdENtN2hBVyM5NDA0NTM2Mi0zYjEyLTQyODUtYTJiNi0wZDAzZDQ0NzBkYTciLCJuYmYiOjE3MDUzMTEwNTQsIm5vbmNlIjoibm9uY2UiLCJzdWIiOiJkaWQ6bnV0czpHdmt6eHNlekh2RWM4bkdoZ3o2WG8zamJxa0h3c3dMbVd3M0NZdENtN2hBVyIsInZwIjp7IkBjb250ZXh0IjpbImh0dHBzOi8vd3d3LnczLm9yZy8yMDE4L2NyZWRlbnRpYWxzL3YxIl0sInR5cGUiOiJWZXJpZmlhYmxlUHJlc2VudGF0aW9uIiwidmVyaWZpYWJsZUNyZWRlbnRpYWwiOnsiQGNvbnRleHQiOlsiaHR0cHM6Ly93d3cudzMub3JnLzIwMTgvY3JlZGVudGlhbHMvdjEiLCJodHRwczovL251dHMubmwvY3JlZGVudGlhbHMvdjEiLCJodHRwczovL3czYy1jY2cuZ2l0aHViLmlvL2xkcy1qd3MyMDIwL2NvbnRleHRzL2xkcy1qd3MyMDIwLXYxLmpzb24iXSwiY3JlZGVudGlhbFN1YmplY3QiOnsiY29tcGFueSI6eyJjaXR5IjoiSGVuZ2VsbyIsIm5hbWUiOiJEZSBiZXN0ZSB6b3JnIn0sImlkIjoiZGlkOm51dHM6R3ZrenhzZXpIdkVjOG5HaGd6NlhvM2picWtId3N3TG1XdzNDWXRDbTdoQVcifSwiaWQiOiJkaWQ6bnV0czo0dHpNYVdmcGl6VktlQThmc2NDM0pUZFdCYzNhc1VXV01qNWhVRkhkV1gzSCNjOWJmZmE5OC1jOGViLTQ4YzItOTIwYy1mNjk5NjEyY2Q0NjUiLCJpc3N1YW5jZURhdGUiOiIyMDIxLTEyLTI0VDEzOjIxOjI5LjA4NzIwNSswMTowMCIsImlzc3VlciI6ImRpZDpudXRzOjR0ek1hV2ZwaXpWS2VBOGZzY0MzSlRkV0JjM2FzVVdXTWo1aFVGSGRXWDNIIiwicHJvb2YiOnsiY3JlYXRlZCI6IjIwMjEtMTItMjRUMTM6MjE6MjkuMDg3MjA1KzAxOjAwIiwiandzIjoiZXlKaGJHY2lPaUpGVXpJMU5pSXNJbUkyTkNJNlptRnNjMlVzSW1OeWFYUWlPbHNpWWpZMElsMTkuLmhQTTJHTGMxSzlkMkQ4U2J2ZTAwNHg5U3VtakxxYVhUaldoVWh2cVdSd3hmUldsd2ZwNWdIRFVZdVJvRWpoQ1hmTHQtX3Uta25DaFZtSzk4ME4zTEJ3IiwicHJvb2ZQdXJwb3NlIjoiTnV0c1NpZ25pbmdLZXlUeXBlIiwidHlwZSI6Ikpzb25XZWJTaWduYXR1cmUyMDIwIiwidmVyaWZpY2F0aW9uTWV0aG9kIjoiZGlkOm51dHM6R3ZrenhzZXpIdkVjOG5HaGd6NlhvM2picWtId3N3TG1XdzNDWXRDbTdoQVcjYWJjLW1ldGhvZC0xIn0sInR5cGUiOlsiQ29tcGFueUNyZWRlbnRpYWwiLCJWZXJpZmlhYmxlQ3JlZGVudGlhbCJdfX19.FpeltS-E5f6k65Am0unxCdptvjs1-A-cgOPbYItlhBSZ_Ipx2xBYV6fBBInAvpTITzDYQ6hWVjDfmpmF2B9dUw"
		vp, err := vc.ParseVerifiablePresentation(jwt)
		require.NoError(t, err)
		require.NotNil(t, vp)

		challenge, err := extractChallenge(*vp)

		require.NoError(t, err)
		assert.Equal(t, "nonce", challenge)
	})
}

func assertOAuthError(t *testing.T, err error, expectedDescription string) oauth.OAuth2Error {
	require.Error(t, err)
	oauthErr, ok := err.(oauth.OAuth2Error)
	require.True(t, ok, "expected oauth error")
	assert.Equal(t, oauth.InvalidRequest, oauthErr.Code)
	assert.Equal(t, expectedDescription, oauthErr.Description)
	return oauthErr
}

type stubResponseWriter struct {
	headers    http.Header
	body       *bytes.Buffer
	statusCode int
}

func (s *stubResponseWriter) Header() http.Header {
	if s.headers == nil {
		s.headers = make(http.Header)
	}
	return s.headers

}

func (s *stubResponseWriter) Write(i []byte) (int, error) {
	if s.body == nil {
		s.body = new(bytes.Buffer)
	}
	return s.body.Write(i)
}

func (s *stubResponseWriter) WriteHeader(statusCode int) {
	s.statusCode = statusCode
}

func putState(ctx *testCtx, state string) {
	_ = ctx.client.oauthClientStateStore().Put(state, OAuthSession{
		SessionID:   "token",
		OwnDID:      &holderDID,
		RedirectURI: "https://example.com/iam/holder/cb",
		VerifierDID: &verifierDID,
	})
}

func putNonce(ctx *testCtx, nonce string) {
	_ = ctx.client.oauthNonceStore().Put(nonce, OAuthSession{Scope: "test", ClientState: "state", OwnDID: &verifierDID, RedirectURI: "https://example.com/iam/holder/cb"})
}

func putSession(ctx *testCtx, code string, oauthSession OAuthSession) {
	_ = ctx.client.oauthCodeStore().Put(code, oauthSession)
}<|MERGE_RESOLUTION|>--- conflicted
+++ resolved
@@ -690,102 +690,6 @@
 	})
 }
 
-<<<<<<< HEAD
-func TestWrapper_sendPresentationRequest(t *testing.T) {
-	instance := New(nil, nil, nil, nil, nil)
-
-	redirectURI, _ := url.Parse("https://example.com/redirect")
-	verifierID, _ := url.Parse("https://example.com/verifier")
-	walletID, _ := url.Parse("https://example.com/wallet")
-
-	httpResponse := &stubResponseWriter{}
-
-	err := instance.sendPresentationRequest(context.Background(), httpResponse, "test-scope", *redirectURI, *verifierID, *walletID)
-
-	require.NoError(t, err)
-	require.Equal(t, http.StatusFound, httpResponse.statusCode)
-	location := httpResponse.headers.Get("Location")
-	require.NotEmpty(t, location)
-	locationURL, err := url.Parse(location)
-	require.NoError(t, err)
-	assert.Equal(t, "https", locationURL.Scheme)
-	assert.Equal(t, "example.com", locationURL.Host)
-	assert.Equal(t, "/wallet/authorize", locationURL.Path)
-	assert.Equal(t, "test-scope", locationURL.Query().Get("scope"))
-	assert.Equal(t, "vp_token id_token", locationURL.Query().Get("response_type"))
-	assert.Equal(t, "direct_post", locationURL.Query().Get("response_mode"))
-	assert.Equal(t, "https://example.com/verifier/.well-known/openid-wallet-metadata/metadata.xml", locationURL.Query().Get("client_metadata_uri"))
-}
-
-func TestWrapper_handlePresentationRequest(t *testing.T) {
-	credentialID, _ := ssi.ParseURI("did:web:example.com:issuer#6AF53584-3337-4766-8C8D-0BFD54F6E527")
-	walletCredentials := []vc.VerifiableCredential{
-		{
-			Context: []ssi.URI{
-				vc.VCContextV1URI(),
-				credential.NutsV1ContextURI,
-			},
-			ID:     credentialID,
-			Issuer: issuerDID.URI(),
-			Type:   []ssi.URI{vc.VerifiableCredentialTypeV1URI(), *credential.NutsOrganizationCredentialTypeURI},
-			CredentialSubject: []interface{}{
-				map[string]interface{}{
-					"id": holderDID.URI(),
-					"organization": map[string]interface{}{
-						"name": "Test Organization",
-						"city": "Test City",
-					},
-				},
-			},
-		},
-	}
-	t.Run("with scope", func(t *testing.T) {
-		ctrl := gomock.NewController(t)
-		mockVDR := vdr.NewMockVDR(ctrl)
-		mockVCR := vcr.NewMockVCR(ctrl)
-		mockWallet := holder.NewMockWallet(ctrl)
-		mockPolicy := policy.NewMockPDPBackend(ctrl)
-		mockVCR.EXPECT().Wallet().Return(mockWallet)
-		mockAuth := auth.NewMockAuthenticationServices(ctrl)
-		mockWallet.EXPECT().List(gomock.Any(), holderDID).Return(walletCredentials, nil)
-		mockVDR.EXPECT().IsOwner(gomock.Any(), holderDID).Return(true, nil)
-		instance := New(mockAuth, mockVCR, mockVDR, storage.NewTestStorageEngine(t), mockPolicy)
-
-		params := map[string]interface{}{
-			"scope":                   "example-scope",
-			"response_type":           "code",
-			"response_mode":           "direct_post",
-			"client_metadata_uri":     "https://example.com/client_metadata.xml",
-			"presentation_definition": `{"id":"1","input_descriptors":[]}`,
-		}
-
-		response, err := instance.handlePresentationRequest(context.Background(), params, createSession(params, holderDID))
-
-		require.NoError(t, err)
-		httpResponse := &stubResponseWriter{}
-		_ = response.VisitHandleAuthorizeRequestResponse(httpResponse)
-		require.Equal(t, http.StatusOK, httpResponse.statusCode)
-		assert.Contains(t, httpResponse.body.String(), "</html>")
-	})
-	t.Run("invalid response_mode", func(t *testing.T) {
-		instance := New(nil, nil, nil, nil, nil)
-		params := map[string]interface{}{
-			"scope":                   "example-scope",
-			"response_type":           "code",
-			"response_mode":           "invalid",
-			"client_metadata_uri":     "https://example.com/client_metadata.xml",
-			"presentation_definition": "{}",
-		}
-
-		response, err := instance.handlePresentationRequest(context.Background(), params, createSession(params, holderDID))
-
-		requireOAuthError(t, err, oauth.InvalidRequest, "response_mode must be direct_post")
-		assert.Nil(t, response)
-	})
-}
-
-=======
->>>>>>> a975f38f
 func Test_extractChallenge(t *testing.T) {
 	t.Run("JSON-LD", func(t *testing.T) {
 		vpStr :=
