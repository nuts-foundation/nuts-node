--- conflicted
+++ resolved
@@ -430,30 +430,25 @@
 		},
 	}
 	dpopToken, _, _ := newSignedTestDPoP()
+	verifiablePresentation := test.ParsePresentation(t, presentation)
+	pexEnvelopeJSON, _ := json.Marshal(verifiablePresentation)
+	pexEnvelope, err := pe.ParseEnvelope(pexEnvelopeJSON)
+	pexConsumer := PEXConsumer{
+		RequiredPresentationDefinitions: map[pe.WalletOwnerType]pe.PresentationDefinition{
+			pe.WalletOwnerOrganization: definition,
+		},
+		Submissions: map[string]pe.PresentationSubmission{
+			"definitive": submission,
+		},
+		SubmittedEnvelopes: map[string]pe.Envelope{
+			"definitive": *pexEnvelope,
+		},
+	}
 	t.Run("ok", func(t *testing.T) {
 		ctx := newTestClient(t)
 
-<<<<<<< HEAD
-		vps := []VerifiablePresentation{test.ParsePresentation(t, presentation)}
-		accessToken, err := ctx.client.createAccessToken(issuerDID, time.Now(), vps, &submission, definition, "everything", credentialSubjectID, nil, dpopToken)
-=======
-		verifiablePresentation := test.ParsePresentation(t, presentation)
-		pexEnvelopeJSON, _ := json.Marshal(verifiablePresentation)
-		pexEnvelope, err := pe.ParseEnvelope(pexEnvelopeJSON)
-		pexConsumer := PEXConsumer{
-			RequiredPresentationDefinitions: map[pe.WalletOwnerType]pe.PresentationDefinition{
-				pe.WalletOwnerOrganization: definition,
-			},
-			Submissions: map[string]pe.PresentationSubmission{
-				"definitive": submission,
-			},
-			SubmittedEnvelopes: map[string]pe.Envelope{
-				"definitive": *pexEnvelope,
-			},
-		}
-		require.NoError(t, err)
-		accessToken, err := ctx.client.createAccessToken(issuerDID, credentialSubjectID, time.Now(), "everything", pexConsumer)
->>>>>>> 25251094
+		require.NoError(t, err)
+		accessToken, err := ctx.client.createAccessToken(issuerDID, credentialSubjectID, time.Now(), "everything", pexConsumer, dpopToken)
 
 		require.NoError(t, err)
 		assert.NotEmpty(t, accessToken.AccessToken)
@@ -476,8 +471,7 @@
 	})
 	t.Run("ok - bearer token", func(t *testing.T) {
 		ctx := newTestClient(t)
-		vps := []VerifiablePresentation{test.ParsePresentation(t, presentation)}
-		accessToken, err := ctx.client.createAccessToken(issuerDID, time.Now(), vps, &submission, definition, "everything", credentialSubjectID, nil, nil)
+		accessToken, err := ctx.client.createAccessToken(issuerDID, credentialSubjectID, time.Now(), "everything", pexConsumer, nil)
 
 		require.NoError(t, err)
 		assert.NotEmpty(t, accessToken.AccessToken)
