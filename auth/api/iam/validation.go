--- conflicted
+++ resolved
@@ -77,41 +77,6 @@
 	}
 }
 
-<<<<<<< HEAD
-// validatePresentationSubmission checks if the presentation submission is valid for the given scope:
-//  1. Resolve presentation definition for the requested scope
-//  2. Check submission against presentation and definition
-//
-// Errors are returned as OAuth2 errors.
-func (r Wrapper) validatePresentationSubmission(ctx context.Context, authorizer did.DID, scope string, submission *pe.PresentationSubmission, pexEnvelope *pe.Envelope) (map[string]vc.VerifiableCredential, *PresentationDefinition, error) {
-	mapping, err := r.presentationDefinitionForScope(ctx, authorizer, scope)
-	if err != nil {
-		return nil, nil, err
-	}
-
-	// Find the Presentation Definition referenced by the Submission in the mapping
-	var definition *PresentationDefinition
-	for _, curr := range mapping {
-		if curr.Id == submission.DefinitionId {
-			definition = &curr
-		}
-	}
-	if definition == nil {
-		return nil, nil, oauthError(oauth.InvalidRequest, "Presentation Submission references Presentation Definition that isn't requested")
-	}
-	credentialMap, err := submission.Validate(*pexEnvelope, *definition)
-	if err != nil {
-		return nil, nil, oauth.OAuth2Error{
-			Code:          oauth.InvalidRequest,
-			Description:   fmt.Sprintf("Presentation Submission does not conform to Presentation Definition (id=%s)", definition.Id),
-			InternalError: err,
-		}
-	}
-	return credentialMap, definition, err
-}
-
-=======
->>>>>>> ebb9f5f0
 func (r Wrapper) presentationDefinitionForScope(ctx context.Context, authorizer did.DID, scope string) (pe.WalletOwnerMapping, error) {
 	mapping, err := r.policyBackend.PresentationDefinitions(ctx, authorizer, scope)
 	if err != nil {
