--- conflicted
+++ resolved
@@ -144,12 +144,7 @@
 		values[oauth.StateParam] = oauthSession.ClientState
 		values[oauth.ScopeParam] = accessTokenRequest.Body.Scope
 	}
-<<<<<<< HEAD
-	// TODO: First create user session, or AuthorizationRequest first? (which one is more expensive? both sign stuff)
 	redirectURL, err := r.createAuthorizationRequest(echoCtx.Request().Context(), redirectSession.OwnDID, verifier, modifier)
-=======
-	redirectURL, err := r.CreateAuthorizationRequest(echoCtx.Request().Context(), redirectSession.OwnDID, verifier, modifier)
->>>>>>> 083266b4
 	if err != nil {
 		return err
 	}
