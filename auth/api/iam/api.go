/*
 * Copyright (C) 2023 Nuts community
 *
 * This program is free software: you can redistribute it and/or modify
 * it under the terms of the GNU General Public License as published by
 * the Free Software Foundation, either version 3 of the License, or
 * (at your option) any later version.
 *
 * This program is distributed in the hope that it will be useful,
 * but WITHOUT ANY WARRANTY; without even the implied warranty of
 * MERCHANTABILITY or FITNESS FOR A PARTICULAR PURPOSE.  See the
 * GNU General Public License for more details.
 *
 * You should have received a copy of the GNU General Public License
 * along with this program.  If not, see <https://www.gnu.org/licenses/>.
 *
 */

package iam

import (
	"context"
	crypto2 "crypto"
	"encoding/json"
	"errors"
	"fmt"
	"github.com/labstack/echo/v4"
	"github.com/lestrrat-go/jwx/v2/jwt"
	"github.com/nuts-foundation/go-did/did"
	"github.com/nuts-foundation/go-did/vc"
	"github.com/nuts-foundation/nuts-node/audit"
	"github.com/nuts-foundation/nuts-node/auth"
	"github.com/nuts-foundation/nuts-node/auth/log"
	"github.com/nuts-foundation/nuts-node/auth/oauth"
	"github.com/nuts-foundation/nuts-node/core"
	"github.com/nuts-foundation/nuts-node/crypto"
	http2 "github.com/nuts-foundation/nuts-node/http"
	"github.com/nuts-foundation/nuts-node/policy"
	"github.com/nuts-foundation/nuts-node/storage"
	"github.com/nuts-foundation/nuts-node/vcr"
	"github.com/nuts-foundation/nuts-node/vcr/pe"
	vcrTypes "github.com/nuts-foundation/nuts-node/vcr/types"
	"github.com/nuts-foundation/nuts-node/vdr"
	"github.com/nuts-foundation/nuts-node/vdr/didweb"
	"github.com/nuts-foundation/nuts-node/vdr/resolver"
	"net/http"
	"net/url"
	"strings"
	"time"
)

var _ core.Routable = &Wrapper{}
var _ StrictServerInterface = &Wrapper{}

const apiPath = "iam"
const apiModuleName = auth.ModuleName + "/" + apiPath
const httpRequestContextKey = "http-request"

// accessTokenValidity defines how long access tokens are valid.
// TODO: Might want to make this configurable at some point
const accessTokenValidity = 15 * time.Minute

<<<<<<< HEAD
const oid4vciSessionValidity = 15 * time.Minute
=======
// userSessionCookieName is the name of the cookie used to store the user session.
// It uses the __Host prefix, that instructs the user agent to treat it as a secure cookie:
// - Must be set with the Secure attribute
// - Must be set from an HTTPS uri
// - Must not contain a Domain attribute
// - Must contain a Path attribute
// Also see:
// - https://owasp.org/www-project-web-security-testing-guide/latest/4-Web_Application_Security_Testing/06-Session_Management_Testing/02-Testing_for_Cookies_Attributes
// - https://developer.mozilla.org/en-US/docs/Web/HTTP/Cookies
const userSessionCookieName = "__Host-SID"
>>>>>>> b8566516

// Wrapper handles OAuth2 flows.
type Wrapper struct {
	vcr           vcr.VCR
	vdr           vdr.VDR
	auth          auth.AuthenticationServices
	policyBackend policy.PDPBackend
	storageEngine storage.Engine
	keyStore      crypto.KeyStore
}

func New(authInstance auth.AuthenticationServices, vcrInstance vcr.VCR, vdrInstance vdr.VDR, storageEngine storage.Engine, policyBackend policy.PDPBackend) *Wrapper {
	return &Wrapper{
		storageEngine: storageEngine,
		auth:          authInstance,
		policyBackend: policyBackend,
		vcr:           vcrInstance,
		vdr:           vdrInstance,
	}
}

func (r Wrapper) Routes(router core.EchoRouter) {
	RegisterHandlers(router, NewStrictHandler(r, []StrictMiddlewareFunc{
		func(f StrictHandlerFunc, operationID string) StrictHandlerFunc {
			return func(ctx echo.Context, request interface{}) (response interface{}, err error) {
				return r.middleware(ctx, request, operationID, f)
			}
		},
		func(f StrictHandlerFunc, operationID string) StrictHandlerFunc {
			return audit.StrictMiddleware(f, apiModuleName, operationID)
		},
	}))
	// The following handlers are used for the user facing OAuth2 flows.
	router.GET("/oauth2/:did/user", r.handleUserLanding, audit.Middleware(apiModuleName))
}

func (r Wrapper) middleware(ctx echo.Context, request interface{}, operationID string, f StrictHandlerFunc) (interface{}, error) {
	ctx.Set(core.OperationIDContextKey, operationID)
	ctx.Set(core.ModuleNameContextKey, apiModuleName)

	// Add http.Request to context, to allow reading URL query parameters
	requestCtx := context.WithValue(ctx.Request().Context(), httpRequestContextKey, ctx.Request())
	ctx.SetRequest(ctx.Request().WithContext(requestCtx))
	if strings.HasPrefix(ctx.Request().URL.Path, "/iam/") {
		ctx.Set(core.ErrorWriterContextKey, &oauth.Oauth2ErrorWriter{})
	}

	return f(ctx, request)
}

// ResolveStatusCode maps errors returned by this API to specific HTTP status codes.
func (w Wrapper) ResolveStatusCode(err error) int {
	return core.ResolveStatusCode(err, map[error]int{
		vcrTypes.ErrNotFound:                http.StatusNotFound,
		resolver.ErrDIDNotManagedByThisNode: http.StatusBadRequest,
	})
}

// HandleTokenRequest handles calls to the token endpoint for exchanging a grant (e.g authorization code or pre-authorized code) for an access token.
func (r Wrapper) HandleTokenRequest(ctx context.Context, request HandleTokenRequestRequestObject) (HandleTokenRequestResponseObject, error) {
	ownDID, err := r.toOwnedDIDForOAuth2(ctx, request.Did)
	if err != nil {
		return nil, err
	}
	switch request.Body.GrantType {
	case "authorization_code":
		// Options:
		// - OpenID4VCI
		// - OpenID4VP
		return r.handleAccessTokenRequest(ctx, *ownDID, request.Body.Code, request.Body.RedirectUri, request.Body.ClientId)
	case "urn:ietf:params:oauth:grant-type:pre-authorized_code":
		// Options:
		// - OpenID4VCI
		return nil, oauth.OAuth2Error{
			Code:        oauth.UnsupportedGrantType,
			Description: "not implemented yet",
		}
	case "vp_token-bearer":
		// Nuts RFC021 vp_token bearer flow
		if request.Body.PresentationSubmission == nil || request.Body.Scope == nil || request.Body.Assertion == nil {
			return nil, oauth.OAuth2Error{
				Code:        oauth.InvalidRequest,
				Description: "missing required parameters",
			}
		}
		return r.handleS2SAccessTokenRequest(ctx, *ownDID, *request.Body.Scope, *request.Body.PresentationSubmission, *request.Body.Assertion)
	default:
		return nil, oauth.OAuth2Error{
			Code:        oauth.UnsupportedGrantType,
			Description: fmt.Sprintf("grant_type '%s' is not supported", request.Body.GrantType),
		}
	}
}

func (r Wrapper) Callback(ctx context.Context, request CallbackRequestObject) (CallbackResponseObject, error) {
	// check id in path
	_, err := r.toOwnedDID(ctx, request.Did)
	if err != nil {
		// this is an OAuthError already, will be rendered as 400 but that's fine (for now) for an illegal id
		return nil, err
	}

	// if error is present, delegate call to error handler
	if request.Params.Error != nil {
		return r.handleCallbackError(request)
	}

	return r.handleCallback(ctx, request)
}

func (r Wrapper) RetrieveAccessToken(_ context.Context, request RetrieveAccessTokenRequestObject) (RetrieveAccessTokenResponseObject, error) {
	// get access token from store
	var token TokenResponse
	err := r.accessTokenClientStore().Get(request.SessionID, &token)
	if err != nil {
		return nil, err
	}
	if token.Status != nil && *token.Status == oauth.AccessTokenRequestStatusPending {
		// return pending status
		return RetrieveAccessToken200JSONResponse(token), nil
	}
	// delete access token from store
	// change this when tokens can be cached
	err = r.accessTokenClientStore().Delete(request.SessionID)
	if err != nil {
		return nil, err
	}
	// return access token
	return RetrieveAccessToken200JSONResponse(token), nil
}

// IntrospectAccessToken allows the resource server (XIS/EHR) to introspect details of an access token issued by this node
func (r Wrapper) IntrospectAccessToken(_ context.Context, request IntrospectAccessTokenRequestObject) (IntrospectAccessTokenResponseObject, error) {
	// Validate token
	if request.Body.Token == "" {
		// Return 200 + 'Active = false' when token is invalid or malformed
		log.Logger().Debug("IntrospectAccessToken: missing token")
		return IntrospectAccessToken200JSONResponse{}, nil
	}

	token := AccessToken{}
	if err := r.accessTokenServerStore().Get(request.Body.Token, &token); err != nil {
		// Return 200 + 'Active = false' when token is invalid or malformed
		if errors.Is(err, storage.ErrNotFound) {
			log.Logger().Debug("IntrospectAccessToken: token not found (unknown or expired)")
			return IntrospectAccessToken200JSONResponse{}, nil
		}
		log.Logger().WithError(err).Error("IntrospectAccessToken: failed to retrieve token")
		return nil, err
	}

	if token.Expiration.Before(time.Now()) {
		// Return 200 + 'Active = false' when token is invalid or malformed
		// can happen between token expiration and pruning of database
		log.Logger().Debug("IntrospectAccessToken: token is expired")
		return IntrospectAccessToken200JSONResponse{}, nil
	}

	// Create and return introspection response
	iat := int(token.IssuedAt.Unix())
	exp := int(token.Expiration.Unix())
	response := IntrospectAccessToken200JSONResponse{
		Active:   true,
		Iat:      &iat,
		Exp:      &exp,
		Iss:      &token.Issuer,
		Sub:      &token.Issuer,
		ClientId: &token.ClientId,
		Scope:    &token.Scope,
		Vps:      &token.VPToken,
	}

	// set presentation definition if in token
	var err error
	response.PresentationDefinition, err = toAnyMap(token.PresentationDefinition)
	if err != nil {
		log.Logger().WithError(err).Error("IntrospectAccessToken: failed to marshal presentation definition")
		return IntrospectAccessToken200JSONResponse{}, err
	}

	// set presentation submission if in token
	response.PresentationSubmission, err = toAnyMap(token.PresentationSubmission)
	if err != nil {
		log.Logger().WithError(err).Error("IntrospectAccessToken: failed to marshal presentation submission")
		return IntrospectAccessToken200JSONResponse{}, err
	}

	if token.InputDescriptorConstraintIdMap != nil {
		for _, reserved := range []string{"iss", "sub", "exp", "iat", "active", "client_id", "scope"} {
			if _, exists := token.InputDescriptorConstraintIdMap[reserved]; exists {
				return nil, errors.New(fmt.Sprintf("IntrospectAccessToken: InputDescriptorConstraintIdMap contains reserved claim name '%s'", reserved))
			}
		}
		response.AdditionalProperties = token.InputDescriptorConstraintIdMap
	}

	return response, nil
}

// toAnyMap marshals and unmarshals input into *map[string]any. Useful to generate OAPI response objects.
func toAnyMap(input any) (*map[string]any, error) {
	if input == nil {
		return nil, nil
	}
	bs, err := json.Marshal(input)
	if err != nil {
		return nil, err
	}
	result := make(map[string]any)
	err = json.Unmarshal(bs, &result)
	if err != nil {
		return nil, err
	}
	return &result, nil
}

// HandleAuthorizeRequest handles calls to the authorization endpoint for starting an authorization code flow.
func (r Wrapper) HandleAuthorizeRequest(ctx context.Context, request HandleAuthorizeRequestRequestObject) (HandleAuthorizeRequestResponseObject, error) {
	ownDID, err := r.toOwnedDIDForOAuth2(ctx, request.Did)
	if err != nil {
		return nil, err
	}

	// Workaround: deepmap codegen doesn't support dynamic query parameters.
	//             See https://github.com/deepmap/oapi-codegen/issues/1129
	httpRequest := ctx.Value(httpRequestContextKey).(*http.Request)
	params := parseQueryParams(httpRequest.URL.Query())
	clientId := params.get(oauth.ClientIDParam)

	// if the request param is present, JAR (RFC9101, JWT Authorization Request) is used
	// we parse the request and validate
	if rawToken := params.get(oauth.RequestParam); rawToken != "" {
		params, err = r.validateJARRequest(ctx, rawToken, clientId)
		if err != nil {
			return nil, err
		}
	} // else, we'll allow for now, since other flows will break if we require JAR at this point.

	// todo: store session in database? Isn't session specific for a particular flow?
	session := createSession(params, *ownDID)

	switch session.ResponseType {
	case responseTypeCode:
		// Options:
		// - Regular authorization code flow for EHR data access through access token, authentication of end-user using OpenID4VP.
		// - OpenID4VCI; authorization code flow for credential issuance to (end-user) wallet

		// TODO: officially flow switching has to be determined by the client_id
		// registered client_ids should list which flow they support
		// client registration could be done via rfc7591....
		// for now we switch on client_id format.
		// when client_id is a did:web, it is a cloud/server wallet
		// otherwise it's a normal registered client which we do not support yet
		// Note: this is the user facing OpenID4VP flow with a "vp_token" responseType, the demo uses the "vp_token id_token" responseType
		clientId := session.ClientID
		if strings.HasPrefix(clientId, "did:web:") {
			// client is a cloud wallet with user
			return r.handleAuthorizeRequestFromHolder(ctx, *ownDID, params)
		} else {
			return nil, oauth.OAuth2Error{
				Code:        oauth.InvalidRequest,
				Description: "client_id must be a did:web",
			}
		}
	case responseTypeVPToken:
		// Options:
		// - OpenID4VP flow, vp_token is sent in Authorization Response
		return r.handleAuthorizeRequestFromVerifier(ctx, *ownDID, params)
	default:
		// TODO: This should be a redirect?
		redirectURI, _ := url.Parse(session.RedirectURI)
		return nil, oauth.OAuth2Error{
			Code:        oauth.UnsupportedResponseType,
			RedirectURI: redirectURI,
		}
	}
}

// validateJARRequest validates a JAR (JWT Authorization Request) and returns the JWT claims.
// the client_id must match the signer of the JWT.
func (r *Wrapper) validateJARRequest(ctx context.Context, rawToken string, clientId string) (oauthParameters, error) {
	var signerKid string
	// Parse and validate the JWT
	token, err := crypto.ParseJWT(rawToken, func(kid string) (crypto2.PublicKey, error) {
		signerKid = kid
		return resolver.DIDKeyResolver{Resolver: r.vdr}.ResolveKeyByID(kid, nil, resolver.AssertionMethod)
	}, jwt.WithValidate(true))
	if err != nil {
		return nil, oauth.OAuth2Error{Code: oauth.InvalidRequest, Description: "unable to validate request signature", InternalError: err}
	}
	claimsAsMap, err := token.AsMap(ctx)
	if err != nil {
		// very unlikely
		return nil, oauth.OAuth2Error{Code: oauth.InvalidRequest, Description: "invalid request parameter", InternalError: err}
	}
	params := parseJWTClaims(claimsAsMap)
	// check client_id claim, it must be the same as the client_id in the request
	if clientId != params.get(oauth.ClientIDParam) {
		return nil, oauth.OAuth2Error{Code: oauth.InvalidRequest, Description: "invalid client_id claim in signed authorization request"}
	}
	// check if the signer of the JWT is the client
	signer, err := did.ParseDIDURL(signerKid)
	if err != nil {
		// very unlikely since the key has already been resolved
		return nil, oauth.OAuth2Error{Code: oauth.InvalidRequest, Description: "invalid signer", InternalError: err}
	}
	if signer.DID.String() != clientId {
		return nil, oauth.OAuth2Error{Code: oauth.InvalidRequest, Description: "client_id does not match signer of authorization request"}
	}
	return params, nil
}

// OAuthAuthorizationServerMetadata returns the Authorization Server's metadata
func (r Wrapper) OAuthAuthorizationServerMetadata(ctx context.Context, request OAuthAuthorizationServerMetadataRequestObject) (OAuthAuthorizationServerMetadataResponseObject, error) {
	didAsString := r.requestedDID(request.Id).String()
	md, err := r.oauthAuthorizationServerMetadata(ctx, didAsString)
	if err != nil {
		return nil, err
	}
	return OAuthAuthorizationServerMetadata200JSONResponse(*md), nil
}

func (r Wrapper) RootOAuthAuthorizationServerMetadata(ctx context.Context, request RootOAuthAuthorizationServerMetadataRequestObject) (RootOAuthAuthorizationServerMetadataResponseObject, error) {
	md, err := r.oauthAuthorizationServerMetadata(ctx, r.requestedDID("").String())
	if err != nil {
		return nil, err
	}
	return RootOAuthAuthorizationServerMetadata200JSONResponse(*md), nil
}

func (r Wrapper) oauthAuthorizationServerMetadata(ctx context.Context, didAsString string) (*oauth.AuthorizationServerMetadata, error) {
	ownDID, err := r.toOwnedDID(ctx, didAsString)
	if err != nil {
		return nil, err
	}
	identity, err := didweb.DIDToURL(*ownDID)
	if err != nil {
		return nil, err
	}
	oauth2BaseURL, err := createOAuth2BaseURL(*ownDID)
	if err != nil {
		// can't fail, already did DIDToURL above
		return nil, err
	}
	md := authorizationServerMetadata(*identity, *oauth2BaseURL)
	return &md, nil
}

func (r Wrapper) GetTenantWebDID(_ context.Context, request GetTenantWebDIDRequestObject) (GetTenantWebDIDResponseObject, error) {
	ownDID := r.requestedDID(request.Id)
	document, err := r.vdr.ResolveManaged(ownDID)
	if err != nil {
		if resolver.IsFunctionalResolveError(err) {
			return GetTenantWebDID404Response{}, nil
		}
		log.Logger().WithError(err).Errorf("Could not resolve tenant did:web: %s", ownDID.String())
		return nil, errors.New("unable to resolve DID")
	}
	return GetTenantWebDID200JSONResponse(*document), nil
}

func (r Wrapper) GetRootWebDID(ctx context.Context, _ GetRootWebDIDRequestObject) (GetRootWebDIDResponseObject, error) {
	ownDID := r.requestedDID("")
	document, err := r.vdr.ResolveManaged(ownDID)
	if err != nil {
		if resolver.IsFunctionalResolveError(err) {
			return GetRootWebDID404Response{}, nil
		}
		log.Logger().WithError(err).Errorf("Could not resolve root did:web: %s", ownDID.String())
		return nil, errors.New("unable to resolve DID")
	}
	return GetRootWebDID200JSONResponse(*document), nil
}

// OAuthClientMetadata returns the OAuth2 Client metadata for the request.Id if it is managed by this node.
func (r Wrapper) OAuthClientMetadata(ctx context.Context, request OAuthClientMetadataRequestObject) (OAuthClientMetadataResponseObject, error) {
	ownedDID, err := r.toOwnedDID(ctx, request.Did)
	if err != nil {
		return nil, err
	}

	identityURL, err := createOAuth2BaseURL(*ownedDID)
	if err != nil {
		return nil, err
	}

	return OAuthClientMetadata200JSONResponse(clientMetadata(*identityURL)), nil
}
func (r Wrapper) PresentationDefinition(ctx context.Context, request PresentationDefinitionRequestObject) (PresentationDefinitionResponseObject, error) {
	if len(request.Params.Scope) == 0 {
		return PresentationDefinition200JSONResponse(PresentationDefinition{}), nil
	}

	authorizer, err := r.toOwnedDIDForOAuth2(ctx, request.Did)
	if err != nil {
		return nil, err
	}

	mapping, err := r.policyBackend.PresentationDefinitions(ctx, *authorizer, request.Params.Scope)
	if err != nil {
		return nil, oauth.OAuth2Error{
			Code:        oauth.InvalidScope,
			Description: err.Error(),
		}
	}

	walletOwnerType := pe.WalletOwnerOrganization
	if request.Params.WalletOwnerType != nil {
		walletOwnerType = *request.Params.WalletOwnerType
	}
	result, exists := mapping[walletOwnerType]
	if !exists {
		return nil, oauthError(oauth.InvalidRequest, fmt.Sprintf("no presentation definition found for '%s' wallet", walletOwnerType))
	}

	return PresentationDefinition200JSONResponse(result), nil
}

// toOwnedDIDForOAuth2 is like toOwnedDID but wraps the errors in oauth.OAuth2Error to make sure they're returned as specified by the OAuth2 RFC.
func (r Wrapper) toOwnedDIDForOAuth2(ctx context.Context, didAsString string) (*did.DID, error) {
	result, err := r.toOwnedDID(ctx, didAsString)
	if err != nil {
		if strings.HasPrefix(err.Error(), "DID resolution failed") {
			return nil, oauth.OAuth2Error{
				Code:        oauth.ServerError,
				Description: err.Error(),
			}
		} else {
			return nil, oauth.OAuth2Error{
				Code:        oauth.InvalidRequest,
				Description: err.Error(),
			}
		}
	}
	return result, nil
}

func (r Wrapper) toOwnedDID(ctx context.Context, didAsString string) (*did.DID, error) {
	ownDID, err := did.ParseDID(didAsString)
	if err != nil {
		return nil, fmt.Errorf("invalid DID: %s", err)
	}
	owned, err := r.vdr.IsOwner(ctx, *ownDID)
	if err != nil {
		if resolver.IsFunctionalResolveError(err) {
			return nil, fmt.Errorf("invalid issuer DID: %s", err)
		}
		return nil, fmt.Errorf("DID resolution failed: %w", err)
	}
	if !owned {
		return nil, resolver.ErrDIDNotManagedByThisNode
	}
	return ownDID, nil
}

func (r Wrapper) RequestServiceAccessToken(ctx context.Context, request RequestServiceAccessTokenRequestObject) (RequestServiceAccessTokenResponseObject, error) {
	requestHolder, err := r.toOwnedDID(ctx, request.Did)
	if err != nil {
		return nil, err
	}

	// resolve verifier metadata
	requestVerifier, err := did.ParseDID(request.Body.Verifier)
	if err != nil {
		return nil, core.InvalidInputError("invalid verifier: %w", err)
	}

	tokenResult, err := r.auth.IAMClient().RequestRFC021AccessToken(ctx, *requestHolder, *requestVerifier, request.Body.Scope)
	if err != nil {
		// this can be an internal server error, a 400 oauth error or a 412 precondition failed if the wallet does not contain the required credentials
		return nil, err
	}
	return RequestServiceAccessToken200JSONResponse(*tokenResult), nil
}

func (r Wrapper) RequestUserAccessToken(ctx context.Context, request RequestUserAccessTokenRequestObject) (RequestUserAccessTokenResponseObject, error) {
	requestHolder, err := r.toOwnedDID(ctx, request.Did)
	if err != nil {
		return nil, err
	}

	// TODO: When we support authentication at an external IdP,
	//       the properties below become conditionally required.
	if request.Body.PreauthorizedUser == nil {
		return nil, core.InvalidInputError("missing preauthorized_user")
	}
	if request.Body.PreauthorizedUser.Id == "" {
		return nil, core.InvalidInputError("missing preauthorized_user.id")
	}
	if request.Body.PreauthorizedUser.Name == "" {
		return nil, core.InvalidInputError("missing preauthorized_user.name")
	}
	if request.Body.PreauthorizedUser.Role == "" {
		return nil, core.InvalidInputError("missing preauthorized_user.role")
	}

	if request.Body.RedirectUri == "" {
		return nil, core.InvalidInputError("missing redirect_uri")
	}

	// session ID for calling app (supports polling for token)
	sessionID := crypto.GenerateNonce()

	// generate a redirect token valid for 5 seconds
	token := crypto.GenerateNonce()
	err = r.userRedirectStore().Put(token, RedirectSession{
		AccessTokenRequest: request,
		SessionID:          sessionID,
		OwnDID:             *requestHolder,
	})
	if err != nil {
		return nil, err
	}
	status := oauth.AccessTokenRequestStatusPending
	err = r.accessTokenClientStore().Put(sessionID, TokenResponse{
		Status: &status,
	})

	// generate a link to the redirect endpoint
	webURL, err := createOAuth2BaseURL(*requestHolder)
	if err != nil {
		return nil, err
	}
	webURL = webURL.JoinPath("user")
	// redirect to generic user page, context of token will render correct page
	redirectURL := http2.AddQueryParams(*webURL, map[string]string{
		"token": token,
	})
	return RequestUserAccessToken200JSONResponse{
		RedirectUri: redirectURL.String(),
		SessionId:   sessionID,
	}, nil
}

func createSession(params oauthParameters, ownDID did.DID) *OAuthSession {
	session := OAuthSession{}
	session.ClientID = params.get(oauth.ClientIDParam)
	session.Scope = params.get(oauth.ScopeParam)
	session.ClientState = params.get(oauth.StateParam)
	session.ServerState = ServerState{}
	session.RedirectURI = params.get(oauth.RedirectURIParam)
	session.OwnDID = &ownDID
	session.ResponseType = params.get(oauth.ResponseTypeParam)

	return &session
}

func (r Wrapper) StatusList(ctx context.Context, request StatusListRequestObject) (StatusListResponseObject, error) {
	requestDID, err := did.ParseDID(request.Did)
	if err != nil {
		return nil, err
	}
	cred, err := r.vcr.Issuer().StatusList(ctx, *requestDID, request.Page)
	if err != nil {
		return nil, err
	}

	return StatusList200JSONResponse(*cred), nil
}

func (r Wrapper) RequestOid4vciCredentialIssuance(ctx context.Context, request RequestOid4vciCredentialIssuanceRequestObject) (RequestOid4vciCredentialIssuanceResponseObject, error) {
	if request.Body == nil {
		// why did oapi-codegen generate a pointer for the body??
		return nil, core.InvalidInputError("missing request body")
	}
	// Parse and check the requester
	requestHolder, err := r.toOwnedDID(ctx, request.Did)
	if err != nil {
		log.Logger().WithError(err).Errorf("problem with owner DID: %s", request.Did)
		return nil, core.NotFoundError("problem with owner DID: %s", err.Error())
	}

	// Parse the issuer
	issuerDid, err := did.ParseDID(request.Body.Issuer)
	if err != nil {
		log.Logger().WithError(err).Errorf("could not parse Issuer DID: %s", request.Body.Issuer)
		return nil, core.InvalidInputError("could not parse Issuer DID: %s", request.Body.Issuer)
	}
	// Fetch the endpoints
	authorizationEndpoint, tokenEndpoint, credentialEndpoint, err := r.openidIssuerEndpoints(ctx, *issuerDid)
	if err != nil {
		log.Logger().WithError(err).Errorf("cannot locate endpoints for did: %s", issuerDid.String())
		return nil, core.Error(http.StatusFailedDependency, "cannot locate endpoints for did: %s", issuerDid.String())
	}
	endpoint, err := url.Parse(authorizationEndpoint)
	if err != nil {
		log.Logger().WithError(err).Errorf("failed to parse the authorization_endpoint: %s", authorizationEndpoint)
		return nil, fmt.Errorf("failed to parse the authorization_endpoint: %s", authorizationEndpoint)
	}
	// Read and parse the authorization details
	authorizationDetails := []byte("[]")
	if len(request.Body.AuthorizationDetails) > 0 {
		authorizationDetails, _ = json.Marshal(request.Body.AuthorizationDetails)
	}
	// Generate the state and PKCE
	state := crypto.GenerateNonce()
	pkceParams := generatePKCEParams()
	if err != nil {
		log.Logger().WithError(err).Errorf("failed to create the PKCE parameters")
		return nil, err
	}
	// Figure out our own redirect URL by parsing the did:web and extracting the host.
	requesterDidUrl, err := didweb.DIDToURL(*requestHolder)
	if err != nil {
		log.Logger().WithError(err).Errorf("failed convert did (%s) to url", requestHolder.String())
		return nil, err
	}
	redirectUri, err := url.Parse(fmt.Sprintf("https://%s/iam/oid4vci/callback", requesterDidUrl.Host))
	if err != nil {
		log.Logger().WithError(err).Errorf("failed to create the url for host: %s", requesterDidUrl.Host)
		return nil, err
	}
	// Store the session
	err = r.oid4vciSssionStore().Put(state, &Oid4vciSession{
		HolderDid:                requestHolder,
		IssuerDid:                issuerDid,
		RemoteRedirectUri:        request.Body.RedirectUri,
		RedirectUri:              redirectUri.String(),
		PKCEParams:               pkceParams,
		IssuerTokenEndpoint:      tokenEndpoint,
		IssuerCredentialEndpoint: credentialEndpoint,
	})
	if err != nil {
		log.Logger().WithError(err).Errorf("failed to store the session")
		return nil, err
	}
	// Build the redirect URL, the client browser should be redirected to.
	redirectUrl := http2.AddQueryParams(*endpoint, map[string]string{
		"response_type":         "code",
		"state":                 state,
		"client_id":             requestHolder.String(),
		"authorization_details": string(authorizationDetails),
		"redirect_uri":          redirectUri.String(),
		"code_challenge":        pkceParams.Challenge,
		"code_challenge_method": pkceParams.ChallengeMethod,
	})

	log.Logger().Debugf("generated the following redirect_uri for did %s, to issuer %s: %s", requestHolder.String(), issuerDid.String(), redirectUri.String())

	return RequestOid4vciCredentialIssuance200JSONResponse{
		RedirectURI: redirectUrl.String(),
	}, nil
}

func (r Wrapper) CallbackOid4vciCredentialIssuance(ctx context.Context, request CallbackOid4vciCredentialIssuanceRequestObject) (CallbackOid4vciCredentialIssuanceResponseObject, error) {
	state := request.Params.State
	oid4vciSession := Oid4vciSession{}
	err := r.oid4vciSssionStore().Get(state, &oid4vciSession)
	if err != nil {
		return nil, core.NotFoundError("Cannot locate active session for state: %s", state)
	}
	if request.Params.Error != nil {
		errorCode := oauth.ErrorCode(*request.Params.Error)
		errorDescription := ""
		if request.Params.ErrorDescription != nil {
			errorDescription = *request.Params.ErrorDescription
		} else {
			errorDescription = fmt.Sprintf("Issuer returned error code: %s", *request.Params.Error)
		}
		return nil, withCallbackURI(oauthError(errorCode, errorDescription), oid4vciSession.remoteRedirectUri())
	}
	code := request.Params.Code
	pkceParams := oid4vciSession.PKCEParams
	issuerDid := oid4vciSession.IssuerDid
	holderDid := oid4vciSession.HolderDid
	tokenEndpoint := oid4vciSession.IssuerTokenEndpoint
	credentialEndpoint := oid4vciSession.IssuerCredentialEndpoint
	if err != nil {
		log.Logger().WithError(err).Errorf("cannot fetch the right endpoints")
		return nil, withCallbackURI(oauthError(oauth.ServerError, fmt.Sprintf("cannot fetch the right endpoints: %s", err.Error())), oid4vciSession.remoteRedirectUri())
	}
	response, err := r.auth.IAMClient().AccessTokenOid4vci(ctx, holderDid.String(), tokenEndpoint, oid4vciSession.RedirectUri, code, &pkceParams.Verifier)
	if err != nil {
		log.Logger().WithError(err).Errorf("error while fetching the access_token from endpoint: %s", tokenEndpoint)
		return nil, withCallbackURI(oauthError(oauth.AccessDenied, fmt.Sprintf("error while fetching the access_token from endpoint: %s, error : %s", tokenEndpoint, err.Error())), oid4vciSession.remoteRedirectUri())
	}
	credentials, err := r.auth.IAMClient().VerifiableCredentials(ctx, credentialEndpoint, response.AccessToken, response.CNonce, *holderDid, *issuerDid)
	if err != nil {
		log.Logger().WithError(err).Errorf("error while fetching the credential from endpoint: %s", credentialEndpoint)
		return nil, withCallbackURI(oauthError(oauth.ServerError, fmt.Sprintf("error while fetching the credential from endpoint %s, error : %s", credentialEndpoint, err.Error())), oid4vciSession.remoteRedirectUri())
	}
	credential, err := vc.ParseVerifiableCredential(credentials.Credential)
	if err != nil {
		log.Logger().WithError(err).Errorf("error while parsing the credential: %s", credentials.Credential)
		return nil, withCallbackURI(oauthError(oauth.ServerError, fmt.Sprintf("error while parsing the credential: %s, error : %s", credentials.Credential, err.Error())), oid4vciSession.remoteRedirectUri())
	}
	err = r.vcr.Verifier().Verify(*credential, true, true, nil)
	if err != nil {
		log.Logger().WithError(err).Errorf("error while verifying the credential from issuer: %s", credential.Issuer.String())
		return nil, withCallbackURI(oauthError(oauth.ServerError, fmt.Sprintf("error while verifying the credential from issuer: %s, error : %s", credential.Issuer.String(), err.Error())), oid4vciSession.remoteRedirectUri())
	}
	err = r.vcr.Wallet().Put(ctx, *credential)
	if err != nil {
		log.Logger().WithError(err).Errorf("error while storing credential with id: %s", credential.ID)
		return nil, withCallbackURI(oauthError(oauth.ServerError, fmt.Sprintf("error while storing credential with id: %s, error : %s", credential.ID, err.Error())), oid4vciSession.remoteRedirectUri())
	}

	log.Logger().Debugf("stored the credential with id: %s, now redirecting to %s", credential.ID, oid4vciSession.RemoteRedirectUri)

	return CallbackOid4vciCredentialIssuance302Response{
		Headers: CallbackOid4vciCredentialIssuance302ResponseHeaders{Location: oid4vciSession.RemoteRedirectUri},
	}, nil
}

func (r Wrapper) openidIssuerEndpoints(ctx context.Context, issuerDid did.DID) (string, string, string, error) {
	metadata, err := r.auth.IAMClient().OpenIdCredentialIssuerMetadata(ctx, issuerDid)
	if err != nil {
		return "", "", "", err
	}
	for i := range metadata.AuthorizationServers {
		serverURL := metadata.AuthorizationServers[i]
		openIdConfiguration, err := r.auth.IAMClient().OpenIdConfiguration(ctx, serverURL)
		if err != nil {
			return "", "", "", err
		}
		authorizationEndpoint := openIdConfiguration.AuthorizationEndpoint
		tokenEndpoint := openIdConfiguration.TokenEndpoint
		credentialEndpoint := metadata.CredentialEndpoint
		return authorizationEndpoint, tokenEndpoint, credentialEndpoint, nil
	}
	err = errors.New(fmt.Sprintf("cannot locate any authorization endpoint in %s", issuerDid.String()))
	return "", "", "", err
}

// requestedDID constructs a did:web DID as it was requested by the API caller. It can be a DID with or without user path, e.g.:
// - did:web:example.com
// - did:web:example:iam:1234
// When userID is given, it's appended to the DID as `:iam:<userID>`. If it's absent, the DID is returned as is.
func (r Wrapper) requestedDID(userID string) did.DID {
	identityURL := r.identityURL(userID)
	result, _ := didweb.URLToDID(*identityURL)
	return *result
}

// identityURL is like requestedDID() but returns the base URL for the DID.
// It is used for resolving metadata and its did:web DID, using the configured Nuts node URL.
func (r Wrapper) identityURL(userID string) *url.URL {
	baseURL := r.auth.PublicURL()
	if userID == "" {
		return baseURL
	}
	return baseURL.JoinPath("iam", userID)
}

// accessTokenClientStore is used by the client to store pending access tokens and return them to the calling app.
func (r Wrapper) accessTokenClientStore() storage.SessionStore {
	return r.storageEngine.GetSessionDatabase().GetStore(accessTokenValidity, "clientaccesstoken")
}

// accessTokenServerStore is used by the Auth server to store issued access tokens
func (r Wrapper) accessTokenServerStore() storage.SessionStore {
	return r.storageEngine.GetSessionDatabase().GetStore(accessTokenValidity, "serveraccesstoken")
}

// createOAuth2BaseURL creates an OAuth2 base URL for an owned did:web DID
// It creates a URL in the following format: https://<did:web host>/oauth2/<did>
func createOAuth2BaseURL(webDID did.DID) (*url.URL, error) {
	didURL, err := didweb.DIDToURL(webDID)
	if err != nil {
		return nil, fmt.Errorf("failed to convert DID to URL: %w", err)
	}
	return didURL.Parse("/oauth2/" + webDID.String())
}

func (r Wrapper) oid4vciSssionStore() storage.SessionStore {
	return r.storageEngine.GetSessionDatabase().GetStore(oid4vciSessionValidity, "oid4vci")
}<|MERGE_RESOLUTION|>--- conflicted
+++ resolved
@@ -60,9 +60,8 @@
 // TODO: Might want to make this configurable at some point
 const accessTokenValidity = 15 * time.Minute
 
-<<<<<<< HEAD
 const oid4vciSessionValidity = 15 * time.Minute
-=======
+
 // userSessionCookieName is the name of the cookie used to store the user session.
 // It uses the __Host prefix, that instructs the user agent to treat it as a secure cookie:
 // - Must be set with the Secure attribute
@@ -73,7 +72,6 @@
 // - https://owasp.org/www-project-web-security-testing-guide/latest/4-Web_Application_Security_Testing/06-Session_Management_Testing/02-Testing_for_Cookies_Attributes
 // - https://developer.mozilla.org/en-US/docs/Web/HTTP/Cookies
 const userSessionCookieName = "__Host-SID"
->>>>>>> b8566516
 
 // Wrapper handles OAuth2 flows.
 type Wrapper struct {
