--- conflicted
+++ resolved
@@ -557,7 +557,6 @@
 	}, nil
 }
 
-<<<<<<< HEAD
 func createSession(params oauthParameters, ownDID did.DID) *OAuthSession {
 	session := OAuthSession{}
 	session.ClientID = params.get(oauth.ClientIDParam)
@@ -569,7 +568,8 @@
 	session.ResponseType = params.get(oauth.ResponseTypeParam)
 
 	return &session
-=======
+}
+
 func (r Wrapper) StatusList(ctx context.Context, request StatusListRequestObject) (StatusListResponseObject, error) {
 	cred, err := r.vcr.Issuer().StatusList(ctx, r.idToDID(request.Id), request.Page)
 	if err != nil {
@@ -577,23 +577,6 @@
 	}
 
 	return StatusList200JSONResponse(*cred), nil
-}
-
-func createSession(params map[string]string, ownDID did.DID) *OAuthSession {
-	session := &OAuthSession{
-		// TODO: Validate client ID
-		ClientID: params[oauth.ClientIDParam],
-		// TODO: Validate scope
-		Scope:       params[oauth.ScopeParam],
-		ClientState: params[oauth.StateParam],
-		ServerState: map[string]interface{}{},
-		// TODO: Validate according to https://datatracker.ietf.org/doc/html/rfc6749#section-3.1.2
-		RedirectURI:  params[oauth.RedirectURIParam],
-		OwnDID:       &ownDID,
-		ResponseType: params[responseTypeParam],
-	}
-	return session
->>>>>>> ec37e6e8
 }
 
 // idToDID converts the tenant-specific part of a did:web DID (e.g. 123)
