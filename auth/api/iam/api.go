--- conflicted
+++ resolved
@@ -42,14 +42,9 @@
 	"github.com/nuts-foundation/nuts-node/auth/log"
 	"github.com/nuts-foundation/nuts-node/auth/oauth"
 	"github.com/nuts-foundation/nuts-node/core"
-<<<<<<< HEAD
-	"github.com/nuts-foundation/nuts-node/crypto"
-	http2 "github.com/nuts-foundation/nuts-node/http"
-	"github.com/nuts-foundation/nuts-node/jsonld"
-=======
 	cryptoNuts "github.com/nuts-foundation/nuts-node/crypto"
 	httpNuts "github.com/nuts-foundation/nuts-node/http"
->>>>>>> ebb9f5f0
+	"github.com/nuts-foundation/nuts-node/jsonld"
 	"github.com/nuts-foundation/nuts-node/policy"
 	"github.com/nuts-foundation/nuts-node/storage"
 	"github.com/nuts-foundation/nuts-node/vcr"
@@ -95,42 +90,31 @@
 	auth          auth.AuthenticationServices
 	policyBackend policy.PDPBackend
 	storageEngine storage.Engine
-<<<<<<< HEAD
 	JSONLDManager jsonld.JSONLD
-	keyStore      crypto.KeyStore
-=======
 	keyStore      cryptoNuts.KeyStore
->>>>>>> ebb9f5f0
 	vcr           vcr.VCR
 	vdr           vdr.VDR
 	jwtSigner     cryptoNuts.JWTSigner
 	keyResolver   resolver.KeyResolver
 }
 
-<<<<<<< HEAD
 func New(
 	authInstance auth.AuthenticationServices, vcrInstance vcr.VCR, vdrInstance vdr.VDR, storageEngine storage.Engine,
-	policyBackend policy.PDPBackend, jsonldManager jsonld.JSONLD) *Wrapper {
-=======
-func New(authInstance auth.AuthenticationServices, vcrInstance vcr.VCR, vdrInstance vdr.VDR, storageEngine storage.Engine, policyBackend policy.PDPBackend, jwtSigner cryptoNuts.JWTSigner) *Wrapper {
+	policyBackend policy.PDPBackend, jwtSigner cryptoNuts.JWTSigner, jsonldManager jsonld.JSONLD) *Wrapper {
 	templates := template.New("oauth2 templates")
 	_, err := templates.ParseFS(assetsFS, "assets/*.html")
 	if err != nil {
 		panic(err)
 	}
->>>>>>> ebb9f5f0
 	return &Wrapper{
 		auth:          authInstance,
 		policyBackend: policyBackend,
 		storageEngine: storageEngine,
 		vcr:           vcrInstance,
 		vdr:           vdrInstance,
-<<<<<<< HEAD
 		JSONLDManager: jsonldManager,
-=======
 		jwtSigner:     jwtSigner,
 		keyResolver:   resolver.DIDKeyResolver{Resolver: vdrInstance.Resolver()},
->>>>>>> ebb9f5f0
 	}
 }
 
