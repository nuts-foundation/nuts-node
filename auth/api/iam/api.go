--- conflicted
+++ resolved
@@ -59,7 +59,6 @@
 // TODO: Might want to make this configurable at some point
 const accessTokenValidity = 15 * time.Minute
 
-<<<<<<< HEAD
 // userSessionCookieName is the name of the cookie used to store the user session.
 // It uses the __Host prefix, that instructs the user agent to treat it as a secure cookie:
 // - Must be set with the Secure attribute
@@ -71,11 +70,6 @@
 // - https://developer.mozilla.org/en-US/docs/Web/HTTP/Cookies
 const userSessionCookieName = "__Host-SID"
 
-//go:embed assets
-var assets embed.FS
-
-=======
->>>>>>> a975f38f
 // Wrapper handles OAuth2 flows.
 type Wrapper struct {
 	vcr           vcr.VCR
