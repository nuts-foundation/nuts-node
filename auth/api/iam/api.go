--- conflicted
+++ resolved
@@ -78,12 +78,9 @@
 	auth          auth.AuthenticationServices
 	policyBackend policy.PDPBackend
 	storageEngine storage.Engine
-<<<<<<< HEAD
 	keyStore      crypto.KeyStore
-=======
 	vcr           vcr.VCR
 	vdr           vdr.VDR
->>>>>>> 71d8cd10
 }
 
 func New(authInstance auth.AuthenticationServices, vcrInstance vcr.VCR, vdrInstance vdr.VDR, storageEngine storage.Engine, policyBackend policy.PDPBackend) *Wrapper {
