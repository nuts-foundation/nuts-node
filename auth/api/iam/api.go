/*
 * Copyright (C) 2023 Nuts community
 *
 * This program is free software: you can redistribute it and/or modify
 * it under the terms of the GNU General Public License as published by
 * the Free Software Foundation, either version 3 of the License, or
 * (at your option) any later version.
 *
 * This program is distributed in the hope that it will be useful,
 * but WITHOUT ANY WARRANTY; without even the implied warranty of
 * MERCHANTABILITY or FITNESS FOR A PARTICULAR PURPOSE.  See the
 * GNU General Public License for more details.
 *
 * You should have received a copy of the GNU General Public License
 * along with this program.  If not, see <https://www.gnu.org/licenses/>.
 *
 */

package iam

import (
	"context"
	crypto2 "crypto"
	"encoding/json"
	"errors"
	"fmt"
	"github.com/labstack/echo/v4"
	"github.com/lestrrat-go/jwx/v2/jwt"
	"github.com/nuts-foundation/go-did/did"
	"github.com/nuts-foundation/nuts-node/audit"
	"github.com/nuts-foundation/nuts-node/auth"
	"github.com/nuts-foundation/nuts-node/auth/log"
	"github.com/nuts-foundation/nuts-node/auth/oauth"
	"github.com/nuts-foundation/nuts-node/core"
	"github.com/nuts-foundation/nuts-node/crypto"
	http2 "github.com/nuts-foundation/nuts-node/http"
	"github.com/nuts-foundation/nuts-node/policy"
	"github.com/nuts-foundation/nuts-node/storage"
	"github.com/nuts-foundation/nuts-node/vcr"
	"github.com/nuts-foundation/nuts-node/vcr/pe"
	vcrTypes "github.com/nuts-foundation/nuts-node/vcr/types"
	"github.com/nuts-foundation/nuts-node/vdr"
	"github.com/nuts-foundation/nuts-node/vdr/didweb"
	"github.com/nuts-foundation/nuts-node/vdr/resolver"
	"net/http"
	"net/url"
	"strings"
	"time"
)

var _ core.Routable = &Wrapper{}
var _ StrictServerInterface = &Wrapper{}

const apiPath = "iam"
const apiModuleName = auth.ModuleName + "/" + apiPath
const httpRequestContextKey = "http-request"

// accessTokenValidity defines how long access tokens are valid.
// TODO: Might want to make this configurable at some point
const accessTokenValidity = 15 * time.Minute

// Wrapper handles OAuth2 flows.
type Wrapper struct {
	vcr           vcr.VCR
	vdr           vdr.VDR
	auth          auth.AuthenticationServices
	policyBackend policy.PDPBackend
	storageEngine storage.Engine
}

func New(authInstance auth.AuthenticationServices, vcrInstance vcr.VCR, vdrInstance vdr.VDR, storageEngine storage.Engine, policyBackend policy.PDPBackend) *Wrapper {
	return &Wrapper{
		storageEngine: storageEngine,
		auth:          authInstance,
		policyBackend: policyBackend,
		vcr:           vcrInstance,
		vdr:           vdrInstance,
	}
}

func (r Wrapper) Routes(router core.EchoRouter) {
	RegisterHandlers(router, NewStrictHandler(r, []StrictMiddlewareFunc{
		func(f StrictHandlerFunc, operationID string) StrictHandlerFunc {
			return func(ctx echo.Context, request interface{}) (response interface{}, err error) {
				return r.middleware(ctx, request, operationID, f)
			}
		},
		func(f StrictHandlerFunc, operationID string) StrictHandlerFunc {
			return audit.StrictMiddleware(f, apiModuleName, operationID)
		},
	}))
	// The following handlers are used for the user facing OAuth2 flows.
	router.GET("/oauth2/:did/user", r.handleUserLanding, audit.Middleware(apiModuleName))
}

func (r Wrapper) middleware(ctx echo.Context, request interface{}, operationID string, f StrictHandlerFunc) (interface{}, error) {
	ctx.Set(core.OperationIDContextKey, operationID)
	ctx.Set(core.ModuleNameContextKey, apiModuleName)

	// Add http.Request to context, to allow reading URL query parameters
	requestCtx := context.WithValue(ctx.Request().Context(), httpRequestContextKey, ctx.Request())
	ctx.SetRequest(ctx.Request().WithContext(requestCtx))
	if strings.HasPrefix(ctx.Request().URL.Path, "/iam/") {
		ctx.Set(core.ErrorWriterContextKey, &oauth.Oauth2ErrorWriter{})
	}

	return f(ctx, request)
}

// ResolveStatusCode maps errors returned by this API to specific HTTP status codes.
func (w Wrapper) ResolveStatusCode(err error) int {
	return core.ResolveStatusCode(err, map[error]int{
		vcrTypes.ErrNotFound:                http.StatusNotFound,
		resolver.ErrDIDNotManagedByThisNode: http.StatusBadRequest,
	})
}

// HandleTokenRequest handles calls to the token endpoint for exchanging a grant (e.g authorization code or pre-authorized code) for an access token.
func (r Wrapper) HandleTokenRequest(ctx context.Context, request HandleTokenRequestRequestObject) (HandleTokenRequestResponseObject, error) {
	ownDID, err := r.toOwnedDIDForOAuth2(ctx, request.Did)
	if err != nil {
		return nil, err
	}
	switch request.Body.GrantType {
	case "authorization_code":
		// Options:
		// - OpenID4VCI
		// - OpenID4VP
		return r.handleAccessTokenRequest(ctx, *ownDID, request.Body.Code, request.Body.RedirectUri, request.Body.ClientId)
	case "urn:ietf:params:oauth:grant-type:pre-authorized_code":
		// Options:
		// - OpenID4VCI
		return nil, oauth.OAuth2Error{
			Code:        oauth.UnsupportedGrantType,
			Description: "not implemented yet",
		}
	case "vp_token-bearer":
		// Nuts RFC021 vp_token bearer flow
		if request.Body.PresentationSubmission == nil || request.Body.Scope == nil || request.Body.Assertion == nil {
			return nil, oauth.OAuth2Error{
				Code:        oauth.InvalidRequest,
				Description: "missing required parameters",
			}
		}
		return r.handleS2SAccessTokenRequest(ctx, *ownDID, *request.Body.Scope, *request.Body.PresentationSubmission, *request.Body.Assertion)
	default:
		return nil, oauth.OAuth2Error{
			Code:        oauth.UnsupportedGrantType,
			Description: fmt.Sprintf("grant_type '%s' is not supported", request.Body.GrantType),
		}
	}
}

func (r Wrapper) Callback(ctx context.Context, request CallbackRequestObject) (CallbackResponseObject, error) {
	// check id in path
	_, err := r.toOwnedDID(ctx, request.Did)
	if err != nil {
		// this is an OAuthError already, will be rendered as 400 but that's fine (for now) for an illegal id
		return nil, err
	}

	// if error is present, delegate call to error handler
	if request.Params.Error != nil {
		return r.handleCallbackError(request)
	}

	return r.handleCallback(ctx, request)
}

func (r Wrapper) RetrieveAccessToken(_ context.Context, request RetrieveAccessTokenRequestObject) (RetrieveAccessTokenResponseObject, error) {
	// get access token from store
	var token TokenResponse
	err := r.accessTokenClientStore().Get(request.SessionID, &token)
	if err != nil {
		return nil, err
	}
	if token.Status != nil && *token.Status == oauth.AccessTokenRequestStatusPending {
		// return pending status
		return RetrieveAccessToken200JSONResponse(token), nil
	}
	// delete access token from store
	// change this when tokens can be cached
	err = r.accessTokenClientStore().Delete(request.SessionID)
	if err != nil {
		return nil, err
	}
	// return access token
	return RetrieveAccessToken200JSONResponse(token), nil
}

// IntrospectAccessToken allows the resource server (XIS/EHR) to introspect details of an access token issued by this node
func (r Wrapper) IntrospectAccessToken(_ context.Context, request IntrospectAccessTokenRequestObject) (IntrospectAccessTokenResponseObject, error) {
	// Validate token
	if request.Body.Token == "" {
		// Return 200 + 'Active = false' when token is invalid or malformed
		log.Logger().Debug("IntrospectAccessToken: missing token")
		return IntrospectAccessToken200JSONResponse{}, nil
	}

	token := AccessToken{}
	if err := r.accessTokenServerStore().Get(request.Body.Token, &token); err != nil {
		// Return 200 + 'Active = false' when token is invalid or malformed
		if errors.Is(err, storage.ErrNotFound) {
			log.Logger().Debug("IntrospectAccessToken: token not found (unknown or expired)")
			return IntrospectAccessToken200JSONResponse{}, nil
		}
		log.Logger().WithError(err).Error("IntrospectAccessToken: failed to retrieve token")
		return nil, err
	}

	if token.Expiration.Before(time.Now()) {
		// Return 200 + 'Active = false' when token is invalid or malformed
		// can happen between token expiration and pruning of database
		log.Logger().Debug("IntrospectAccessToken: token is expired")
		return IntrospectAccessToken200JSONResponse{}, nil
	}

	// Create and return introspection response
	iat := int(token.IssuedAt.Unix())
	exp := int(token.Expiration.Unix())
	response := IntrospectAccessToken200JSONResponse{
		Active:                         true,
		Iat:                            &iat,
		Exp:                            &exp,
		Iss:                            &token.Issuer,
		Sub:                            &token.Issuer,
		ClientId:                       &token.ClientId,
		Scope:                          &token.Scope,
		InputDescriptorConstraintIdMap: &token.InputDescriptorConstraintIdMap,
		PresentationDefinition:         nil,
		PresentationSubmission:         nil,
		Vps:                            &token.VPToken,

		// TODO: user authentication, used in OpenID4VP flow
		FamilyName:     nil,
		Prefix:         nil,
		Initials:       nil,
		AssuranceLevel: nil,
		Email:          nil,
		UserRole:       nil,
		Username:       nil,
	}

	// set presentation definition if in token
	var err error
	response.PresentationDefinition, err = toAnyMap(token.PresentationDefinition)
	if err != nil {
		log.Logger().WithError(err).Error("IntrospectAccessToken: failed to marshal presentation definition")
		return IntrospectAccessToken200JSONResponse{}, err
	}

	// set presentation submission if in token
	response.PresentationSubmission, err = toAnyMap(token.PresentationSubmission)
	if err != nil {
		log.Logger().WithError(err).Error("IntrospectAccessToken: failed to marshal presentation submission")
		return IntrospectAccessToken200JSONResponse{}, err
	}
	return response, nil
}

// toAnyMap marshals and unmarshals input into *map[string]any. Useful to generate OAPI response objects.
func toAnyMap(input any) (*map[string]any, error) {
	if input == nil {
		return nil, nil
	}
	bs, err := json.Marshal(input)
	if err != nil {
		return nil, err
	}
	result := make(map[string]any)
	err = json.Unmarshal(bs, &result)
	if err != nil {
		return nil, err
	}
	return &result, nil
}

// HandleAuthorizeRequest handles calls to the authorization endpoint for starting an authorization code flow.
func (r Wrapper) HandleAuthorizeRequest(ctx context.Context, request HandleAuthorizeRequestRequestObject) (HandleAuthorizeRequestResponseObject, error) {
	ownDID, err := r.toOwnedDIDForOAuth2(ctx, request.Did)
	if err != nil {
		return nil, err
	}

	// Workaround: deepmap codegen doesn't support dynamic query parameters.
	//             See https://github.com/deepmap/oapi-codegen/issues/1129
	httpRequest := ctx.Value(httpRequestContextKey).(*http.Request)
	params := parseQueryParams(httpRequest.URL.Query())
	clientId := params.get(oauth.ClientIDParam)

	// if the request param is present, JAR (RFC9101, JWT Authorization Request) is used
	// we parse the request and validate
	if rawToken := params.get(oauth.RequestParam); rawToken != "" {
		params, err = r.validateJARRequest(ctx, rawToken, clientId)
		if err != nil {
			return nil, err
		}
	} // else, we'll allow for now, since other flows will break if we require JAR at this point.

	// todo: store session in database? Isn't session specific for a particular flow?
	session := createSession(params, *ownDID)

	switch session.ResponseType {
	case responseTypeCode:
		// Options:
		// - Regular authorization code flow for EHR data access through access token, authentication of end-user using OpenID4VP.
		// - OpenID4VCI; authorization code flow for credential issuance to (end-user) wallet

		// TODO: officially flow switching has to be determined by the client_id
		// registered client_ids should list which flow they support
		// client registration could be done via rfc7591....
		// for now we switch on client_id format.
		// when client_id is a did:web, it is a cloud/server wallet
		// otherwise it's a normal registered client which we do not support yet
		// Note: this is the user facing OpenID4VP flow with a "vp_token" responseType, the demo uses the "vp_token id_token" responseType
		clientId := session.ClientID
		if strings.HasPrefix(clientId, "did:web:") {
			// client is a cloud wallet with user
			return r.handleAuthorizeRequestFromHolder(ctx, *ownDID, params)
		} else {
			return nil, oauth.OAuth2Error{
				Code:        oauth.InvalidRequest,
				Description: "client_id must be a did:web",
			}
		}
	case responseTypeVPToken:
		// Options:
		// - OpenID4VP flow, vp_token is sent in Authorization Response
		return r.handleAuthorizeRequestFromVerifier(ctx, *ownDID, params)
	default:
		// TODO: This should be a redirect?
		redirectURI, _ := url.Parse(session.RedirectURI)
		return nil, oauth.OAuth2Error{
			Code:        oauth.UnsupportedResponseType,
			RedirectURI: redirectURI,
		}
	}
}

// validateJARRequest validates a JAR (JWT Authorization Request) and returns the JWT claims.
// the client_id must match the signer of the JWT.
func (r *Wrapper) validateJARRequest(ctx context.Context, rawToken string, clientId string) (oauthParameters, error) {
	var signerKid string
	// Parse and validate the JWT
	token, err := crypto.ParseJWT(rawToken, func(kid string) (crypto2.PublicKey, error) {
		signerKid = kid
		return resolver.DIDKeyResolver{Resolver: r.vdr}.ResolveKeyByID(kid, nil, resolver.AssertionMethod)
	}, jwt.WithValidate(true))
	if err != nil {
		return nil, oauth.OAuth2Error{Code: oauth.InvalidRequest, Description: "unable to validate request signature", InternalError: err}
	}
	claimsAsMap, err := token.AsMap(ctx)
	if err != nil {
		// very unlikely
		return nil, oauth.OAuth2Error{Code: oauth.InvalidRequest, Description: "invalid request parameter", InternalError: err}
	}
	params := parseJWTClaims(claimsAsMap)
	// check client_id claim, it must be the same as the client_id in the request
	if clientId != params.get(oauth.ClientIDParam) {
		return nil, oauth.OAuth2Error{Code: oauth.InvalidRequest, Description: "invalid client_id claim in signed authorization request"}
	}
	// check if the signer of the JWT is the client
	signer, err := did.ParseDIDURL(signerKid)
	if err != nil {
		// very unlikely since the key has already been resolved
		return nil, oauth.OAuth2Error{Code: oauth.InvalidRequest, Description: "invalid signer", InternalError: err}
	}
	if signer.DID.String() != clientId {
		return nil, oauth.OAuth2Error{Code: oauth.InvalidRequest, Description: "client_id does not match signer of authorization request"}
	}
	return params, nil
}

// OAuthAuthorizationServerMetadata returns the Authorization Server's metadata
func (r Wrapper) OAuthAuthorizationServerMetadata(ctx context.Context, request OAuthAuthorizationServerMetadataRequestObject) (OAuthAuthorizationServerMetadataResponseObject, error) {
	didAsString := r.requestedDID(request.Id).String()
	md, err := r.oauthAuthorizationServerMetadata(ctx, didAsString)
	if err != nil {
		return nil, err
	}
	return OAuthAuthorizationServerMetadata200JSONResponse(*md), nil
}

func (r Wrapper) RootOAuthAuthorizationServerMetadata(ctx context.Context, request RootOAuthAuthorizationServerMetadataRequestObject) (RootOAuthAuthorizationServerMetadataResponseObject, error) {
	md, err := r.oauthAuthorizationServerMetadata(ctx, r.requestedDID("").String())
	if err != nil {
		return nil, err
	}
	return RootOAuthAuthorizationServerMetadata200JSONResponse(*md), nil
}

func (r Wrapper) oauthAuthorizationServerMetadata(ctx context.Context, didAsString string) (*oauth.AuthorizationServerMetadata, error) {
	ownDID, err := r.toOwnedDID(ctx, didAsString)
	if err != nil {
		return nil, err
	}
	identity, err := didweb.DIDToURL(*ownDID)
	if err != nil {
		return nil, err
	}
	oauth2BaseURL, err := createOAuth2BaseURL(*ownDID)
	if err != nil {
		// can't fail, already did DIDToURL above
		return nil, err
	}
	md := authorizationServerMetadata(*identity, *oauth2BaseURL)
	return &md, nil
}

func (r Wrapper) GetTenantWebDID(_ context.Context, request GetTenantWebDIDRequestObject) (GetTenantWebDIDResponseObject, error) {
	ownDID := r.requestedDID(request.Id)
	document, err := r.vdr.ResolveManaged(ownDID)
	if err != nil {
		if resolver.IsFunctionalResolveError(err) {
			return GetTenantWebDID404Response{}, nil
		}
		log.Logger().WithError(err).Errorf("Could not resolve tenant did:web: %s", ownDID.String())
		return nil, errors.New("unable to resolve DID")
	}
	return GetTenantWebDID200JSONResponse(*document), nil
}

func (r Wrapper) GetRootWebDID(ctx context.Context, _ GetRootWebDIDRequestObject) (GetRootWebDIDResponseObject, error) {
	ownDID := r.requestedDID("")
	document, err := r.vdr.ResolveManaged(ownDID)
	if err != nil {
		if resolver.IsFunctionalResolveError(err) {
			return GetRootWebDID404Response{}, nil
		}
		log.Logger().WithError(err).Errorf("Could not resolve root did:web: %s", ownDID.String())
		return nil, errors.New("unable to resolve DID")
	}
	return GetRootWebDID200JSONResponse(*document), nil
}

// OAuthClientMetadata returns the OAuth2 Client metadata for the request.Id if it is managed by this node.
func (r Wrapper) OAuthClientMetadata(ctx context.Context, request OAuthClientMetadataRequestObject) (OAuthClientMetadataResponseObject, error) {
	ownedDID, err := r.toOwnedDID(ctx, request.Did)
	if err != nil {
		return nil, err
	}

	identityURL, err := createOAuth2BaseURL(*ownedDID)
	if err != nil {
		return nil, err
	}

	return OAuthClientMetadata200JSONResponse(clientMetadata(*identityURL)), nil
}
func (r Wrapper) PresentationDefinition(ctx context.Context, request PresentationDefinitionRequestObject) (PresentationDefinitionResponseObject, error) {
	if len(request.Params.Scope) == 0 {
		return PresentationDefinition200JSONResponse(PresentationDefinition{}), nil
	}

	authorizer, err := r.toOwnedDIDForOAuth2(ctx, request.Did)
	if err != nil {
		return nil, err
	}

	mapping, err := r.policyBackend.PresentationDefinitions(ctx, *authorizer, request.Params.Scope)
	if err != nil {
		return nil, oauth.OAuth2Error{
			Code:        oauth.InvalidScope,
			Description: err.Error(),
		}
	}

<<<<<<< HEAD
	walletOwnerType := pe.WalletOwnerOrganization
	if request.Params.WalletOwnerType != nil {
		walletOwnerType = *request.Params.WalletOwnerType
	}
	result, exists := mapping[walletOwnerType]
	if !exists {
		return nil, oauthError(oauth.InvalidRequest, fmt.Sprintf("no presentation definition found for '%s' wallet", walletOwnerType))
	}

	return PresentationDefinition200JSONResponse(result), nil
=======
	if _, ok := mapping[pe.WalletOwnerOrganization]; !ok {
		return nil, oauthError(oauth.ServerError, "no presentation definition found for organization wallet")
	}

	return PresentationDefinition200JSONResponse(mapping[pe.WalletOwnerOrganization]), nil
>>>>>>> a975f38f
}

// toOwnedDIDForOAuth2 is like toOwnedDID but wraps the errors in oauth.OAuth2Error to make sure they're returned as specified by the OAuth2 RFC.
func (r Wrapper) toOwnedDIDForOAuth2(ctx context.Context, didAsString string) (*did.DID, error) {
	result, err := r.toOwnedDID(ctx, didAsString)
	if err != nil {
		if strings.HasPrefix(err.Error(), "DID resolution failed") {
			return nil, oauth.OAuth2Error{
				Code:        oauth.ServerError,
				Description: err.Error(),
			}
		} else {
			return nil, oauth.OAuth2Error{
				Code:        oauth.InvalidRequest,
				Description: err.Error(),
			}
		}
	}
	return result, nil
}

func (r Wrapper) toOwnedDID(ctx context.Context, didAsString string) (*did.DID, error) {
	ownDID, err := did.ParseDID(didAsString)
	if err != nil {
		return nil, fmt.Errorf("invalid DID: %s", err)
	}
	owned, err := r.vdr.IsOwner(ctx, *ownDID)
	if err != nil {
		if resolver.IsFunctionalResolveError(err) {
			return nil, fmt.Errorf("invalid issuer DID: %s", err)
		}
		return nil, fmt.Errorf("DID resolution failed: %w", err)
	}
	if !owned {
		return nil, resolver.ErrDIDNotManagedByThisNode
	}
	return ownDID, nil
}

func (r Wrapper) RequestServiceAccessToken(ctx context.Context, request RequestServiceAccessTokenRequestObject) (RequestServiceAccessTokenResponseObject, error) {
	requestHolder, err := r.toOwnedDID(ctx, request.Did)
	if err != nil {
		return nil, err
	}

	// resolve verifier metadata
	requestVerifier, err := did.ParseDID(request.Body.Verifier)
	if err != nil {
		return nil, core.InvalidInputError("invalid verifier: %w", err)
	}

	tokenResult, err := r.auth.IAMClient().RequestRFC021AccessToken(ctx, *requestHolder, *requestVerifier, request.Body.Scope)
	if err != nil {
		// this can be an internal server error, a 400 oauth error or a 412 precondition failed if the wallet does not contain the required credentials
		return nil, err
	}
	return RequestServiceAccessToken200JSONResponse(*tokenResult), nil
}

func (r Wrapper) RequestUserAccessToken(ctx context.Context, request RequestUserAccessTokenRequestObject) (RequestUserAccessTokenResponseObject, error) {
	requestHolder, err := r.toOwnedDID(ctx, request.Did)
	if err != nil {
		return nil, err
	}

	// TODO: When we support authentication at an external IdP,
	//       the properties below become conditionally required.
	if request.Body.PreauthorizedUser == nil {
		return nil, core.InvalidInputError("missing preauthorized_user")
	}
	if request.Body.PreauthorizedUser.Id == "" {
		return nil, core.InvalidInputError("missing preauthorized_user.id")
	}
	if request.Body.PreauthorizedUser.Name == "" {
		return nil, core.InvalidInputError("missing preauthorized_user.name")
	}
	if request.Body.PreauthorizedUser.Role == "" {
		return nil, core.InvalidInputError("missing preauthorized_user.role")
	}

	if request.Body.RedirectUri == "" {
		return nil, core.InvalidInputError("missing redirect_uri")
	}

	// session ID for calling app (supports polling for token)
	sessionID := crypto.GenerateNonce()

	// generate a redirect token valid for 5 seconds
	token := crypto.GenerateNonce()
	err = r.userRedirectStore().Put(token, RedirectSession{
		AccessTokenRequest: request,
		SessionID:          sessionID,
		OwnDID:             *requestHolder,
	})
	if err != nil {
		return nil, err
	}
	status := oauth.AccessTokenRequestStatusPending
	err = r.accessTokenClientStore().Put(sessionID, TokenResponse{
		Status: &status,
	})

	// generate a link to the redirect endpoint
	webURL, err := createOAuth2BaseURL(*requestHolder)
	if err != nil {
		return nil, err
	}
	webURL = webURL.JoinPath("user")
	// redirect to generic user page, context of token will render correct page
	redirectURL := http2.AddQueryParams(*webURL, map[string]string{
		"token": token,
	})
	return RequestUserAccessToken200JSONResponse{
		RedirectUri: redirectURL.String(),
		SessionId:   sessionID,
	}, nil
}

func createSession(params oauthParameters, ownDID did.DID) *OAuthSession {
	session := OAuthSession{}
	session.ClientID = params.get(oauth.ClientIDParam)
	session.Scope = params.get(oauth.ScopeParam)
	session.ClientState = params.get(oauth.StateParam)
	session.ServerState = ServerState{}
	session.RedirectURI = params.get(oauth.RedirectURIParam)
	session.OwnDID = &ownDID
	session.ResponseType = params.get(oauth.ResponseTypeParam)

	return &session
}

func (r Wrapper) StatusList(ctx context.Context, request StatusListRequestObject) (StatusListResponseObject, error) {
	requestDID, err := did.ParseDID(request.Did)
	if err != nil {
		return nil, err
	}
	cred, err := r.vcr.Issuer().StatusList(ctx, *requestDID, request.Page)
	if err != nil {
		return nil, err
	}

	return StatusList200JSONResponse(*cred), nil
}

// requestedDID constructs a did:web DID as it was requested by the API caller. It can be a DID with or without user path, e.g.:
// - did:web:example.com
// - did:web:example:iam:1234
// When userID is given, it's appended to the DID as `:iam:<userID>`. If it's absent, the DID is returned as is.
func (r Wrapper) requestedDID(userID string) did.DID {
	identityURL := r.identityURL(userID)
	result, _ := didweb.URLToDID(*identityURL)
	return *result
}

// identityURL is like requestedDID() but returns the base URL for the DID.
// It is used for resolving metadata and its did:web DID, using the configured Nuts node URL.
func (r Wrapper) identityURL(userID string) *url.URL {
	baseURL := r.auth.PublicURL()
	if userID == "" {
		return baseURL
	}
	return baseURL.JoinPath("iam", userID)
}

// accessTokenClientStore is used by the client to store pending access tokens and return them to the calling app.
func (r Wrapper) accessTokenClientStore() storage.SessionStore {
	return r.storageEngine.GetSessionDatabase().GetStore(accessTokenValidity, "clientaccesstoken")
}

// accessTokenServerStore is used by the Auth server to store issued access tokens
func (r Wrapper) accessTokenServerStore() storage.SessionStore {
	return r.storageEngine.GetSessionDatabase().GetStore(accessTokenValidity, "serveraccesstoken")
}

// createOAuth2BaseURL creates an OAuth2 base URL for an owned did:web DID
// It creates a URL in the following format: https://<did:web host>/oauth2/<did>
func createOAuth2BaseURL(webDID did.DID) (*url.URL, error) {
	didURL, err := didweb.DIDToURL(webDID)
	if err != nil {
		return nil, fmt.Errorf("failed to convert DID to URL: %w", err)
	}
	return didURL.Parse("/oauth2/" + webDID.String())
}<|MERGE_RESOLUTION|>--- conflicted
+++ resolved
@@ -465,7 +465,6 @@
 		}
 	}
 
-<<<<<<< HEAD
 	walletOwnerType := pe.WalletOwnerOrganization
 	if request.Params.WalletOwnerType != nil {
 		walletOwnerType = *request.Params.WalletOwnerType
@@ -476,13 +475,6 @@
 	}
 
 	return PresentationDefinition200JSONResponse(result), nil
-=======
-	if _, ok := mapping[pe.WalletOwnerOrganization]; !ok {
-		return nil, oauthError(oauth.ServerError, "no presentation definition found for organization wallet")
-	}
-
-	return PresentationDefinition200JSONResponse(mapping[pe.WalletOwnerOrganization]), nil
->>>>>>> a975f38f
 }
 
 // toOwnedDIDForOAuth2 is like toOwnedDID but wraps the errors in oauth.OAuth2Error to make sure they're returned as specified by the OAuth2 RFC.
