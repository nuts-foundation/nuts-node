--- conflicted
+++ resolved
@@ -60,14 +60,8 @@
 // TODO: Might want to make this configurable at some point
 const accessTokenValidity = 15 * time.Minute
 
-<<<<<<< HEAD
 const oid4vciSessionValidity = 15 * time.Minute
 
-//go:embed assets
-var assets embed.FS
-
-=======
->>>>>>> a975f38f
 // Wrapper handles OAuth2 flows.
 type Wrapper struct {
 	vcr           vcr.VCR
@@ -624,7 +618,6 @@
 	return StatusList200JSONResponse(*cred), nil
 }
 
-<<<<<<< HEAD
 func (r Wrapper) RequestOid4vciCredentialIssuance(ctx context.Context, request RequestOid4vciCredentialIssuanceRequestObject) (RequestOid4vciCredentialIssuanceResponseObject, error) {
 	if request.Body == nil {
 		// why did oapi-codegen generate a pointer for the body??
@@ -789,18 +782,12 @@
 	return "", "", "", err
 }
 
-// idToDID converts the tenant-specific part of a did:web DID (e.g. 123)
-// to a fully qualified did:web DID (e.g. did:web:example.com:123), using the configured Nuts node URL.
-func (r Wrapper) idToDID(id string) did.DID {
-	identityURL := r.auth.PublicURL().JoinPath("iam", id)
-=======
 // requestedDID constructs a did:web DID as it was requested by the API caller. It can be a DID with or without user path, e.g.:
 // - did:web:example.com
 // - did:web:example:iam:1234
 // When userID is given, it's appended to the DID as `:iam:<userID>`. If it's absent, the DID is returned as is.
 func (r Wrapper) requestedDID(userID string) did.DID {
 	identityURL := r.identityURL(userID)
->>>>>>> a975f38f
 	result, _ := didweb.URLToDID(*identityURL)
 	return *result
 }
