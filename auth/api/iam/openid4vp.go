--- conflicted
+++ resolved
@@ -607,39 +607,25 @@
 	if !validatePKCEParams(oauthSession.PKCEParams) {
 		return nil, oauthError(oauth.InvalidGrant, "invalid code_verifier")
 	}
-<<<<<<< HEAD
 	// Parse optional DPoP header
 	httpRequest := ctx.Value(httpRequestContextKey).(*http.Request)
 	dpopProof, err := dpopFromRequest(*httpRequest)
 	if err != nil {
 		return nil, err
 	}
-	state := oauthSession.ServerState
-	mapping, err := r.policyBackend.PresentationDefinitions(ctx, *oauthSession.OwnDID, oauthSession.Scope)
-	if err != nil {
-		return nil, oauthError(oauth.ServerError, fmt.Sprintf("failed to fetch presentation definition: %s", err.Error()))
-=======
-
 	var submissions []PresentationSubmission
 	for _, submission := range oauthSession.OpenID4VPVerifier.Submissions {
 		submissions = append(submissions, submission)
->>>>>>> 25251094
 	}
 	presentationDefinitions := make([]PresentationDefinition, 0)
 	for _, curr := range oauthSession.OpenID4VPVerifier.RequiredPresentationDefinitions {
 		presentationDefinitions = append(presentationDefinitions, curr)
 	}
-<<<<<<< HEAD
-	subject, _ := did.ParseDID(oauthSession.ClientID)
-
-	response, err := r.createAccessToken(*oauthSession.OwnDID, time.Now(), state.Presentations, state.PresentationSubmission, mapping[pe.WalletOwnerOrganization], oauthSession.Scope, *subject, state.CredentialMap, dpopProof)
-=======
 	walletDID, err := did.ParseDID(oauthSession.ClientID)
 	if err != nil {
 		return nil, err
 	}
-	response, err := r.createAccessToken(*oauthSession.OwnDID, *walletDID, time.Now(), oauthSession.Scope, *oauthSession.OpenID4VPVerifier)
->>>>>>> 25251094
+	response, err := r.createAccessToken(*oauthSession.OwnDID, *walletDID, time.Now(), oauthSession.Scope, *oauthSession.OpenID4VPVerifier, dpopProof)
 	if err != nil {
 		return nil, oauthError(oauth.ServerError, fmt.Sprintf("failed to create access token: %s", err.Error()))
 	}
