/*
 * Copyright (C) 2023 Nuts community
 *
 * This program is free software: you can redistribute it and/or modify
 * it under the terms of the GNU General Public License as published by
 * the Free Software Foundation, either version 3 of the License, or
 * (at your option) any later version.
 *
 * This program is distributed in the hope that it will be useful,
 * but WITHOUT ANY WARRANTY; without even the implied warranty of
 * MERCHANTABILITY or FITNESS FOR A PARTICULAR PURPOSE.  See the
 * GNU General Public License for more details.
 *
 * You should have received a copy of the GNU General Public License
 * along with this program.  If not, see <https://www.gnu.org/licenses/>.
 *
 */

package iam

import (
	"context"
	"errors"
	"fmt"
	"github.com/lestrrat-go/jwx/v2/jwt"
	"net/url"
	"slices"
	"time"

	"github.com/nuts-foundation/go-did/did"
	"github.com/nuts-foundation/go-did/vc"
	"github.com/nuts-foundation/nuts-node/auth/oauth"
	"github.com/nuts-foundation/nuts-node/crypto"
	httpNuts "github.com/nuts-foundation/nuts-node/http"
	"github.com/nuts-foundation/nuts-node/network/log"
	"github.com/nuts-foundation/nuts-node/storage"
	"github.com/nuts-foundation/nuts-node/vcr/credential"
	"github.com/nuts-foundation/nuts-node/vcr/holder"
	"github.com/nuts-foundation/nuts-node/vcr/pe"
)

var oauthNonceKey = []string{"oauth", "nonce"}

// handleAuthorizeRequestFromHolder handles an Authorization Request as specified by OpenID4VP: https://openid.net/specs/openid-4-verifiable-presentations-1_0.html.
// we exclusively allow requests that use JAR (RFC9101, JWT Authorization Request).
// we expect a request like this:
// GET /iam/123/authorize?request=23987aer...2380957pASDFH HTTP/1.1
//
//	Host: server.com
//
// The following parameters are expected
// request, REQUIRED.  The request parameter value is a Request Object (JWT) that contains the request parameters.
// The JWT contains the following claims:
// iss, REQUIRED.  The issuer of the request.  The value MUST be a did:web.
// aud, REQUIRED.  The audience of the request.  The value MUST be a did:web.
// response_type, REQUIRED. Value MUST be set to "code".
// client_id, REQUIRED. This must be a did:web
// redirect_uri, REQUIRED. This must be the other node url
// scope, OPTIONAL. The scope that maps to a presentation definition, if not set we just want an empty VP
// state, RECOMMENDED.  Opaque value used to maintain state between the request and the callback.
// nonce, REQUIRED. Random value, may only be used once.
// code_challenge, REQUIRED.  Code challenge. (RFC7636)
// code_challenge_method, REQUIRED.  Code challenge method. (RFC7636)
func (r Wrapper) handleAuthorizeRequestFromHolder(ctx context.Context, verifier did.DID, params oauthParameters) (HandleAuthorizeRequestResponseObject, error) {
	// first we check the redirect URL because later errors will redirect to this URL
	// from RFC6749:
	// If the request fails due to a missing, invalid, or mismatching
	//   redirection URI, or if the client identifier is missing or invalid,
	//   the authorization server SHOULD inform the resource owner of the
	//   error and MUST NOT automatically redirect the user-agent to the
	//   invalid redirection URI.
	redirectURI := params.get(oauth.RedirectURIParam)
	if redirectURI == "" {
		// todo render error page instead of technical error
		return nil, oauth.OAuth2Error{Code: oauth.InvalidRequest, Description: "missing redirect_uri parameter"}
	}
	redirectURL, err := url.Parse(redirectURI)
	if err != nil {
		// todo render error page instead of technical error (via errorWriter)
		return nil, oauth.OAuth2Error{Code: oauth.InvalidRequest, Description: "invalid redirect_uri parameter"}
	}
	// now we have a valid redirectURL, so all future errors will redirect to this URL using the Oauth2ErrorWriter

	// additional JAR checks
	// check if the audience is the verifier
	if params.get(jwt.AudienceKey) != verifier.String() {
		return nil, withCallbackURI(oauthError(oauth.InvalidRequest, fmt.Sprintf("invalid audience, verifier = %s, audience = %s", verifier.String(), params.get(jwt.AudienceKey))), redirectURL)
	}
	// check nonce
	// nonce in JWT must be present for signing to be unique for every request
	// we currently do not check the nonce against a nonce store, but we could do that in the future
	if params.get(oauth.NonceParam) == "" {
		return nil, withCallbackURI(oauthError(oauth.InvalidRequest, "missing nonce parameter"), redirectURL)
	}
	// we require PKCE (RFC7636) for authorization code flows
	// check code_challenge and code_challenge_method
	if params.get(oauth.CodeChallengeParam) == "" {
		return nil, oauthError(oauth.InvalidRequest, "missing code_challenge parameter")
	}
	if params.get(oauth.CodeChallengeMethodParam) == "" || params.get(oauth.CodeChallengeMethodParam) != "S256" {
		return nil, oauthError(oauth.InvalidRequest, "invalid value for code_challenge_method parameter, only S256 is supported")
	}

	// GET authorization server metadata for wallet
	walletID := params.get(oauth.ClientIDParam)
	// the walletDID must be a did:web
	walletDID, err := did.ParseDID(walletID)
	if err != nil || walletDID.Method != "web" {
		return nil, withCallbackURI(oauthError(oauth.InvalidRequest, "invalid client_id parameter (only did:web is supported)"), redirectURL)
	}
	metadata, err := r.auth.IAMClient().AuthorizationServerMetadata(ctx, *walletDID)
	if err != nil {
		return nil, withCallbackURI(oauthError(oauth.ServerError, "failed to get metadata from wallet"), redirectURL)
	}
	// check metadata for supported client_id_schemes
	if !slices.Contains(metadata.ClientIdSchemesSupported, didScheme) {
		return nil, withCallbackURI(oauthError(oauth.InvalidRequest, "wallet metadata does not contain did in client_id_schemes_supported"), redirectURL)
	}

	// Determine which PEX Presentation Definitions we want to see fulfilled during authorization through OpenID4VP.
	// Each Presentation Definition triggers 1 OpenID4VP flow.
	// TODO: Support multiple scopes?
	presentationDefinitions, err := r.presentationDefinitionForScope(ctx, verifier, params.get(oauth.ScopeParam))
	if err != nil {
		return nil, err
	}

	session := OAuthSession{
		ClientID:          walletID,
		Scope:             params.get(oauth.ScopeParam),
		OwnDID:            &verifier,
		ClientState:       params.get(oauth.StateParam),
		RedirectURI:       redirectURL.String(),
		OpenID4VPVerifier: newPEXConsumer(presentationDefinitions),
		PKCEParams: PKCEParams{ // store params, when generating authorization code we take the params from the nonceStore and encrypt them in the authorization code
			Challenge:       params.get(oauth.CodeChallengeParam),
			ChallengeMethod: params.get(oauth.CodeChallengeMethodParam),
		},
	}
	// create a client state for the verifier
	state := crypto.GenerateNonce()
	if err = r.oauthClientStateStore().Put(state, session); err != nil {
		return nil, oauth.OAuth2Error{Code: oauth.ServerError, InternalError: err, Description: "failed to store server state"}
	}
	// Initiate OpenID4VP flow
	authServerURL, err := r.nextOpenID4VPFlow(ctx, state, session)
	if err != nil {
		return nil, err
	}
	return HandleAuthorizeRequest302Response{
		Headers: HandleAuthorizeRequest302ResponseHeaders{
			Location: authServerURL.String(),
		},
	}, nil
}

// nextOpenID4VPFlow sends the next OpenID4VP Authorization Request as specified by OpenID4VP: https://openid.net/specs/openid-4-verifiable-presentations-1_0.html
// It returns the Authorization Request URL of the Authorization Server, to which the user agent should be redirected.
// Since authentication of the Resource Owner (e.g. as part of the Authorization Code flow) can consist of multiple OpenID4VP flows,
// this function checks whether all required Presentation Definitions are fulfilled.
// If there are more Presentation Definitions to fulfill, the next OpenID4VP Authorization Request is sent.
// If all Presentation Definitions are fulfilled, the OAuth2 session is completed. It then returns nil and no error.
func (r Wrapper) nextOpenID4VPFlow(ctx context.Context, state string, session OAuthSession) (*url.URL, error) {
	// Find next Presentation Definition to fulfill.
	walletOwnerType, _ := session.OpenID4VPVerifier.next()

	// own generic endpoint
	ownURL, err := createOAuth2BaseURL(*session.OwnDID)
	if err != nil {
		// impossible
		return nil, err
	}

	// generate presentation_definition_uri based on own presentation_definition endpoint + scope + wallet owner type
	pdURL := ownURL.JoinPath("presentation_definition")
	presentationDefinitionURI := httpNuts.AddQueryParams(*pdURL, map[string]string{
		"scope":             session.Scope,
		"wallet_owner_type": string(*walletOwnerType),
	})

	// redirect to wallet authorization endpoint, use direct_post mode
	// like this or as JAR (RFC9101):
	// GET /authorize?
	//    response_type=vp_token
	//    &client_id_scheme=did
	//    &client_metadata_uri=https%3A%2F%2Fexample.com%2Fiam%2F123%2F%2Fclient_metadata
	//    &client_id=did:web:example.com:iam:123
	//    &response_uri=https%3A%2F%2Fexample.com%2Fiam%2F123%2F%2Fresponse
	//    &presentation_definition_uri=...
	//    &response_mode=direct_post
	//    &nonce=n-0S6_WzA2Mj HTTP/1.1
	nonce := crypto.GenerateNonce()
	callbackURL := ownURL.JoinPath("response")
	metadataURL := ownURL.JoinPath(oauth.ClientMetadataPath)

<<<<<<< HEAD
	modifier := func(values map[string]interface{}) {
=======
	// check metadata for supported client_id_schemes
	if !slices.Contains(metadata.ClientIdSchemesSupported, didScheme) {
		return nil, withCallbackURI(oauthError(oauth.InvalidRequest, "wallet metadata does not contain did in client_id_schemes_supported"), redirectURL)
	}

	// create a client state for the verifier
	state := crypto.GenerateNonce()
	modifier := func(values map[string]string) {
>>>>>>> 02abb773
		values[oauth.ResponseTypeParam] = responseTypeVPToken
		values[clientIDSchemeParam] = didScheme
		values[responseURIParam] = callbackURL.String()
		values[presentationDefUriParam] = presentationDefinitionURI.String()
		values[clientMetadataURIParam] = metadataURL.String()
		values[responseModeParam] = responseModeDirectPost
		values[oauth.NonceParam] = nonce
		values[oauth.StateParam] = state
	}
<<<<<<< HEAD
	walletDID, _ := did.ParseDID(session.ClientID)
	authServerURL, err := r.auth.IAMClient().CreateAuthorizationRequest(ctx, *session.OwnDID, *walletDID, modifier)

=======
	authServerURL, err := r.CreateAuthorizationRequest(ctx, verifier, *walletDID, modifier)
	if err != nil {
		return nil, oauth.OAuth2Error{
			Code:          oauth.ServerError,
			Description:   "failed to authorize client",
			InternalError: fmt.Errorf("failed to generate authorization request URL: %w", err),
			RedirectURI:   redirectURL,
		}
	}

	// TODO WIP: add PEX IDs completed to the storage, use server state for this
	openid4vpRequest := OAuthSession{
		ClientID:    walletID,
		Scope:       params.get(oauth.ScopeParam),
		OwnDID:      &verifier,
		ClientState: params.get(oauth.StateParam),
		RedirectURI: redirectURL.String(),
		PKCEParams: PKCEParams{ // store params, when generating authorization code we take the params from the nonceStore and encrypt them in the authorization code
			Challenge:       params.get(oauth.CodeChallengeParam),
			ChallengeMethod: params.get(oauth.CodeChallengeMethodParam),
		},
	}
>>>>>>> 02abb773
	// use nonce and state to store authorization request in session store
	if err = r.oauthNonceStore().Put(nonce, state); err != nil {
		return nil, oauth.OAuth2Error{Code: oauth.ServerError, InternalError: err, Description: "failed to store server state"}
	}

	return authServerURL, nil
}

// handleAuthorizeRequestFromVerifier handles an Authorization Request for a wallet from a verifier as specified by OpenID4VP: https://openid.net/specs/openid-4-verifiable-presentations-1_0.html.
// we expect an OpenID4VP request like this
// GET /iam/456/authorize?response_type=vp_token&client_id=did:web:example.com:iam:123&nonce=xyz
//        &response_mode=direct_post&response_uri=https%3A%2F%2Fclient%2Eexample%2Ecom%2Fcb&presentation_definition_uri=example.com%2Fiam%2F123%2Fpresentation_definition?scope=a+b HTTP/1.1
//    Host: server.com
// The following parameters are expected
// response_type, REQUIRED.  Value MUST be set to "vp_token".
// client_id, REQUIRED. This must be a did:web
// client_id_scheme, REQUIRED. This must be did
// clientMetadataURIParam, REQUIRED. This must be the verifier metadata endpoint
// nonce, REQUIRED.
// response_uri, REQUIRED. This must be the verifier node url
// response_mode, REQUIRED. Value MUST be "direct_post"
// presentation_definition_uri, REQUIRED. For getting the presentation definition

// there are way more error conditions that listed at: https://openid.net/specs/openid-4-verifiable-presentations-1_0.html#name-error-response
// missing or invalid parameters are all mapped to invalid_request
// any operation that fails is mapped to server_error, this includes unreachable or broken backends.
func (r Wrapper) handleAuthorizeRequestFromVerifier(ctx context.Context, walletDID did.DID, params oauthParameters) (HandleAuthorizeRequestResponseObject, error) {
	responseMode := params.get(responseModeParam)
	if responseMode != responseModeDirectPost {
		return nil, oauth.OAuth2Error{Code: oauth.InvalidRequest, Description: "invalid response_mode parameter"}
	}

	// check the response URL because later errors will redirect to this URL
	responseURI := params.get(responseURIParam)
	if responseURI == "" {
		return nil, oauth.OAuth2Error{Code: oauth.InvalidRequest, Description: "missing response_uri parameter"}
	}
	// we now have a valid responseURI, if we also have a clientState then the verifier can also redirect back to the original caller using its client state
	state := params.get(oauth.StateParam)
	if state == "" {
		return nil, oauth.OAuth2Error{Code: oauth.InvalidRequest, Description: "missing state parameter"}
	}

	if params.get(clientIDSchemeParam) != didScheme {
		return r.sendAndHandleDirectPostError(ctx, oauth.OAuth2Error{Code: oauth.InvalidRequest, Description: "invalid client_id_scheme parameter"}, responseURI, state)
	}

	verifierID := params.get(oauth.ClientIDParam)
	// the verifier must be a did:web
	verifierDID, err := did.ParseDID(verifierID)
	if err != nil || verifierDID.Method != "web" {
		return r.sendAndHandleDirectPostError(ctx, oauth.OAuth2Error{Code: oauth.InvalidRequest, Description: "invalid client_id parameter (only did:web is supported)"}, responseURI, state)
	}

	nonce := params.get(oauth.NonceParam)
	if nonce == "" {
		return r.sendAndHandleDirectPostError(ctx, oauth.OAuth2Error{Code: oauth.InvalidRequest, Description: "missing nonce parameter"}, responseURI, state)
	}
	// get verifier metadata
	metadata, err := r.auth.IAMClient().ClientMetadata(ctx, params.get(clientMetadataURIParam))
	if err != nil {
		return r.sendAndHandleDirectPostError(ctx, oauth.OAuth2Error{Code: oauth.ServerError, Description: "failed to get client metadata (verifier)"}, responseURI, state)
	}
	// get presentation_definition from presentation_definition_uri
	presentationDefinitionURI := params.get(presentationDefUriParam)
	presentationDefinition, err := r.auth.IAMClient().PresentationDefinition(ctx, presentationDefinitionURI)
	if err != nil {
		return r.sendAndHandleDirectPostError(ctx, oauth.OAuth2Error{Code: oauth.InvalidPresentationDefinitionURI, Description: fmt.Sprintf("failed to retrieve presentation definition on %s", presentationDefinitionURI)}, responseURI, state)
	}

	// at this point in the flow it would be possible to ask the user to confirm the credentials to use

	// all params checked, delegate responsibility to the holder
	// todo expiration
	buildParams := holder.BuildParams{
		Audience: verifierDID.String(),
		Expires:  time.Now().Add(15 * time.Minute),
		Nonce:    nonce,
	}
	vp, submission, err := r.vcr.Wallet().BuildSubmission(ctx, walletDID, *presentationDefinition, metadata.VPFormats, buildParams)
	if err != nil {
		if errors.Is(err, holder.ErrNoCredentials) {
			return r.sendAndHandleDirectPostError(ctx, oauth.OAuth2Error{Code: oauth.InvalidRequest, Description: "no credentials available"}, responseURI, state)
		}
		return r.sendAndHandleDirectPostError(ctx, oauth.OAuth2Error{Code: oauth.ServerError, Description: err.Error()}, responseURI, state)
	}

	// any error here is a server error, might need a fixup to prevent exposing to a user
	return r.sendAndHandleDirectPost(ctx, *vp, *submission, responseURI, state)
}

// sendAndHandleDirectPost sends OpenID4VP direct_post to the verifier. The verifier responds with a redirect to the client (including error fields if needed).
// If the direct post fails, the user-agent will be redirected back to the client with an error. (Original redirect_uri).
func (r Wrapper) sendAndHandleDirectPost(ctx context.Context, vp vc.VerifiablePresentation, presentationSubmission pe.PresentationSubmission, verifierResponseURI string, state string) (HandleAuthorizeRequestResponseObject, error) {
	redirectURI, err := r.auth.IAMClient().PostAuthorizationResponse(ctx, vp, presentationSubmission, verifierResponseURI, state)
	if err != nil {
		return nil, err
	}
	return HandleAuthorizeRequest302Response{
		HandleAuthorizeRequest302ResponseHeaders{
			Location: redirectURI,
		},
	}, nil
}

// sendAndHandleDirectPostError sends errors from handleAuthorizeRequestFromVerifier as direct_post to the verifier. The verifier responds with a redirect to the client (including error fields).
// If the direct post fails, the user-agent will be redirected back to the client with an error. (Original redirect_uri).
// If no redirect_uri is present, the user-agent will be redirected to the error page.
func (r Wrapper) sendAndHandleDirectPostError(ctx context.Context, auth2Error oauth.OAuth2Error, verifierResponseURI string, verifierClientState string) (HandleAuthorizeRequestResponseObject, error) {
	redirectURI, err := r.auth.IAMClient().PostError(ctx, auth2Error, verifierResponseURI, verifierClientState)
	if err == nil {
		return HandleAuthorizeRequest302Response{
			HandleAuthorizeRequest302ResponseHeaders{
				Location: redirectURI,
			},
		}, nil
	}

	msg := fmt.Sprintf("failed to post error to verifier @ %s", verifierResponseURI)
	log.Logger().WithError(err).Error(msg)

	if auth2Error.RedirectURI == nil {
		// render error page because all else failed, in a correct flow this should never happen
		// it could be the case that the client state has just expired, so no redirectURI is present and the verifier is not responding
		log.Logger().WithError(err).Error("failed to post error to verifier and no clientRedirectURI present")
		return nil, oauth.OAuth2Error{Code: oauth.ServerError, Description: "something went wrong"}
	}

	// clientRedirectURL has been checked earlier in te process.
	clientRedirectURL := httpNuts.AddQueryParams(*auth2Error.RedirectURI, map[string]string{
		oauth.ErrorParam:            string(oauth.ServerError),
		oauth.ErrorDescriptionParam: msg,
	})
	return HandleAuthorizeRequest302Response{
		HandleAuthorizeRequest302ResponseHeaders{
			Location: clientRedirectURL.String(),
		},
	}, nil
}

func (r Wrapper) HandleAuthorizeResponse(ctx context.Context, request HandleAuthorizeResponseRequestObject) (HandleAuthorizeResponseResponseObject, error) {
	// this can be an error post or a submission. We check for the presence of the error parameter.
	if request.Body.Error != nil {
		return r.handleAuthorizeResponseError(ctx, request)
	}

	// successful response
	return r.handleAuthorizeResponseSubmission(ctx, request)
}

func (r Wrapper) handleAuthorizeResponseError(_ context.Context, request HandleAuthorizeResponseRequestObject) (HandleAuthorizeResponseResponseObject, error) {
	// we know error is not empty
	code := *request.Body.Error
	var description string
	if request.Body.ErrorDescription != nil {
		description = *request.Body.ErrorDescription
	}

	// check if the state param is present and if we have a client state for it
	var oauthSession OAuthSession
	if request.Body.State != nil {
		if err := r.oauthClientStateStore().Get(*request.Body.State, &oauthSession); err == nil {
			// we use the redirectURI from the oauthSession to redirect the user back to its own error page
			if oauthSession.redirectURI() != nil {
				location := httpNuts.AddQueryParams(*oauthSession.redirectURI(), map[string]string{
					oauth.ErrorParam:            code,
					oauth.ErrorDescriptionParam: description,
				})
				return HandleAuthorizeResponse200JSONResponse{
					RedirectURI: location.String(),
				}, nil
			}
		}
	}
	// we don't have a client state, so we can't redirect to the holder redirectURI
	// return an error page instead
	return nil, oauthError(oauth.ErrorCode(code), description)
}

func (r Wrapper) handleAuthorizeResponseSubmission(ctx context.Context, request HandleAuthorizeResponseRequestObject) (HandleAuthorizeResponseResponseObject, error) {
	verifier, err := r.toOwnedDIDForOAuth2(ctx, request.Did)
	if err != nil {
		return nil, oauthError(oauth.InvalidRequest, "unknown verifier id")
	}

	if request.Body.State == nil {
		return nil, oauthError(oauth.InvalidRequest, "missing state")
	}
	if request.Body.VpToken == nil {
		return nil, oauthError(oauth.InvalidRequest, "missing vp_token")
	}

	pexEnvelope, err := pe.ParseEnvelope([]byte(*request.Body.VpToken))
	if err != nil || len(pexEnvelope.Presentations) == 0 {
		return nil, oauthError(oauth.InvalidRequest, "invalid vp_token")
	}

	// note: instead of using the challenge to lookup the oauth session, we could also add a client state from the verifier.
	// this would allow us to lookup the redirectURI without checking the VP first.

	// extract the nonce from the vp(s)
	nonce, err := extractChallenge(pexEnvelope.Presentations[0])
	if nonce == "" {
		return nil, oauthError(oauth.InvalidRequest, "failed to extract nonce from vp_token")
	}
	var stateFromNonce string
	if err = r.oauthNonceStore().Get(nonce, &stateFromNonce); err != nil {
		return nil, oauthError(oauth.InvalidRequest, "invalid or expired nonce")
	}
	// Retrieve session through state, since we need to update it given the state.
	// Also asserts that nonce and state reference the same OAuthSession
	var session OAuthSession
	state := *request.Body.State
	if state != stateFromNonce {
		return nil, oauthError(oauth.InvalidRequest, "invalid nonce/state")
	}
	if err = r.oauthClientStateStore().Get(state, &session); err != nil {
		return nil, oauthError(oauth.InvalidRequest, "invalid or expired session")
	}

	// any future error can be sent to the client using the redirectURI from the oauthSession
	callbackURI := session.redirectURI()

	if request.Body.PresentationSubmission == nil {
		return nil, oauthError(oauth.InvalidRequest, "missing presentation_submission")
	}
	submission, err := pe.ParsePresentationSubmission([]byte(*request.Body.PresentationSubmission))
	if err != nil {
		return nil, withCallbackURI(oauthError(oauth.InvalidRequest, fmt.Sprintf("invalid presentation_submission: %s", err.Error())), callbackURI)
	}

	// validate all presentations:
	// - same credentialSubject for VCs
	// - same audience for VPs
	// - same signer
	var credentialSubjectID did.DID
	for _, presentation := range pexEnvelope.Presentations {
		if subjectDID, err := validatePresentationSigner(presentation, credentialSubjectID); err != nil {
			return nil, withCallbackURI(oauthError(oauth.InvalidRequest, err.Error()), callbackURI)
		} else {
			credentialSubjectID = *subjectDID
		}
		if err := r.validatePresentationAudience(presentation, *verifier); err != nil {
			return nil, withCallbackURI(err, callbackURI)
		}
	}

	// check presence of the nonce and make sure the nonce is burned in the process.
	if err := r.validatePresentationNonce(pexEnvelope.Presentations); err != nil {
		return nil, withCallbackURI(err, callbackURI)
	}

	// Check signatures of VP and VCs. Trust should be established by the Presentation Definition.
	for _, presentation := range pexEnvelope.Presentations {
		_, err = r.vcr.Verifier().VerifyVP(presentation, true, true, nil)
		if err != nil {
			return nil, oauth.OAuth2Error{
				Code:          oauth.InvalidRequest,
				Description:   "presentation(s) or contained credential(s) are invalid",
				InternalError: err,
				RedirectURI:   callbackURI,
			}
		}
	}
	// we take the existing OAuthSession and add the credential map to it
	// todo: use the InputDescriptor.Path to map the Id to Value@JSONPath since this will be later used to set the state for the access token
	if err := session.OpenID4VPVerifier.fulfill(*submission, *pexEnvelope); err != nil {
		return nil, oauthError(oauth.InvalidRequest, err.Error())
	}
	if err = r.oauthClientStateStore().Put(state, session); err != nil {
		return nil, oauth.OAuth2Error{Code: oauth.ServerError, InternalError: err, Description: "failed to store server state"}
	}
	// See if there are more OpenID4VP flows to fulfill.
	// If all are completed, issue the authorization code.
	// If there are more flows, redirect to the next flow.
	nextWalletOwnerType, _ := session.OpenID4VPVerifier.next()
	if nextWalletOwnerType != nil {
		// More OpenID4VP flows to perform
		authServerURL, err := r.nextOpenID4VPFlow(ctx, state, session)
		if err != nil {
			return nil, err
		}
		return HandleAuthorizeResponse200JSONResponse{RedirectURI: authServerURL.String()}, nil
	}
	// Completed all OpenID4VP flows, issue the authorization code
	authorizationCode := crypto.GenerateNonce()
	// TODO: should we store a reference to session via state, instead? Like we did with the nonce? Although strictly not required here.
	err = r.oauthCodeStore().Put(authorizationCode, session)
	if err != nil {
		return nil, oauth.OAuth2Error{
			Code:          oauth.ServerError,
			Description:   "failed to store authorization code",
			InternalError: err,
			RedirectURI:   callbackURI,
		}
	}

	// construct redirect URI according to RFC6749
	redirectURI := httpNuts.AddQueryParams(*callbackURI, map[string]string{
		oauth.CodeParam:  authorizationCode,
		oauth.StateParam: session.ClientState,
	})
	return HandleAuthorizeResponse200JSONResponse{RedirectURI: redirectURI.String()}, nil
}

func withCallbackURI(err error, callbackURI *url.URL) error {
	oauthErr := err.(oauth.OAuth2Error)
	oauthErr.RedirectURI = callbackURI
	return oauthErr
}

// extractChallenge extracts the nonce from the presentation.
// it uses the nonce from the JWT if available, otherwise it uses the challenge from the LD proof.
func extractChallenge(presentation vc.VerifiablePresentation) (string, error) {
	var nonce string
	switch presentation.Format() {
	case vc.JWTPresentationProofFormat:
		nonceRaw, _ := presentation.JWT().Get("nonce")
		nonce, _ = nonceRaw.(string)
	case vc.JSONLDPresentationProofFormat:
		proof, err := credential.ParseLDProof(presentation)
		if err != nil {
			return "", err
		}
		if proof.Challenge != nil && *proof.Challenge != "" {
			nonce = *proof.Challenge
		}
	}
	return nonce, nil
}

// validatePresentationNonce checks if the nonce is the same for all presentations.
// it deletes all nonces from the session store in the process.
// errors are returned as OAuth2 errors.
func (r Wrapper) validatePresentationNonce(presentations []vc.VerifiablePresentation) error {
	var nonce string
	var returnErr error
	for _, presentation := range presentations {
		nextNonce, err := extractChallenge(presentation)
		if nextNonce == "" {
			// fallback on nonce instead of challenge, todo: should be uniform, check vc data model specs for JWT/JSON-LD
			nextNonce, err = extractNonce(presentation)
			if nextNonce == "" {
				// error when all presentations are missing nonce's
				returnErr = oauth.OAuth2Error{
					Code:          oauth.InvalidRequest,
					InternalError: err,
					Description:   "presentation has invalid/missing nonce",
				}
			}
		}
		_ = r.oauthNonceStore().Delete(nextNonce)
		if nonce != "" && nonce != nextNonce {
			returnErr = oauth.OAuth2Error{
				Code:        oauth.InvalidRequest,
				Description: "not all presentations have the same nonce",
			}
		}
		nonce = nextNonce
	}

	return returnErr
}

func (r Wrapper) handleAccessTokenRequest(ctx context.Context, request HandleTokenRequestFormdataRequestBody) (HandleTokenRequestResponseObject, error) {
	// check if code is present
	if request.Code == nil {
		return nil, oauthError(oauth.InvalidRequest, "missing code parameter")
	}
	// check if code_verifier is present
	if request.CodeVerifier == nil {
		return nil, oauthError(oauth.InvalidRequest, "missing code_verifier parameter")
	}
	// check if client_id is present
	if request.ClientId == nil {
		return nil, oauthError(oauth.InvalidRequest, "missing client_id parameter")
	}
	// check if the authorization code is valid
	var oauthSession OAuthSession
	err := r.oauthCodeStore().Get(*request.Code, &oauthSession)
	if err != nil {
		return nil, oauthError(oauth.InvalidGrant, "invalid authorization code")
	}
	// check if the client_id matches the one from the authorization request
	if oauthSession.ClientID != *request.ClientId {
		return nil, oauthError(oauth.InvalidRequest, fmt.Sprintf("client_id does not match: %s vs %s", oauthSession.ClientID, *request.ClientId))
	}
	// check if the code_verifier is valid
	oauthSession.PKCEParams.Verifier = *request.CodeVerifier
	if !validatePKCEParams(oauthSession.PKCEParams) {
		return nil, oauthError(oauth.InvalidGrant, "invalid code_verifier")
	}

	var submissions []PresentationSubmission
	for _, submission := range oauthSession.OpenID4VPVerifier.Submissions {
		submissions = append(submissions, submission)
	}
	presentationDefinitions := make([]PresentationDefinition, 0)
	for _, curr := range oauthSession.OpenID4VPVerifier.RequiredPresentationDefinitions {
		presentationDefinitions = append(presentationDefinitions, curr)
	}
	walletDID, err := did.ParseDID(oauthSession.ClientID)
	if err != nil {
		return nil, err
	}
	response, err := r.createAccessToken(*oauthSession.OwnDID, *walletDID, time.Now(), oauthSession.Scope, *oauthSession.OpenID4VPVerifier)
	if err != nil {
		return nil, oauthError(oauth.ServerError, fmt.Sprintf("failed to create access token: %s", err.Error()))
	}
	return HandleTokenRequest200JSONResponse(*response), nil
}

func (r Wrapper) handleCallbackError(request CallbackRequestObject) (CallbackResponseObject, error) {
	// we know error is not empty
	code := *request.Params.Error
	var description string
	if request.Params.ErrorDescription != nil {
		description = *request.Params.ErrorDescription
	}

	// check if the state param is present and if we have a client state for it
	var oauthSession OAuthSession
	if request.Params.State != nil {
		_ = r.oauthClientStateStore().Get(*request.Params.State, &oauthSession)
		// we use the redirectURI from the oauthSession to redirect the user back to its own error page
		if oauthSession.redirectURI() != nil {
			// add code and description
			location := httpNuts.AddQueryParams(*oauthSession.redirectURI(), map[string]string{
				oauth.ErrorParam:            code,
				oauth.ErrorDescriptionParam: description,
			})
			return Callback302Response{
				Headers: Callback302ResponseHeaders{Location: location.String()},
			}, nil
		}
	}
	// we don't have a client state, so we can't redirect to the holder redirectURI
	// return an error page instead
	return nil, oauthError(oauth.ErrorCode(code), description)
}

func (r Wrapper) handleCallback(ctx context.Context, request CallbackRequestObject) (CallbackResponseObject, error) {
	// check if state is present and resolves to a client state
	var oauthSession OAuthSession
	// return early with an OAuthError if state is nil
	if request.Params.State == nil {
		return nil, oauthError(oauth.InvalidRequest, "missing state parameter")
	}
	// lookup client state
	if err := r.oauthClientStateStore().Get(*request.Params.State, &oauthSession); err != nil {
		return nil, oauthError(oauth.InvalidRequest, "invalid or expired state")
	}
	// extract callback URI at calling app from OAuthSession
	// this is the URI where the user-agent will be redirected to
	appCallbackURI := oauthSession.redirectURI()

	// check if code is present
	if request.Params.Code == nil {
		return nil, withCallbackURI(oauthError(oauth.InvalidRequest, "missing code parameter"), appCallbackURI)
	}
	// send callback URL for verification (this method is the handler for that URL) to authorization server to check against earlier redirect_uri
	// we call it checkURL here because it is used by the authorization server to check if the code is valid
	requestHolder, _ := r.toOwnedDID(ctx, request.Did) // already checked
	checkURL, err := createOAuth2BaseURL(*requestHolder)
	if err != nil {
		return nil, fmt.Errorf("failed to create callback URL for verification: %w", err)
	}
	checkURL = checkURL.JoinPath(oauth.CallbackPath)

	// use code to request access token from remote token endpoint
	tokenResponse, err := r.auth.IAMClient().AccessToken(ctx, *request.Params.Code, *oauthSession.VerifierDID, checkURL.String(), *oauthSession.OwnDID, oauthSession.PKCEParams.Verifier)
	if err != nil {
		return nil, withCallbackURI(oauthError(oauth.ServerError, fmt.Sprintf("failed to retrieve access token: %s", err.Error())), appCallbackURI)
	}
	// update TokenResponse using session.SessionID
	statusActive := oauth.AccessTokenRequestStatusActive
	tokenResponse.Status = &statusActive
	if err = r.accessTokenClientStore().Put(oauthSession.SessionID, tokenResponse); err != nil {
		return nil, withCallbackURI(oauthError(oauth.ServerError, fmt.Sprintf("failed to store access token: %s", err.Error())), appCallbackURI)
	}
	return Callback302Response{
		Headers: Callback302ResponseHeaders{Location: appCallbackURI.String()},
	}, nil
}

func (r Wrapper) oauthNonceStore() storage.SessionStore {
	return r.storageEngine.GetSessionDatabase().GetStore(oAuthFlowTimeout, oauthNonceKey...)
}

func oauthError(code oauth.ErrorCode, description string) oauth.OAuth2Error {
	return oauth.OAuth2Error{
		Code:        code,
		Description: description,
	}
}<|MERGE_RESOLUTION|>--- conflicted
+++ resolved
@@ -193,18 +193,8 @@
 	callbackURL := ownURL.JoinPath("response")
 	metadataURL := ownURL.JoinPath(oauth.ClientMetadataPath)
 
-<<<<<<< HEAD
-	modifier := func(values map[string]interface{}) {
-=======
-	// check metadata for supported client_id_schemes
-	if !slices.Contains(metadata.ClientIdSchemesSupported, didScheme) {
-		return nil, withCallbackURI(oauthError(oauth.InvalidRequest, "wallet metadata does not contain did in client_id_schemes_supported"), redirectURL)
-	}
-
-	// create a client state for the verifier
-	state := crypto.GenerateNonce()
+
 	modifier := func(values map[string]string) {
->>>>>>> 02abb773
 		values[oauth.ResponseTypeParam] = responseTypeVPToken
 		values[clientIDSchemeParam] = didScheme
 		values[responseURIParam] = callbackURL.String()
@@ -214,34 +204,17 @@
 		values[oauth.NonceParam] = nonce
 		values[oauth.StateParam] = state
 	}
-<<<<<<< HEAD
 	walletDID, _ := did.ParseDID(session.ClientID)
-	authServerURL, err := r.auth.IAMClient().CreateAuthorizationRequest(ctx, *session.OwnDID, *walletDID, modifier)
-
-=======
-	authServerURL, err := r.CreateAuthorizationRequest(ctx, verifier, *walletDID, modifier)
+	authServerURL, err := r.CreateAuthorizationRequest(ctx, *session.OwnDID, *walletDID, modifier)
 	if err != nil {
 		return nil, oauth.OAuth2Error{
 			Code:          oauth.ServerError,
 			Description:   "failed to authorize client",
 			InternalError: fmt.Errorf("failed to generate authorization request URL: %w", err),
-			RedirectURI:   redirectURL,
-		}
-	}
-
-	// TODO WIP: add PEX IDs completed to the storage, use server state for this
-	openid4vpRequest := OAuthSession{
-		ClientID:    walletID,
-		Scope:       params.get(oauth.ScopeParam),
-		OwnDID:      &verifier,
-		ClientState: params.get(oauth.StateParam),
-		RedirectURI: redirectURL.String(),
-		PKCEParams: PKCEParams{ // store params, when generating authorization code we take the params from the nonceStore and encrypt them in the authorization code
-			Challenge:       params.get(oauth.CodeChallengeParam),
-			ChallengeMethod: params.get(oauth.CodeChallengeMethodParam),
-		},
-	}
->>>>>>> 02abb773
+			RedirectURI:   session.redirectURI(),
+		}
+	}
+
 	// use nonce and state to store authorization request in session store
 	if err = r.oauthNonceStore().Put(nonce, state); err != nil {
 		return nil, oauth.OAuth2Error{Code: oauth.ServerError, InternalError: err, Description: "failed to store server state"}
