--- conflicted
+++ resolved
@@ -309,20 +309,12 @@
 
 // handlePresentationRequest handles an Authorization Request as specified by OpenID4VP: https://openid.net/specs/openid-4-verifiable-presentations-1_0.html.
 // It is handled by a wallet, called by a verifier who wants the wallet to present one or more verifiable credentials.
-<<<<<<< HEAD
-func (r Wrapper) handlePresentationRequest(params map[string]string, session *OAuthSession) (HandleAuthorizeRequestResponseObject, error) {
-	ctx := context.TODO()
-	// Presentation definition is always derived from the scope.
-	// Later on, we might support presentation_definition and/or presentation_definition_uri parameters instead of scope as well.
-	if err := assertParamNotPresent(params, presentationDefParam, presentationDefUriParam); err != nil {
-=======
 func (r *Wrapper) handlePresentationRequest(ctx context.Context, params map[string]string, session *OAuthSession) (HandleAuthorizeRequestResponseObject, error) {
 	// Todo: for compatibility, we probably need to support presentation_definition and/or presentation_definition_uri.
 	if err := assertParamNotPresent(params, presentationDefUriParam); err != nil {
 		return nil, err
 	}
 	if err := assertParamPresent(params, presentationDefParam); err != nil {
->>>>>>> 108da028
 		return nil, err
 	}
 	if err := assertParamPresent(params, scopeParam); err != nil {
