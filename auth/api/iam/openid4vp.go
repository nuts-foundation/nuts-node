--- conflicted
+++ resolved
@@ -287,7 +287,7 @@
 
 	// TODO: Create session if it does not exist (use client state to get original Authorization Code request)?
 	//       Although it would be quite weird (maybe it expired).
-	userSession, err := r.loadUserSession(ctx.Value(httpRequestContextKey).(*http.Request), tenantDID, nil)
+	userSession, err := r.loadUserSession(ctx.Value(httpRequestContextKey{}).(*http.Request), tenantDID, nil)
 	if userSession == nil {
 		return nil, oauth.OAuth2Error{Code: oauth.InvalidRequest, InternalError: err, Description: "no user session found"}
 	}
@@ -356,10 +356,10 @@
 		}
 		// Dispatch a new HTTP request to the local OpenID4VP wallet's authorization endpoint that includes request parameters,
 		// but with openid4vp: as scheme.
-		originalRequest := ctx.Value(httpRequestContextKey).(*http.Request)
+		originalRequest := ctx.Value(httpRequestContextKey{}).(*http.Request)
 		dispatchHttpRequest := *originalRequest
 		dispatchHttpRequest.URL = parsedRedirectURI
-		ctx = context.WithValue(ctx, httpRequestContextKey, &dispatchHttpRequest)
+		ctx = context.WithValue(ctx, httpRequestContextKey{}, &dispatchHttpRequest)
 		response, err := r.HandleAuthorizeRequest(ctx, HandleAuthorizeRequestRequestObject{
 			Did: walletDID.String(),
 		})
@@ -665,11 +665,7 @@
 	if !validatePKCEParams(oauthSession.PKCEParams) {
 		return nil, oauthError(oauth.InvalidGrant, "invalid code_verifier")
 	}
-<<<<<<< HEAD
 	// All done, issue access token
-=======
-
->>>>>>> e92d854a
 	walletDID, err := did.ParseDID(oauthSession.ClientID)
 	if err != nil {
 		return nil, err
