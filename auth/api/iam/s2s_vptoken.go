/*
 * Copyright (C) 2023 Nuts community
 *
 * This program is free software: you can redistribute it and/or modify
 * it under the terms of the GNU General Public License as published by
 * the Free Software Foundation, either version 3 of the License, or
 * (at your option) any later version.
 *
 * This program is distributed in the hope that it will be useful,
 * but WITHOUT ANY WARRANTY; without even the implied warranty of
 * MERCHANTABILITY or FITNESS FOR A PARTICULAR PURPOSE.  See the
 * GNU General Public License for more details.
 *
 * You should have received a copy of the GNU General Public License
 * along with this program.  If not, see <https://www.gnu.org/licenses/>.
 *
 */

package iam

import (
	"context"
	"errors"
	"fmt"
	"net/http"
	"time"

	"github.com/nuts-foundation/go-did/did"
	"github.com/nuts-foundation/go-did/vc"
	"github.com/nuts-foundation/nuts-node/auth/oauth"
	"github.com/nuts-foundation/nuts-node/storage"
	"github.com/nuts-foundation/nuts-node/vcr/credential"
	"github.com/nuts-foundation/nuts-node/vcr/pe"
)

// s2sMaxPresentationValidity defines the maximum validity of a presentation.
// This is to prevent replay attacks. The value is specified by Nuts RFC021, and excludes max. clock skew.
const s2sMaxPresentationValidity = 5 * time.Second

// s2sMaxClockSkew defines the maximum clock skew between nodes.
// The value is specified by Nuts RFC021.
const s2sMaxClockSkew = 5 * time.Second

// handleS2SAccessTokenRequest handles the /token request with vp_token bearer grant type, intended for service-to-service exchanges.
// It performs cheap checks first (parameter presence and validity, matching VCs to the presentation definition), then the more expensive ones (checking signatures).
func (r Wrapper) handleS2SAccessTokenRequest(ctx context.Context, issuer did.DID, scope string, submissionJSON string, assertionJSON string) (HandleTokenRequestResponseObject, error) {
	pexEnvelope, err := pe.ParseEnvelope([]byte(assertionJSON))
	if err != nil {
		return nil, oauth.OAuth2Error{
			Code:        oauth.InvalidRequest,
			Description: "assertion parameter is invalid: " + err.Error(),
		}
	}

	submission, err := pe.ParsePresentationSubmission([]byte(submissionJSON))
	if err != nil {
		return nil, oauth.OAuth2Error{
			Code:        oauth.InvalidRequest,
			Description: fmt.Sprintf("invalid presentation submission: %s", err.Error()),
		}
	}

	var credentialSubjectID did.DID
	for _, presentation := range pexEnvelope.Presentations {
		if err := validateS2SPresentationMaxValidity(presentation); err != nil {
			return nil, err
		}
		if subjectDID, err := validatePresentationSigner(presentation, credentialSubjectID); err != nil {
			return nil, oauthError(oauth.InvalidRequest, err.Error())
		} else {
			credentialSubjectID = *subjectDID
		}
		if err := r.validatePresentationAudience(presentation, issuer); err != nil {
			return nil, err
		}
	}
	walletOwnerMapping, err := r.presentationDefinitionForScope(ctx, issuer, scope)
	if err != nil {
		return nil, err
	}
	pexConsumer := newPEXConsumer(walletOwnerMapping)
	if err := pexConsumer.fulfill(*submission, *pexEnvelope); err != nil {
		return nil, oauthError(oauth.InvalidRequest, err.Error())
	}

	for _, presentation := range pexEnvelope.Presentations {
		if err := r.validateS2SPresentationNonce(presentation); err != nil {
			return nil, err
		}
	}

	// Parse optional DPoP header
	httpRequest := ctx.Value(httpRequestContextKey).(*http.Request)
	dpopProof, err := dpopFromRequest(*httpRequest)
	if err != nil {
		return nil, err
	}

	// Check signatures of VP and VCs. Trust should be established by the Presentation Definition.
	for _, presentation := range pexEnvelope.Presentations {
		_, err = r.vcr.Verifier().VerifyVP(presentation, true, true, nil)
		if err != nil {
			return nil, oauth.OAuth2Error{
				Code:          oauth.InvalidRequest,
				Description:   "presentation(s) or contained credential(s) are invalid",
				InternalError: err,
			}
		}
	}

	// All OK, allow access
	response, err := r.createAccessToken(issuer, credentialSubjectID, time.Now(), scope, *pexConsumer, dpopProof)
	if err != nil {
		return nil, err
	}
	return HandleTokenRequest200JSONResponse(*response), nil
}

<<<<<<< HEAD
=======
func (r Wrapper) createAccessToken(issuer did.DID, walletDID did.DID, issueTime time.Time, scope string, pexState PEXConsumer) (*oauth.TokenResponse, error) {
	credentialMap, err := pexState.credentialMap()
	if err != nil {
		return nil, err
	}
	fieldsMap, err := resolveInputDescriptorValues(pexState.RequiredPresentationDefinitions, credentialMap)
	if err != nil {
		return nil, err
	}

	accessToken := AccessToken{
		Token:                          crypto.GenerateNonce(),
		Issuer:                         issuer.String(),
		ClientId:                       walletDID.String(),
		IssuedAt:                       issueTime,
		Expiration:                     issueTime.Add(accessTokenValidity),
		Scope:                          scope,
		PresentationSubmissions:        pexState.Submissions,
		PresentationDefinitions:        pexState.RequiredPresentationDefinitions,
		InputDescriptorConstraintIdMap: fieldsMap,
	}
	for _, envelope := range pexState.SubmittedEnvelopes {
		accessToken.VPToken = append(accessToken.VPToken, envelope.Presentations...)
	}
	err = r.accessTokenServerStore().Put(accessToken.Token, accessToken)
	if err != nil {
		return nil, fmt.Errorf("unable to store access token: %w", err)
	}
	expiresIn := int(accessTokenValidity.Seconds())
	return &oauth.TokenResponse{
		AccessToken: accessToken.Token,
		ExpiresIn:   &expiresIn,
		Scope:       &scope,
		TokenType:   "bearer",
	}, nil
}

>>>>>>> 734f544a
func resolveInputDescriptorValues(presentationDefinitions pe.WalletOwnerMapping, credentialMap map[string]vc.VerifiableCredential) (map[string]any, error) {
	fieldsMap := make(map[string]any)
	for _, definition := range presentationDefinitions {
		currFields, err := definition.ResolveConstraintsFields(credentialMap)
		if err != nil {
			return nil, oauth.OAuth2Error{
				Code:          oauth.ServerError,
				Description:   "unable to resolve Presentation Definition Constraints Fields",
				InternalError: err,
			}
		}
		for k, v := range currFields {
			if _, exists := fieldsMap[k]; exists {
				// Should be prevented by Presentation Definition author,
				// but still check this for security reasons.
				return nil, oauth.OAuth2Error{
					Code:        oauth.ServerError,
					Description: "duplicate mapped field in Presentation Definitions",
				}
			}
			fieldsMap[k] = v
		}
	}
	return fieldsMap, nil
}

// validateS2SPresentationMaxValidity checks that the presentation is valid for a reasonable amount of time.
func validateS2SPresentationMaxValidity(presentation vc.VerifiablePresentation) error {
	created := credential.PresentationIssuanceDate(presentation)
	expires := credential.PresentationExpirationDate(presentation)
	if created == nil || expires == nil {
		return oauth.OAuth2Error{
			Code:        oauth.InvalidRequest,
			Description: "presentation is missing creation or expiration date",
		}
	}
	if expires.Sub(*created) > s2sMaxPresentationValidity {
		return oauth.OAuth2Error{
			Code:        oauth.InvalidRequest,
			Description: fmt.Sprintf("presentation is valid for too long (max %s)", s2sMaxPresentationValidity),
		}
	}
	return nil
}

// validateS2SPresentationNonce checks if the nonce has been used before; 'nonce' claim for JWTs or LDProof's 'nonce' for JSON-LD.
func (r Wrapper) validateS2SPresentationNonce(presentation vc.VerifiablePresentation) error {
	nonce, err := extractNonce(presentation)
	if nonce == "" {
		return oauth.OAuth2Error{
			Code:          oauth.InvalidRequest,
			InternalError: err,
			Description:   "presentation has invalid/missing nonce",
		}
	}
	nonceStore := r.storageEngine.GetSessionDatabase().GetStore(s2sMaxPresentationValidity+s2sMaxClockSkew, "s2s", "nonce")
	nonceError := nonceStore.Get(nonce, new(bool))
	if nonceError != nil && errors.Is(nonceError, storage.ErrNotFound) {
		// this is OK, nonce has not been used before
		nonceError = nil
	} else if nonceError == nil {
		// no store error: value was retrieved from store, meaning the nonce has been used before
		nonceError = oauth.OAuth2Error{
			Code:        oauth.InvalidRequest,
			Description: "presentation nonce has already been used",
		}
	}
	// Other error occurred. Keep error to report after storing nonce.

	// Regardless the result of the nonce checking, the nonce of the VP must not be used again.
	// So always store the nonce.
	if err := nonceStore.Put(nonce, true); err != nil {
		nonceError = errors.Join(fmt.Errorf("unable to store nonce: %w", err), nonceError)
	}
	return nonceError
}

// extractNonce extracts the nonce from the presentation.
// it uses the nonce from the JWT if available, otherwise it uses the nonce from the LD proof.
// returns empty string when no nonce is found.
func extractNonce(presentation vc.VerifiablePresentation) (string, error) {
	var nonce string
	switch presentation.Format() {
	case vc.JWTPresentationProofFormat:
		nonceRaw, _ := presentation.JWT().Get("nonce")
		nonce, _ = nonceRaw.(string)
	case vc.JSONLDPresentationProofFormat:
		proof, err := credential.ParseLDProof(presentation)
		if err != nil {
			return "", err
		}
		if proof.Nonce != nil && *proof.Nonce != "" {
			nonce = *proof.Nonce
		}
	}
	return nonce, nil
}<|MERGE_RESOLUTION|>--- conflicted
+++ resolved
@@ -90,7 +90,7 @@
 	}
 
 	// Parse optional DPoP header
-	httpRequest := ctx.Value(httpRequestContextKey).(*http.Request)
+	httpRequest := ctx.Value(httpRequestContextKey{}).(*http.Request)
 	dpopProof, err := dpopFromRequest(*httpRequest)
 	if err != nil {
 		return nil, err
@@ -116,46 +116,6 @@
 	return HandleTokenRequest200JSONResponse(*response), nil
 }
 
-<<<<<<< HEAD
-=======
-func (r Wrapper) createAccessToken(issuer did.DID, walletDID did.DID, issueTime time.Time, scope string, pexState PEXConsumer) (*oauth.TokenResponse, error) {
-	credentialMap, err := pexState.credentialMap()
-	if err != nil {
-		return nil, err
-	}
-	fieldsMap, err := resolveInputDescriptorValues(pexState.RequiredPresentationDefinitions, credentialMap)
-	if err != nil {
-		return nil, err
-	}
-
-	accessToken := AccessToken{
-		Token:                          crypto.GenerateNonce(),
-		Issuer:                         issuer.String(),
-		ClientId:                       walletDID.String(),
-		IssuedAt:                       issueTime,
-		Expiration:                     issueTime.Add(accessTokenValidity),
-		Scope:                          scope,
-		PresentationSubmissions:        pexState.Submissions,
-		PresentationDefinitions:        pexState.RequiredPresentationDefinitions,
-		InputDescriptorConstraintIdMap: fieldsMap,
-	}
-	for _, envelope := range pexState.SubmittedEnvelopes {
-		accessToken.VPToken = append(accessToken.VPToken, envelope.Presentations...)
-	}
-	err = r.accessTokenServerStore().Put(accessToken.Token, accessToken)
-	if err != nil {
-		return nil, fmt.Errorf("unable to store access token: %w", err)
-	}
-	expiresIn := int(accessTokenValidity.Seconds())
-	return &oauth.TokenResponse{
-		AccessToken: accessToken.Token,
-		ExpiresIn:   &expiresIn,
-		Scope:       &scope,
-		TokenType:   "bearer",
-	}, nil
-}
-
->>>>>>> 734f544a
 func resolveInputDescriptorValues(presentationDefinitions pe.WalletOwnerMapping, credentialMap map[string]vc.VerifiableCredential) (map[string]any, error) {
 	fieldsMap := make(map[string]any)
 	for _, definition := range presentationDefinitions {
