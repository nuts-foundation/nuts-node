--- conflicted
+++ resolved
@@ -109,56 +109,11 @@
 	}
 
 	// All OK, allow access
-<<<<<<< HEAD
-	response, err := r.createAccessToken(issuer, time.Now(), pexEnvelope.Presentations, submission, *definition, scope, credentialSubjectID, credentialMap, dpopProof)
-=======
-	response, err := r.createAccessToken(issuer, credentialSubjectID, time.Now(), scope, *pexConsumer)
->>>>>>> 25251094
+	response, err := r.createAccessToken(issuer, credentialSubjectID, time.Now(), scope, *pexConsumer, dpopProof)
 	if err != nil {
 		return nil, err
 	}
 	return HandleTokenRequest200JSONResponse(*response), nil
-}
-
-<<<<<<< HEAD
-=======
-func (r Wrapper) createAccessToken(issuer did.DID, walletDID did.DID, issueTime time.Time, scope string, pexState PEXConsumer) (*oauth.TokenResponse, error) {
-	credentialMap, err := pexState.credentialMap()
-	if err != nil {
-		return nil, err
-	}
-	fieldsMap, err := resolveInputDescriptorValues(pexState.RequiredPresentationDefinitions, credentialMap)
-	if err != nil {
-		return nil, err
-	}
-
-	accessToken := AccessToken{
-		Token:                          crypto.GenerateNonce(),
-		Issuer:                         issuer.String(),
-		ClientId:                       walletDID.String(),
-		IssuedAt:                       issueTime,
-		Expiration:                     issueTime.Add(accessTokenValidity),
-		Scope:                          scope,
-		PresentationSubmissions:        pexState.Submissions,
-		PresentationDefinitions:        pexState.RequiredPresentationDefinitions,
-		InputDescriptorConstraintIdMap: fieldsMap,
-	}
-	for _, envelope := range pexState.SubmittedEnvelopes {
-		for _, presentation := range envelope.Presentations {
-			accessToken.VPToken = append(accessToken.VPToken, presentation)
-		}
-	}
-	err = r.accessTokenServerStore().Put(accessToken.Token, accessToken)
-	if err != nil {
-		return nil, fmt.Errorf("unable to store access token: %w", err)
-	}
-	expiresIn := int(accessTokenValidity.Seconds())
-	return &oauth.TokenResponse{
-		AccessToken: accessToken.Token,
-		ExpiresIn:   &expiresIn,
-		Scope:       &scope,
-		TokenType:   "bearer",
-	}, nil
 }
 
 func resolveInputDescriptorValues(presentationDefinitions pe.WalletOwnerMapping, credentialMap map[string]vc.VerifiableCredential) (map[string]any, error) {
@@ -187,7 +142,6 @@
 	return fieldsMap, nil
 }
 
->>>>>>> 25251094
 // validateS2SPresentationMaxValidity checks that the presentation is valid for a reasonable amount of time.
 func validateS2SPresentationMaxValidity(presentation vc.VerifiablePresentation) error {
 	created := credential.PresentationIssuanceDate(presentation)
@@ -217,7 +171,6 @@
 			Description:   "presentation has invalid/missing nonce",
 		}
 	}
-
 	nonceStore := r.storageEngine.GetSessionDatabase().GetStore(s2sMaxPresentationValidity+s2sMaxClockSkew, "s2s", "nonce")
 	nonceError := nonceStore.Get(nonce, new(bool))
 	if nonceError != nil && errors.Is(nonceError, storage.ErrNotFound) {
@@ -259,34 +212,4 @@
 		}
 	}
 	return nonce, nil
-<<<<<<< HEAD
-=======
-}
-
-type AccessToken struct {
-	Token string `json:"token"`
-	// Issuer and Subject of a token are always the same.
-	Issuer string `json:"issuer"`
-	// TODO: should client_id be extracted to the PDPMap using the presentation definition?
-	// ClientId is the DID of the entity requesting the access token. The Client needs to proof its id through proof-of-possession of the key for the DID.
-	ClientId string `json:"client_id"`
-	// IssuedAt is the time the token is issued
-	IssuedAt time.Time `json:"issued_at"`
-	// Expiration is the time the token expires
-	Expiration time.Time `json:"expiration"`
-	// Scope the token grants access to. Not necessarily the same as the requested scope
-	Scope string `json:"scope"`
-	// InputDescriptorConstraintIdMap maps the ID field of a PresentationDefinition input descriptor constraint to the value provided in the VPToken for the constraint.
-	// The Policy Decision Point can use this map to make decisions without having to deal with PEX/VCs/VPs/SignatureValidation
-	InputDescriptorConstraintIdMap map[string]any `json:"inputdescriptor_constraint_id_map,omitempty"`
-
-	// additional fields to support unforeseen policy decision requirements
-
-	// VPToken contains the VPs provided in the 'assertion' field of the s2s AT request.
-	VPToken []VerifiablePresentation `json:"vp_token,omitempty"`
-	// PresentationSubmissions as provided in by the wallet to fulfill the required Presentation Definition(s).
-	PresentationSubmissions map[string]pe.PresentationSubmission `json:"presentation_submissions,omitempty"`
-	// PresentationDefinitions that were required by the verifier to fulfill the request.
-	PresentationDefinitions pe.WalletOwnerMapping `json:"presentation_definitions,omitempty"`
->>>>>>> 25251094
 }