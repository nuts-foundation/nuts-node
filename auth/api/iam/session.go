/*
 * Copyright (C) 2023 Nuts community
 *
 * This program is free software: you can redistribute it and/or modify
 * it under the terms of the GNU General Public License as published by
 * the Free Software Foundation, either version 3 of the License, or
 * (at your option) any later version.
 *
 * This program is distributed in the hope that it will be useful,
 * but WITHOUT ANY WARRANTY; without even the implied warranty of
 * MERCHANTABILITY or FITNESS FOR A PARTICULAR PURPOSE.  See the
 * GNU General Public License for more details.
 *
 * You should have received a copy of the GNU General Public License
 * along with this program.  If not, see <https://www.gnu.org/licenses/>.
 *
 */

package iam

import (
	"errors"
	"fmt"
	"github.com/lestrrat-go/jwx/v2/jwk"
	"github.com/nuts-foundation/go-did/did"
	"github.com/nuts-foundation/go-did/vc"
	"github.com/nuts-foundation/nuts-node/http"
	"github.com/nuts-foundation/nuts-node/vcr/pe"
	"net/url"
)

// OAuthSession is the session object that is used to store information about the OAuth request.
// The client state (and nonce/redirectToken as well) is used to refer to this session.
// Both the client and the server use this session to store information about the request.
type OAuthSession struct {
<<<<<<< HEAD
	ClientID    string
	Scope       string
	OwnDID      *did.DID
	ClientState string
	SessionID   string
	RedirectURI string
	ServerState ServerState
	// UseDPoP determines if DPoP is used.
	UseDPoP                bool
	ResponseType           string
	PKCEParams             PKCEParams
	PresentationDefinition PresentationDefinition
	VerifierDID            *did.DID

	// TODO use these 2 fields to track if all OpenID4VP flows have been concluded
	// PresentationSubmissions tracks which PresentationSubmissions have been submitted through OpenID4VP
	PresentationSubmissions map[string]pe.PresentationSubmission
	// Presentations tracks which VerifiablePresentations have been received through OpenID4VP
	Presentations map[string]vc.VerifiablePresentation
=======
	ClientID          string       `json:"client_id,omitempty"`
	Scope             string       `json:"scope,omitempty"`
	OwnDID            *did.DID     `json:"own_did,omitempty"`
	ClientState       string       `json:"client_state,omitempty"`
	SessionID         string       `json:"session_id,omitempty"`
	RedirectURI       string       `json:"redirect_uri,omitempty"`
	ResponseType      string       `json:"response_type,omitempty"`
	PKCEParams        PKCEParams   `json:"pkce_params"`
	VerifierDID       *did.DID     `json:"verifier_did,omitempty"`
	OpenID4VPVerifier *PEXConsumer `json:"openid4vp_verifier,omitempty"`
}

// PEXConsumer consumes Presentation Submissions, according to https://identity.foundation/presentation-exchange/
// This is a component of a OpenID4VP Verifier.
// It can track multiple required Presentation Definitions.
type PEXConsumer struct {
	RequiredPresentationDefinitions pe.WalletOwnerMapping `json:"required_presentations"`
	// Submissions tracks which Submissions have been submitted through OpenID4VP
	Submissions map[string]pe.PresentationSubmission `json:"submissions"`
	// SubmittedEnvelopes tracks the Presentation Exchange Envelopes that were submitted.
	// They correspond to the submissions.
	SubmittedEnvelopes map[string]pe.Envelope `json:"submitted_envelopes"`
}

func newPEXConsumer(requiredPresentationDefinitions pe.WalletOwnerMapping) *PEXConsumer {
	return &PEXConsumer{
		RequiredPresentationDefinitions: requiredPresentationDefinitions,
		Submissions:                     map[string]pe.PresentationSubmission{},
		SubmittedEnvelopes:              map[string]pe.Envelope{},
	}
}

// next returns the Presentation Definition that should be fulfilled next.
// It also returns the wallet owner type that should fulfill the Presentation Definition.
// If all Presentation Definitions have been fulfilled, it returns nil.
func (v *PEXConsumer) next() (*pe.WalletOwnerType, *pe.PresentationDefinition) {
	// Note: this is now fairly hardcoded, since there are only 2 PDs possible, one targeting the organization wallet and
	//       1 targeting the user wallet. In the future, this could be more dynamic.
	if def, required := v.RequiredPresentationDefinitions[pe.WalletOwnerOrganization]; required && !v.isFulfilled(def.Id) {
		org := pe.WalletOwnerOrganization
		return &org, &def
	}
	if def, required := v.RequiredPresentationDefinitions[pe.WalletOwnerUser]; required && !v.isFulfilled(def.Id) {
		user := pe.WalletOwnerUser
		return &user, &def
	}
	return nil, nil
}

// fulfill tries to fulfill the given Presentation Definition with the given submission and PEX envelope.
// It returns an error if the Presentation Definition (identified by ID) isn't required, or already is fulfilled.
// It does not check whether the submission actually matches the Presentation Definition, that's the caller's responsibility.
func (v *PEXConsumer) fulfill(submission pe.PresentationSubmission, envelope pe.Envelope) error {
	definitionID := submission.DefinitionId
	// Make sure this definition is actually required
	var definition *PresentationDefinition
	for _, curr := range v.RequiredPresentationDefinitions {
		if curr.Id == definitionID {
			definition = &curr
			break
		}
	}
	if definition == nil {
		return fmt.Errorf("presentation definition being fulfilled is not required: %s", definitionID)
	}
	// Make sure this definition isn't already fulfilled
	if v.isFulfilled(definitionID) {
		return errors.New("presentation definition is already fulfilled")
	}

	_, err := submission.Validate(envelope, *definition)
	if err != nil {
		return fmt.Errorf("presentation submission does not conform to presentation definition (id=%s)", definition.Id)
	}

	v.Submissions[definitionID] = submission
	v.SubmittedEnvelopes[definitionID] = envelope
	return nil
}

func (v *PEXConsumer) isFulfilled(presentationDefinitionID string) bool {
	_, fulfilled := v.Submissions[presentationDefinitionID]
	return fulfilled
}

// credentialMap returns a map of input descriptor ID to Verifiable Credential.
func (v *PEXConsumer) credentialMap() (map[string]vc.VerifiableCredential, error) {
	credentialMap := make(map[string]vc.VerifiableCredential)
	for _, requiredDefinition := range v.RequiredPresentationDefinitions {
		submission := v.Submissions[requiredDefinition.Id]
		pexEnvelope := v.SubmittedEnvelopes[requiredDefinition.Id]
		currCredentialMap, err := submission.Resolve(pexEnvelope)
		if err != nil {
			return nil, err
		}
		for inputDescriptorID, cred := range currCredentialMap {
			credentialMap[inputDescriptorID] = cred
		}
	}
	return credentialMap, nil
>>>>>>> 25251094
}

// UserSession is a session-bound Verifiable Credential wallet.
type UserSession struct {
	// TenantDID is the requesting DID when the user session was created, typically the employer's (of the user) DID.
	// A session needs to be scoped to the tenant DID, since the session gives access to the tenant's wallet,
	// and the user session might contain session-bound credentials (e.g. EmployeeCredential) that were issued by the tenant.
	TenantDID did.DID `json:"tenantDID"`
	// PreAuthorizedUser is the user that is pre-authorized by the client application.
	// It is stored to later assert that subsequent RequestUserAccessToken() calls that (accidentally or intentionally)
	// re-use the browser session, are indeed for the same client application user.
	PreAuthorizedUser *UserDetails `json:"preauthorized_user"`
	Wallet            UserWallet   `json:"wallet"`
}

// UserWallet is a session-bound Verifiable Credential wallet.
// It's an in-memory wallet which contains the user's private key in plain text.
// This is OK, since the associated credentials are intended for protocol compatibility (OpenID4VP with a low-assurance EmployeeCredential),
// when an actual user wallet is involved, this wallet isn't used.
type UserWallet struct {
	Credentials []vc.VerifiableCredential
	// JWK is an in-memory key pair associated with the user's wallet in JWK form.
	JWK []byte
	// DID is the did:jwk DID of the user's wallet.
	DID did.DID
}

// Key returns the JWK as jwk.Key
func (w UserWallet) Key() (jwk.Key, error) {
	set, err := jwk.Parse(w.JWK)
	if err != nil {
		return nil, fmt.Errorf("failed to parse JWK: %w", err)
	}
	result, available := set.Key(0)
	if !available {
		return nil, errors.New("expected exactly 1 key in the JWK set")
	}
	return result, nil
}

// ServerState is a convenience type for extracting different types of data from the session.
type ServerState struct {
	CredentialMap          map[string]vc.VerifiableCredential
	Presentations          []vc.VerifiablePresentation
	PresentationSubmission *pe.PresentationSubmission
}

// RedirectSession is the session object that is used to redirect the user to a Nuts node website.
// It stores information from the internal API call that started the request access token.
// The key to this session is passed to the user via a 302 redirect.
type RedirectSession struct {
	AccessTokenRequest RequestUserAccessTokenRequestObject
	// SessionID is used by the calling app to get the access token later on
	SessionID string
	OwnDID    did.DID
}

func (s OAuthSession) CreateRedirectURI(params map[string]string) string {
	redirectURI, _ := url.Parse(s.RedirectURI)
	r := http.AddQueryParams(*redirectURI, params)
	return r.String()
}

func (s OAuthSession) redirectURI() *url.URL {
	redirectURL, _ := url.Parse(s.RedirectURI)
	return redirectURL
}

// The Oid4vciSession is used to hold the state of an OIDC4VCi request between the moment
// the client application does the request, the OIDC4VCi flow and the redirect back to the
// client. The Oid4vciSession is referred to by a generated session id shared with the downstream
// OIDC4VCi issuer.
type Oid4vciSession struct {
	// HolderDid: the DID of the wallet holder to who the VC will be issued to.
	HolderDid *did.DID
	// IssuerDid: the DID of the VC issuer, the party that will issue the VC to the holders' wallet
	IssuerDid *did.DID
	// RemoteRedirectUri: The redirect URL as provided by the external application requesting the issuance.
	RemoteRedirectUri string
	// RedirectUri: the URL send to the issuer as the redirect_uri of this nuts-node.
	RedirectUri string
	// PKCEParams: a set of Proof Key for Code Exchange parameters generated for this request.
	PKCEParams PKCEParams
	// IssuerTokenEndpoint: the endpoint for fetching the access token of the issuer.
	IssuerTokenEndpoint string
	// IssuerCredentialEndpoint: the endpoint for fetching the credential from the issuer with
	// the access_token fetched from the IssuerTokenEndpoint.
	IssuerCredentialEndpoint string
}

// The remoteRedirectUri returns the RemoteRedirectUri as pared URL reference.
func (s Oid4vciSession) remoteRedirectUri() *url.URL {
	redirectURL, _ := url.Parse(s.RemoteRedirectUri)
	return redirectURL
}<|MERGE_RESOLUTION|>--- conflicted
+++ resolved
@@ -33,37 +33,17 @@
 // The client state (and nonce/redirectToken as well) is used to refer to this session.
 // Both the client and the server use this session to store information about the request.
 type OAuthSession struct {
-<<<<<<< HEAD
-	ClientID    string
-	Scope       string
-	OwnDID      *did.DID
-	ClientState string
-	SessionID   string
-	RedirectURI string
-	ServerState ServerState
-	// UseDPoP determines if DPoP is used.
-	UseDPoP                bool
-	ResponseType           string
-	PKCEParams             PKCEParams
-	PresentationDefinition PresentationDefinition
-	VerifierDID            *did.DID
-
-	// TODO use these 2 fields to track if all OpenID4VP flows have been concluded
-	// PresentationSubmissions tracks which PresentationSubmissions have been submitted through OpenID4VP
-	PresentationSubmissions map[string]pe.PresentationSubmission
-	// Presentations tracks which VerifiablePresentations have been received through OpenID4VP
-	Presentations map[string]vc.VerifiablePresentation
-=======
 	ClientID          string       `json:"client_id,omitempty"`
-	Scope             string       `json:"scope,omitempty"`
+	ClientState       string       `json:"client_state,omitempty"`
+	OpenID4VPVerifier *PEXConsumer `json:"openid4vp_verifier,omitempty"`
 	OwnDID            *did.DID     `json:"own_did,omitempty"`
-	ClientState       string       `json:"client_state,omitempty"`
-	SessionID         string       `json:"session_id,omitempty"`
+	PKCEParams        PKCEParams   `json:"pkce_params"`
 	RedirectURI       string       `json:"redirect_uri,omitempty"`
 	ResponseType      string       `json:"response_type,omitempty"`
-	PKCEParams        PKCEParams   `json:"pkce_params"`
+	Scope             string       `json:"scope,omitempty"`
+	SessionID         string       `json:"session_id,omitempty"`
+	UseDPoP           bool         `json:"use_dpop,omitempty"`
 	VerifierDID       *did.DID     `json:"verifier_did,omitempty"`
-	OpenID4VPVerifier *PEXConsumer `json:"openid4vp_verifier,omitempty"`
 }
 
 // PEXConsumer consumes Presentation Submissions, according to https://identity.foundation/presentation-exchange/
@@ -154,7 +134,6 @@
 		}
 	}
 	return credentialMap, nil
->>>>>>> 25251094
 }
 
 // UserSession is a session-bound Verifiable Credential wallet.
