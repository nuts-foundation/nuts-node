--- conflicted
+++ resolved
@@ -33,32 +33,6 @@
 // The client state (and nonce/redirectToken as well) is used to refer to this session.
 // Both the client and the server use this session to store information about the request.
 type OAuthSession struct {
-<<<<<<< HEAD
-	ClientID               string
-	Scope                  string
-	OwnDID                 *did.DID
-	ClientState            string
-	SessionID              string
-	RedirectURI            string
-	ResponseType           string
-	PKCEParams             PKCEParams
-	PresentationDefinition PresentationDefinition
-	VerifierDID            *did.DID
-	OpenID4VPVerifier      *OpenID4VPVerifier
-}
-
-// OpenID4VPVerifier tracks the verifier's state of multiple OpenID4VP flows that all relate to a single OAuthSession (e.g. Authorization Code flow).
-type OpenID4VPVerifier struct {
-	WalletDID                       did.DID
-	RequiredPresentationDefinitions pe.WalletOwnerMapping
-	// Submissions tracks which Submissions have been submitted through OpenID4VP
-	Submissions map[string]pe.PresentationSubmission
-	// Presentations tracks which VerifiablePresentations have been received through OpenID4VP
-	Presentations []vc.VerifiablePresentation
-	// Credentials maps the Presentation Definition Input Descriptor ID to the Verifiable Credential that was used to fulfill it.
-	// The fields in these credentials are used to create the access token later on.
-	Credentials map[string]vc.VerifiableCredential
-=======
 	ClientID          string       `json:"client_id,omitempty"`
 	Scope             string       `json:"scope,omitempty"`
 	OwnDID            *did.DID     `json:"own_did,omitempty"`
@@ -89,17 +63,12 @@
 		Submissions:                     map[string]pe.PresentationSubmission{},
 		SubmittedEnvelopes:              map[string]pe.Envelope{},
 	}
->>>>>>> ebb9f5f0
 }
 
 // next returns the Presentation Definition that should be fulfilled next.
 // It also returns the wallet owner type that should fulfill the Presentation Definition.
 // If all Presentation Definitions have been fulfilled, it returns nil.
-<<<<<<< HEAD
-func (v *OpenID4VPVerifier) next() (*pe.WalletOwnerType, *pe.PresentationDefinition) {
-=======
 func (v *PEXConsumer) next() (*pe.WalletOwnerType, *pe.PresentationDefinition) {
->>>>>>> ebb9f5f0
 	// Note: this is now fairly hardcoded, since there are only 2 PDs possible, one targeting the organization wallet and
 	//       1 targeting the user wallet. In the future, this could be more dynamic.
 	if def, required := v.RequiredPresentationDefinitions[pe.WalletOwnerOrganization]; required && !v.isFulfilled(def.Id) {
@@ -113,21 +82,6 @@
 	return nil, nil
 }
 
-<<<<<<< HEAD
-// fulfill tries to fulfill the given Presentation Definition with the given submission and presentations.
-// It returns an error if the Presentation Definition (identified by ID) isn't required, or already is fulfilled.
-// It does not check whether the submission actually matches the Presentation Definition, that's the caller's responsibility.
-func (v *OpenID4VPVerifier) fulfill(definitionID string, submission pe.PresentationSubmission, presentations []vc.VerifiablePresentation, credentials map[string]vc.VerifiableCredential) error {
-	// Make sure this definition is actually required
-	required := false
-	for _, curr := range v.RequiredPresentationDefinitions {
-		if curr.Id == definitionID {
-			required = true
-			break
-		}
-	}
-	if !required {
-=======
 // fulfill tries to fulfill the given Presentation Definition with the given submission and PEX envelope.
 // It returns an error if the Presentation Definition (identified by ID) isn't required, or already is fulfilled.
 // It does not check whether the submission actually matches the Presentation Definition, that's the caller's responsibility.
@@ -142,28 +96,12 @@
 		}
 	}
 	if definition == nil {
->>>>>>> ebb9f5f0
 		return fmt.Errorf("presentation definition being fulfilled is not required: %s", definitionID)
 	}
 	// Make sure this definition isn't already fulfilled
 	if v.isFulfilled(definitionID) {
 		return errors.New("presentation definition is already fulfilled")
 	}
-<<<<<<< HEAD
-	// Store
-	v.Submissions[definitionID] = submission
-	v.Presentations = append(v.Presentations, presentations...)
-	// Store the credentials
-	for id, cred := range credentials {
-		v.Credentials[id] = cred
-	}
-	return nil
-}
-
-func (v *OpenID4VPVerifier) isFulfilled(presentationDefinitionID string) bool {
-	_, fulfilled := v.Submissions[presentationDefinitionID]
-	return fulfilled
-=======
 
 	_, err := submission.Validate(envelope, *definition)
 	if err != nil {
@@ -195,7 +133,6 @@
 		}
 	}
 	return credentialMap, nil
->>>>>>> ebb9f5f0
 }
 
 // UserSession is a session-bound Verifiable Credential wallet.
