--- conflicted
+++ resolved
@@ -214,7 +214,6 @@
 	return nil
 }
 
-<<<<<<< HEAD
 func (n *notary) Start(ctx context.Context) {
 	if n.uziCrlValidator != nil {
 		n.uziCrlValidator.Start(ctx)
@@ -224,8 +223,6 @@
 	}
 }
 
-=======
->>>>>>> 04f04d74
 func (n *notary) VerifyVP(vp vc.VerifiablePresentation, checkTime *time.Time) (contract.VPVerificationResult, error) {
 	// remove default type
 	vpTypes := make([]ssi.URI, len(vp.Type))
