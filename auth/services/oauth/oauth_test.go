--- conflicted
+++ resolved
@@ -26,17 +26,12 @@
 	"encoding/base64"
 	"errors"
 	"fmt"
-<<<<<<< HEAD
-=======
 
 	ssi "github.com/nuts-foundation/go-did"
 	"github.com/nuts-foundation/nuts-node/vdr/doc"
 
->>>>>>> bdcd9466
 	"testing"
 	"time"
-
-	ssi "github.com/nuts-foundation/go-did"
 
 	"github.com/lestrrat-go/jwx/jwa"
 	"github.com/lestrrat-go/jwx/jws"
