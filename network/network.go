--- conflicted
+++ resolved
@@ -112,11 +112,7 @@
 	if err != nil {
 		return fmt.Errorf("unable to create database: %w", err)
 	}
-<<<<<<< HEAD
-	if n.state, err = dag.NewState(dagStore, dag.NewSigningTimeVerifier(), dag.NewPrevTransactionsVerifier(), dag.NewTransactionSignatureVerifier(n.keyResolver)); err != nil {
-=======
-	if n.state, err = dag.NewState(db, dag.NewPrevTransactionsVerifier(), dag.NewTransactionSignatureVerifier(n.keyResolver)); err != nil {
->>>>>>> b291fb67
+	if n.state, err = dag.NewState(dagStore, dag.NewSigningTimeVerifier(), dag.NewTransactionSignatureVerifier(n.keyResolver)); err != nil {
 		return fmt.Errorf("failed to configure state: %w", err)
 	}
 
