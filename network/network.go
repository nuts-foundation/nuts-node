/*
 * Copyright (C) 2021 Nuts community
 *
 * This program is free software: you can redistribute it and/or modify
 * it under the terms of the GNU General Public License as published by
 * the Free Software Foundation, either version 3 of the License, or
 * (at your option) any later version.
 *
 * This program is distributed in the hope that it will be useful,
 * but WITHOUT ANY WARRANTY; without even the implied warranty of
 * MERCHANTABILITY or FITNESS FOR A PARTICULAR PURPOSE.  See the
 * GNU General Public License for more details.
 *
 * You should have received a copy of the GNU General Public License
 * along with this program.  If not, see <https://www.gnu.org/licenses/>.
 *
 */

package network

import (
	"context"
	"crypto/tls"
	"fmt"
	"os"
	"path"
	"path/filepath"
	"strings"
	"sync"
	"sync/atomic"
	"time"

	"github.com/nuts-foundation/nuts-node/events"

	"github.com/google/uuid"
	"github.com/nuts-foundation/go-did/did"
	"github.com/pkg/errors"
	"go.etcd.io/bbolt"

	"github.com/nuts-foundation/nuts-node/core"
	"github.com/nuts-foundation/nuts-node/crypto"
	"github.com/nuts-foundation/nuts-node/crypto/hash"
	"github.com/nuts-foundation/nuts-node/network/dag"
	"github.com/nuts-foundation/nuts-node/network/log"
	"github.com/nuts-foundation/nuts-node/network/transport"
	"github.com/nuts-foundation/nuts-node/network/transport/grpc"
	"github.com/nuts-foundation/nuts-node/network/transport/v1"
	v2 "github.com/nuts-foundation/nuts-node/network/transport/v2"
	"github.com/nuts-foundation/nuts-node/vdr/doc"
	"github.com/nuts-foundation/nuts-node/vdr/types"
)

var _ Transactions = (*Network)(nil)

const (
	// boltDBFileMode holds the Unix file mode the created BBolt database files will have.
	boltDBFileMode = 0600
	// ModuleName specifies the name of this module.
	ModuleName = "Network"
	// softwareID contains the name of the vendor/implementation that's published in the node's diagnostic information.
	softwareID = "https://github.com/nuts-foundation/nuts-node"
)

// defaultBBoltOptions are given to bbolt, allows for package local adjustments during test
var defaultBBoltOptions = bbolt.DefaultOptions

// Network implements Transactions interface and Engine functions.
type Network struct {
	config                 Config
	lastTransactionTracker lastTransactionTracker
	protocols              []transport.Protocol
	eventManager           events.Event
	connectionManager      transport.ConnectionManager
	graph                  dag.DAG
	publisher              dag.Publisher
	payloadStore           dag.PayloadStore
	privateKeyResolver     crypto.KeyResolver
	keyResolver            types.KeyResolver
	startTime              atomic.Value
	peerID                 transport.PeerID
	didDocumentResolver    types.DocResolver
	decrypter              crypto.Decrypter
	nodeDIDResolver        transport.NodeDIDResolver
	db                     *bbolt.DB
}

// Walk walks the DAG starting at the root, passing every transaction to `visitor`.
func (n *Network) Walk(visitor dag.Visitor) error {
	ctx := context.Background()
	return n.graph.Walk(ctx, visitor, hash.EmptyHash())
}

// NewNetworkInstance creates a new Network engine instance.
func NewNetworkInstance(
	config Config,
	eventManager events.Event,
	keyResolver types.KeyResolver,
	privateKeyResolver crypto.KeyResolver,
	decrypter crypto.Decrypter,
	didDocumentResolver types.DocResolver,
) *Network {
	return &Network{
		config:                 config,
		decrypter:              decrypter,
		keyResolver:            keyResolver,
		privateKeyResolver:     privateKeyResolver,
		didDocumentResolver:    didDocumentResolver,
		eventManager:           eventManager,
		lastTransactionTracker: lastTransactionTracker{headRefs: make(map[hash.SHA256Hash]bool)},
		nodeDIDResolver:        &transport.FixedNodeDIDResolver{},
	}
}

// Configure configures the Network subsystem
func (n *Network) Configure(config core.ServerConfig) error {
	dbFile := path.Join(config.Datadir, "network", "data.db")
	if err := os.MkdirAll(filepath.Dir(dbFile), os.ModePerm); err != nil {
		return err
	}

	// for tests we set NoSync to true, this option can only be set through code
	var bboltErr error
	n.db, bboltErr = bbolt.Open(dbFile, boltDBFileMode, defaultBBoltOptions)
	if bboltErr != nil {
		return fmt.Errorf("unable to create BBolt database: %w", bboltErr)
	}

	n.graph = dag.NewBBoltDAG(n.db, dag.NewSigningTimeVerifier(), dag.NewPrevTransactionsVerifier(), dag.NewTransactionSignatureVerifier(n.keyResolver))
	// migrate DAG to add Clock values
	if err := n.graph.Migrate(); err != nil {
		return fmt.Errorf("unable to migrate DAG: %w", err)
	}

	n.payloadStore = dag.NewBBoltPayloadStore(n.db)
	n.publisher = dag.NewReplayingDAGPublisher(n.eventManager, n.payloadStore, n.graph)
	n.peerID = transport.PeerID(uuid.New().String())

	// TLS
	var clientCert tls.Certificate
	var trustStore *core.TrustStore
	if n.config.EnableTLS {
		var err error
		clientCert, trustStore, err = loadCertificateAndTrustStore(n.config)
		if err != nil {
			return err
		}
	} else if len(n.config.CertFile) > 0 || len(n.config.CertKeyFile) > 0 {
		log.Logger().Warn("TLS is disabled but CertFile and/or CertKeyFile is set. Did you really mean to disable TLS?")
	}

	// Resolve node DID
	if n.config.NodeDID != "" {
		configuredNodeDID, err := did.ParseDID(n.config.NodeDID)
		if err != nil {
			return fmt.Errorf("configured NodeDID is invalid: %w", err)
		}
		n.nodeDIDResolver = &transport.FixedNodeDIDResolver{NodeDID: *configuredNodeDID}
<<<<<<< HEAD
	} else {
		n.nodeDIDResolver = &transport.FixedNodeDIDResolver{}
=======
>>>>>>> 888a7b09
	}

	// Configure protocols
	// todo: correct config passing?
	v2Cfg := n.config.ProtocolV2
	v2Cfg.Datadir = config.Datadir

	n.protocols = []transport.Protocol{
		v1.New(n.config.ProtocolV1, n.graph, n.publisher, n.payloadStore, n.collectDiagnostics),
		v2.New(v2Cfg, n.eventManager.Pool(), n.nodeDIDResolver, n.graph, n.payloadStore, n.didDocumentResolver, n.decrypter),
	}

	for _, prot := range n.protocols {
		prot.Configure(n.peerID)
	}

	// Setup connection manager, load with bootstrap nodes
	if n.connectionManager == nil {
		var grpcOpts []grpc.ConfigOption
		// Configure TLS
		if n.config.EnableTLS {
			grpcOpts = append(grpcOpts, grpc.WithTLS(clientCert, trustStore, n.config.MaxCRLValidityDays))
		}
		// Instantiate
		var authenticator grpc.Authenticator
		if n.config.DisableNodeAuthentication {
			// Not allowed in strict mode for security reasons: only intended for demo/workshop purposes.
			if config.Strictmode {
				return errors.New("disabling node DID in strict mode is not allowed")
			}
			authenticator = grpc.NewDummyAuthenticator(doc.NewServiceResolver(n.didDocumentResolver))
		} else {
			authenticator = grpc.NewTLSAuthenticator(doc.NewServiceResolver(n.didDocumentResolver))
		}
		n.connectionManager = grpc.NewGRPCConnectionManager(
			grpc.NewConfig(n.config.GrpcAddr, n.peerID, grpcOpts...),
			n.nodeDIDResolver,
			authenticator,
			n.protocols...,
		)
	}

	return nil
}

func loadCertificateAndTrustStore(moduleConfig Config) (tls.Certificate, *core.TrustStore, error) {
	clientCertificate, err := tls.LoadX509KeyPair(moduleConfig.CertFile, moduleConfig.CertKeyFile)
	if err != nil {
		return tls.Certificate{}, nil, errors.Wrapf(err, "unable to load node TLS client certificate (certfile=%s,certkeyfile=%s)", moduleConfig.CertFile, moduleConfig.CertKeyFile)
	}
	trustStore, err := core.LoadTrustStore(moduleConfig.TrustStoreFile)
	if err != nil {
		return tls.Certificate{}, nil, err
	}
	return clientCertificate, trustStore, nil
}

// Name returns the module name.
func (n *Network) Name() string {
	return ModuleName
}

// Config returns a pointer to the actual config of the module.
func (n *Network) Config() interface{} {
	return &n.config
}

// Start initiates the Network subsystem
func (n *Network) Start() error {
	n.startTime.Store(time.Now())

	// Load DAG and start publishing
	n.publisher.Subscribe(dag.AnyPayloadType, n.lastTransactionTracker.process)

	if err := n.publisher.Start(); err != nil {
		return err
	}

	if err := n.graph.Verify(context.Background()); err != nil {
		return err
	}

	// Sanity check for configured node DID: can we resolve it?
	nodeDID, err := n.nodeDIDResolver.Resolve()
	if err != nil {
		return err
	}
	if !nodeDID.Empty() {
		err := n.validateNodeDID(nodeDID)
		if err != nil {
			return err
		}
	}

	// Start connection management and protocols
	err = n.connectionManager.Start()
	if err != nil {
		return err
	}
	for _, prot := range n.protocols {
		if err = prot.Start(); err != nil {
			return err
		}
	}

	// Start connecting to bootstrap nodes
	for _, bootstrapNode := range n.config.BootstrapNodes {
		if len(strings.TrimSpace(bootstrapNode)) == 0 {
			continue
		}
		n.connectionManager.Connect(bootstrapNode, transport.WithUnauthenticated())
	}

	return nil
}

func (n *Network) validateNodeDID(nodeDID did.DID) error {
	// Check if DID document can be resolved
	document, _, err := n.didDocumentResolver.Resolve(nodeDID, nil)
	if err != nil {
		return fmt.Errorf("invalid NodeDID configuration: DID document can't be resolved (did=%s): %w", nodeDID, err)
	}

	// Check if the key agreement keys can be resolved
	if len(document.KeyAgreement) == 0 {
		return fmt.Errorf("invalid NodeDID configuration: DID document does not contain a keyAgreement key (did=%s)", nodeDID)
	}
	for _, keyAgreement := range document.KeyAgreement {
		if !n.privateKeyResolver.Exists(keyAgreement.ID.String()) {
			return fmt.Errorf("invalid NodeDID configuration: keyAgreement private key is not present in key store (did=%s,kid=%s)", nodeDID, keyAgreement.ID)
		}
	}

	// Check if the DID document has a resolvable NutsComm endpoint
	serviceResolver := doc.NewServiceResolver(n.didDocumentResolver)
	serviceRef := doc.MakeServiceReference(nodeDID, transport.NutsCommServiceType)
	_, err = serviceResolver.Resolve(serviceRef, doc.DefaultMaxServiceReferenceDepth)
	if err != nil {
		return fmt.Errorf("invalid NodeDID configuration: unable to resolve %s service endpoint (did=%s): %v", transport.NutsCommServiceType, nodeDID, err)
	}
	return nil
}

// Subscribe makes a subscription for the specified transaction type. The receiver is called when a transaction
// is received for the specified type.
func (n *Network) Subscribe(transactionType string, receiver dag.Receiver) {
	n.publisher.Subscribe(transactionType, receiver)
}

// GetTransaction retrieves the transaction for the given reference. If the transaction is not known, an error is returned.
func (n *Network) GetTransaction(transactionRef hash.SHA256Hash) (dag.Transaction, error) {
	return n.graph.Get(context.Background(), transactionRef)
}

// GetTransactionPayload retrieves the transaction Payload for the given transaction. If the transaction or Payload is not found
// nil is returned.
func (n *Network) GetTransactionPayload(transactionRef hash.SHA256Hash) ([]byte, error) {
	transaction, err := n.graph.Get(context.Background(), transactionRef)
	if err != nil {
		return nil, err
	}
	if transaction == nil {
		return nil, nil
	}
	return n.payloadStore.ReadPayload(context.Background(), transaction.PayloadHash())
}

// ListTransactions returns all transactions known to this Network instance.
func (n *Network) ListTransactions() ([]dag.Transaction, error) {
	return n.graph.FindBetween(context.Background(), dag.MinTime(), dag.MaxTime())
}

// CreateTransaction creates a new transaction from the given template.
func (n *Network) CreateTransaction(template Template) (dag.Transaction, error) {
	payloadHash := hash.SHA256Sum(template.Payload)
	log.Logger().Debugf("Creating transaction (payload hash=%s,type=%s,length=%d,signingKey=%s,private=%v)", payloadHash, template.Type, len(template.Payload), template.Key.KID(), len(template.Participants) > 0)

	// Assert that all additional prevs are present and its Payload is there
	ctx := context.Background()
	for _, prev := range template.AdditionalPrevs {
		isPresent, err := n.isPayloadPresent(ctx, prev)
		if err != nil {
			return nil, err
		}
		if !isPresent {
			return nil, fmt.Errorf("additional prev is unknown or missing payload (prev=%s)", prev)
		}
	}

	// Assert node DID is configured when participants are specified
	if len(template.Participants) > 0 {
		nodeDID, err := n.nodeDIDResolver.Resolve()
		if err != nil {
			return nil, err
		}
		if nodeDID.Empty() {
			return nil, errors.New("node DID must be configured to create private transactions")
		}
	}

	// Collect prevs
	prevs := n.lastTransactionTracker.heads()
	for _, addPrev := range template.AdditionalPrevs {
		prevs = append(prevs, addPrev)
	}

	// Encrypt PAL, making the TX private (if participants are specified)
	var pal [][]byte
	var err error
	if len(template.Participants) > 0 {
		pal, err = template.Participants.Encrypt(n.keyResolver)
		if err != nil {
			return nil, fmt.Errorf("unable to encrypt PAL header for new transaction: %w", err)
		}
	}

	// Create transaction
	unsignedTransaction, err := dag.NewTransaction(payloadHash, template.Type, prevs, pal)
	if err != nil {
		return nil, fmt.Errorf("unable to create new transaction: %w", err)
	}
	// Sign it
	var transaction dag.Transaction
	var signer dag.TransactionSigner
	signer = dag.NewTransactionSigner(template.Key, template.AttachKey)
	timestamp := time.Now()
	if !template.Timestamp.IsZero() {
		timestamp = template.Timestamp
	}
	transaction, err = signer.Sign(unsignedTransaction, timestamp)
	if err != nil {
		return nil, fmt.Errorf("unable to sign newly created transaction: %w", err)
	}
	// Store on local DAG and publish it
	if err = n.payloadStore.WritePayload(ctx, payloadHash, template.Payload); err != nil {
		return nil, fmt.Errorf("unable to store payload of newly created transaction: %w", err)
	}
	if err = n.graph.Add(ctx, transaction); err != nil {
		return nil, fmt.Errorf("unable to add newly created transaction to DAG: %w", err)
	}
	log.Logger().Infof("Transaction created (ref=%s,type=%s,length=%d)", transaction.Ref(), template.Type, len(template.Payload))
	return transaction, nil
}

// Shutdown cleans up any leftover go routines
func (n *Network) Shutdown() error {
	// Stop protocols and connection manager
	for _, prot := range n.protocols {
		prot.Stop()
	}
	n.connectionManager.Stop()

	// Close BBolt database
	if n.db != nil {
		err := n.db.Close()
		if err != nil {
			return err
		}
		n.db = nil
	}

	return nil
}

// Diagnostics collects and returns diagnostics for the Network engine.
func (n *Network) Diagnostics() []core.DiagnosticResult {
	var results = make([]core.DiagnosticResult, 0)
	results = append(results, n.connectionManager.Diagnostics()...)
	for _, prot := range n.protocols {
		results = append(results, prot.Diagnostics()...)
	}
	if graph, ok := n.graph.(core.Diagnosable); ok {
		results = append(results, graph.Diagnostics()...)
	}
	return results
}

// PeerDiagnostics returns a map containing diagnostic information of the node's peers. The key contains the remote peer's ID.
func (n *Network) PeerDiagnostics() map[transport.PeerID]transport.Diagnostics {
	result := make(map[transport.PeerID]transport.Diagnostics, 0)
	// We assume higher protocol versions (later in the slice) have better/more accurate diagnostics,
	// so for now they're copied over diagnostics of earlier versions.
	for _, prot := range n.protocols {
		for peerID, peerDiagnostics := range prot.PeerDiagnostics() {
			result[peerID] = peerDiagnostics
		}
	}
	return result
}

func (n *Network) collectDiagnostics() transport.Diagnostics {
	result := transport.Diagnostics{
		Uptime:               time.Now().Sub(n.startTime.Load().(time.Time)),
		NumberOfTransactions: uint32(n.graph.Statistics(context.Background()).NumberOfTransactions),
		SoftwareVersion:      core.GitCommit,
		SoftwareID:           softwareID,
	}
	for _, peer := range n.connectionManager.Peers() {
		result.Peers = append(result.Peers, peer.ID)
	}
	return result
}

func (n *Network) isPayloadPresent(ctx context.Context, txRef hash.SHA256Hash) (bool, error) {
	tx, err := n.graph.Get(ctx, txRef)
	if err != nil {
		return false, err
	}
	if tx == nil {
		return false, nil
	}
	return n.payloadStore.IsPresent(ctx, tx.PayloadHash())
}

// lastTransactionTracker that is used for tracking the heads but with payloads, since the DAG heads might have the associated payloads.
// This works because the publisher only publishes transactions which' payloads are present.
type lastTransactionTracker struct {
	headRefs map[hash.SHA256Hash]bool
	mux      sync.Mutex
}

func (l *lastTransactionTracker) process(transaction dag.Transaction, _ []byte) error {
	l.mux.Lock()
	defer l.mux.Unlock()

	// Update heads: previous' transactions aren't heads anymore, this transaction becomes a head.
	for _, prev := range transaction.Previous() {
		delete(l.headRefs, prev)
	}
	l.headRefs[transaction.Ref()] = true
	return nil
}

func (l *lastTransactionTracker) heads() []hash.SHA256Hash {
	l.mux.Lock()
	defer l.mux.Unlock()

	var heads []hash.SHA256Hash
	for head := range l.headRefs {
		heads = append(heads, head)
	}
	return heads
}<|MERGE_RESOLUTION|>--- conflicted
+++ resolved
@@ -155,11 +155,6 @@
 			return fmt.Errorf("configured NodeDID is invalid: %w", err)
 		}
 		n.nodeDIDResolver = &transport.FixedNodeDIDResolver{NodeDID: *configuredNodeDID}
-<<<<<<< HEAD
-	} else {
-		n.nodeDIDResolver = &transport.FixedNodeDIDResolver{}
-=======
->>>>>>> 888a7b09
 	}
 
 	// Configure protocols
