/*
 * Copyright (C) 2021 Nuts community
 *
 * This program is free software: you can redistribute it and/or modify
 * it under the terms of the GNU General Public License as published by
 * the Free Software Foundation, either version 3 of the License, or
 * (at your option) any later version.
 *
 * This program is distributed in the hope that it will be useful,
 * but WITHOUT ANY WARRANTY; without even the implied warranty of
 * MERCHANTABILITY or FITNESS FOR A PARTICULAR PURPOSE.  See the
 * GNU General Public License for more details.
 *
 * You should have received a copy of the GNU General Public License
 * along with this program.  If not, see <https://www.gnu.org/licenses/>.
 *
 */

package v2

import (
	"context"
	"errors"
	"fmt"
	"os"
	"path"
	"path/filepath"
	"time"

	"github.com/nuts-foundation/nuts-node/core"
	"github.com/nuts-foundation/nuts-node/crypto/hash"
	"github.com/nuts-foundation/nuts-node/network/log"
	"go.etcd.io/bbolt"

	grpcLib "google.golang.org/grpc"

	"github.com/nuts-foundation/nuts-node/crypto"
	"github.com/nuts-foundation/nuts-node/network/dag"
	"github.com/nuts-foundation/nuts-node/network/transport"
	"github.com/nuts-foundation/nuts-node/network/transport/grpc"
	vdr "github.com/nuts-foundation/nuts-node/vdr/types"
)

var _ grpc.Protocol = (*protocol)(nil)

// Config specifies config for protocol v2
type Config struct {
	// Datadir from core.Config
	Datadir string
	// PayloadRetryDelay initial delay before retrying payload retrieval. Will grow exponentially
	PayloadRetryDelay time.Duration
}

const defaultPayloadRetryDelay = 5 * time.Second

// DefaultConfig returns the default config for protocol v2
func DefaultConfig() Config {
	return Config{
		PayloadRetryDelay: defaultPayloadRetryDelay,
	}
}

// New creates an instance of the v2 protocol.
func New(
	config Config,
	nodeDIDResolver transport.NodeDIDResolver,
	state dag.State,
	docResolver vdr.DocResolver,
	decrypter crypto.Decrypter,
) transport.Protocol {
	return &protocol{
		config:          config,
		state:           state,
		nodeDIDResolver: nodeDIDResolver,
		decrypter:       decrypter,
		docResolver:     docResolver,
	}
}

type protocol struct {
	cancel            func()
	config            Config
	state             dag.State
	ctx               context.Context
	docResolver       vdr.DocResolver
	payloadScheduler  Scheduler
	decrypter         crypto.Decrypter
	connectionList    grpc.ConnectionList
	nodeDIDResolver   transport.NodeDIDResolver
	connectionManager transport.ConnectionManager
	cMan              *conversationManager
}

func (p protocol) CreateClientStream(outgoingContext context.Context, grpcConn grpcLib.ClientConnInterface) (grpcLib.ClientStream, error) {
	return NewProtocolClient(grpcConn).Stream(outgoingContext)
}

func (p *protocol) Register(registrar grpcLib.ServiceRegistrar, acceptor func(stream grpcLib.ServerStream) error, connectionList grpc.ConnectionList, connectionManager transport.ConnectionManager) {
	RegisterProtocolServer(registrar, &protocolServer{acceptor: acceptor})
	p.connectionList = connectionList
	p.connectionManager = connectionManager
}

func (p protocol) MethodName() string {
	return grpc.GetStreamMethod(Protocol_ServiceDesc.ServiceName, Protocol_ServiceDesc.Streams[0])
}

func (p protocol) CreateEnvelope() interface{} {
	return &Envelope{}
}

func (p protocol) UnwrapMessage(envelope interface{}) interface{} {
	return envelope.(*Envelope).Message
}

func (p *protocol) Configure(_ transport.PeerID) error {
	dbFile := path.Join(p.config.Datadir, "network", "payload_jobs.db")
	if err := os.MkdirAll(filepath.Dir(dbFile), os.ModePerm); err != nil {
		return fmt.Errorf("unable to setup database: %w", err)
	}

	db, err := bbolt.Open(dbFile, 0600, bbolt.DefaultOptions)
	if err != nil {
		return fmt.Errorf("unable to create BBolt database: %w", err)
	}

	p.payloadScheduler, err = NewPayloadScheduler(db, p.config.PayloadRetryDelay, p.handlePrivateTxRetry)
	if err != nil {
		return fmt.Errorf("failed to setup payload scheduler: %w", err)
	}

	// register callback from DAG to protocol layer.
	// The callback is done within the DAG DB transaction.
	// It's only called once for each validated transaction.
	// TODO hook to XOR and IBLT calculations
	// p.state.RegisterObserver(p.Observe)

	// the observer is called with a context. Within that context is the TX
	// use storage.BBoltTXView or storage.BBoltTXUpdate around the logic that needs to be run within a transaction

	return nil
}

func (p *protocol) Start() (err error) {
	p.ctx, p.cancel = context.WithCancel(context.Background())

<<<<<<< HEAD
	// conversation manager is stopped through the context
	p.cMan = newConversationManager(maxValidity)
	p.cMan.start(p.ctx)

	// load old payload query jobs
	if err = p.payloadScheduler.Run(); err != nil {
		return fmt.Errorf("failed to start retrying TransactionPayloadQuery: %w", err)
=======
	nodeDID, err := p.nodeDIDResolver.Resolve()
	if err != nil {
		log.Logger().WithError(err).Error("Failed to resolve node DID")
	}

	if nodeDID.Empty() {
		log.Logger().Warn("Not starting the payload scheduler as node DID is not set")
	} else {
		// load old payload query jobs
		if err = p.payloadScheduler.Run(); err != nil {
			return fmt.Errorf("failed to start retrying TransactionPayloadQuery: %w", err)
		}

		// todo replace with observer, underlying storage is persistent
		p.state.Subscribe(dag.TransactionAddedEvent, dag.AnyPayloadType, p.handlePrivateTx)
>>>>>>> aaee01c5
	}

	return
}

func (p *protocol) handlePrivateTx(tx dag.Transaction, _ []byte) error {
	if len(tx.PAL()) == 0 {
		// not for us, but for V1 protocol
		return nil
	}

	if err := p.payloadScheduler.Schedule(tx.Ref()); err != nil {
		// this means the underlying DB is broken
		log.Logger().Errorf("failed to add payload query retry job: %v", err)
		return err
	}
	return nil
}

func (p *protocol) handlePrivateTxRetry(hash hash.SHA256Hash) {
	if err := p.handlePrivateTxRetryErr(hash); err != nil {
		log.Logger().Errorf("retry of TransactionPayloadQuery failed: %v", err)
	}
}

func (p *protocol) handlePrivateTxRetryErr(hash hash.SHA256Hash) error {
	tx, err := p.state.GetTransaction(context.Background(), hash)
	if err != nil {
		return fmt.Errorf("failed to retrieve transaction (tx=:%s) from the DAG: %w", hash.String(), err)
	}

	if tx == nil {
		return fmt.Errorf("failed to find transaction (tx=:%s) in DAG", hash.String())
	}

	// Sanity check: if we have the payload, mark this job as finished
	payload, err := p.state.ReadPayload(context.Background(), tx.PayloadHash())
	if err != nil {
		return fmt.Errorf("unable to read payload (tx=%s): %w", hash, err)
	}

	if payload != nil {
		// stop retrying
		log.Logger().Infof("Transaction payload already present, not querying (tx=%s)", hash)
		return p.payloadScheduler.Finished(hash)
	}

	if len(tx.PAL()) == 0 {
		log.Logger().Infof("Transaction does not have a PAL, not querying (tx=%s)", hash)
		return p.payloadScheduler.Finished(hash)
	}

	epal := dag.EncryptedPAL(tx.PAL())

	pal, err := p.decryptPAL(epal)
	if err != nil {
		return fmt.Errorf("failed to decrypt PAL header (tx=%s): %w", tx.Ref(), err)
	}

	// We weren't able to decrypt the PAL, so it wasn't meant for us
	if pal == nil {
		// stop retrying
		if err = p.payloadScheduler.Finished(hash); err != nil {
			return err
		}
		return nil
	}

	// Broadcast query to all TX participants we've got a connection to
	sent := false
	for _, curr := range pal {
		conn := p.connectionList.Get(grpc.ByConnected(), grpc.ByNodeDID(curr))
		if conn != nil {
			err = conn.Send(p, &Envelope{Message: &Envelope_TransactionPayloadQuery{
				TransactionPayloadQuery: &TransactionPayloadQuery{
					TransactionRef: tx.Ref().Slice(),
				},
			}})

			if err != nil {
				log.Logger().Warnf("Failed to send TransactionPayloadQuery msg to private TX participant (tx=%s, PAL=%v): %v", hash.String(), pal, err)
			} else {
				sent = true
			}
		}
	}

	if !sent {
		return fmt.Errorf("no connection to any of the participants (tx=%s, PAL=%v)", hash.String(), pal)
	}

	return nil
}

func (p *protocol) Stop() {
	if p.payloadScheduler != nil {
		_ = p.payloadScheduler.Close()
	}

	if p.cancel != nil {
		p.cancel()
	}
}

func (p protocol) Diagnostics() []core.DiagnosticResult {
	// Feels weird to ignore the error here but diagnostics shouldn't fail
	failedJobs, err := p.payloadScheduler.GetFailedJobs()
	if err != nil {
		log.Logger().Errorf("failed to get failed jobs: %v", err)
	}

	return []core.DiagnosticResult{&core.GenericDiagnosticResult{
		Title:   "payload_fetch_dlq",
		Outcome: failedJobs,
	}}
}

func (p protocol) PeerDiagnostics() map[transport.PeerID]transport.Diagnostics {
	return make(map[transport.PeerID]transport.Diagnostics)
}

func (p *protocol) send(peer transport.Peer, message isEnvelope_Message) error {
	connection := p.connectionList.Get(grpc.ByPeerID(peer.ID))
	if connection == nil {
		return fmt.Errorf("unable to send msg, connection not found (peer=%s)", peer)
	}
	return connection.Send(p, &Envelope{Message: message})
}

// decryptPAL returns nil, nil if the PAL couldn't be decoded
func (p *protocol) decryptPAL(encrypted [][]byte) (dag.PAL, error) {
	nodeDID, err := p.nodeDIDResolver.Resolve()
	if err != nil {
		return nil, err
	}

	if nodeDID.Empty() {
		return nil, errors.New("node DID is not set")
	}

	doc, _, err := p.docResolver.Resolve(nodeDID, nil)
	if err != nil {
		return nil, err
	}

	keyAgreementIDs := make([]string, len(doc.KeyAgreement))

	for i, keyAgreement := range doc.KeyAgreement {
		keyAgreementIDs[i] = keyAgreement.ID.String()
	}

	epal := dag.EncryptedPAL(encrypted)

	return epal.Decrypt(keyAgreementIDs, p.decrypter)
}

type protocolServer struct {
	acceptor func(grpcLib.ServerStream) error
}

func (p protocolServer) Stream(server Protocol_StreamServer) error {
	return p.acceptor(server)
}<|MERGE_RESOLUTION|>--- conflicted
+++ resolved
@@ -144,15 +144,10 @@
 func (p *protocol) Start() (err error) {
 	p.ctx, p.cancel = context.WithCancel(context.Background())
 
-<<<<<<< HEAD
 	// conversation manager is stopped through the context
 	p.cMan = newConversationManager(maxValidity)
 	p.cMan.start(p.ctx)
 
-	// load old payload query jobs
-	if err = p.payloadScheduler.Run(); err != nil {
-		return fmt.Errorf("failed to start retrying TransactionPayloadQuery: %w", err)
-=======
 	nodeDID, err := p.nodeDIDResolver.Resolve()
 	if err != nil {
 		log.Logger().WithError(err).Error("Failed to resolve node DID")
@@ -168,7 +163,6 @@
 
 		// todo replace with observer, underlying storage is persistent
 		p.state.Subscribe(dag.TransactionAddedEvent, dag.AnyPayloadType, p.handlePrivateTx)
->>>>>>> aaee01c5
 	}
 
 	return
