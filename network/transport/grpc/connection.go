--- conflicted
+++ resolved
@@ -57,18 +57,8 @@
 	// setPeer sets the peer of this connection.
 	setPeer(peer transport.Peer)
 
-<<<<<<< HEAD
 	// setPeerID checks whether the given transport.PeerID matches the one currently set for this connection.
 	setPeerID(id transport.PeerID) bool
-=======
-	// verifyOrSetPeerID checks whether the given transport.PeerID matches the one currently set for this connection.
-	// If no transport.PeerID is set on this connection it just sets it. Subsequent calls must then match it.
-	// This method is used to:
-	// - Initial discovery of the peer's transport.PeerID, setting it when it isn't known before connecting.
-	// - Verify multiple active protocols to the same peer all send the same transport.PeerID.
-	// It returns false if the given transport.PeerID doesn't match the previously set transport.PeerID.
-	verifyOrSetPeerID(id transport.PeerID) bool
->>>>>>> ac3694fc
 
 	// stats returns statistics for this connection
 	stats() transport.ConnectionStats
