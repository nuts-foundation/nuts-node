/*
 * Copyright (C) 2021 Nuts community
 *
 * This program is free software: you can redistribute it and/or modify
 * it under the terms of the GNU General Public License as published by
 * the Free Software Foundation, either version 3 of the License, or
 * (at your option) any later version.
 *
 * This program is distributed in the hope that it will be useful,
 * but WITHOUT ANY WARRANTY; without even the implied warranty of
 * MERCHANTABILITY or FITNESS FOR A PARTICULAR PURPOSE.  See the
 * GNU General Public License for more details.
 *
 * You should have received a copy of the GNU General Public License
 * along with this program.  If not, see <https://www.gnu.org/licenses/>.
 *
 */

package dag

import (
	crypto2 "crypto"
	"errors"
	"fmt"
<<<<<<< HEAD
=======
	"github.com/nuts-foundation/go-stoabs"
	"time"

>>>>>>> f31b7f33
	"github.com/lestrrat-go/jwx/jwa"
	"github.com/lestrrat-go/jwx/jws"
	"github.com/nuts-foundation/nuts-node/vdr/types"
)

// ErrPreviousTransactionMissing indicates one or more of the previous transactions (which the transaction refers to)
// is missing.
var ErrPreviousTransactionMissing = errors.New("transaction is referring to non-existing previous transaction")

// ErrInvalidLamportClockValue indicates the lamport clock value for the transaction is wrong.
var ErrInvalidLamportClockValue = errors.New("transaction has an invalid lamport clock value")

// Verifier defines the API of a DAG verifier, used to check the validity of a transaction.
type Verifier func(tx stoabs.ReadTx, transaction Transaction) error

// NewTransactionSignatureVerifier creates a transaction verifier that checks the signature of the transaction.
// It uses the given KeyResolver to resolves keys that aren't embedded in the transaction.
func NewTransactionSignatureVerifier(resolver types.KeyResolver) Verifier {
	return func(_ stoabs.ReadTx, transaction Transaction) error {
		var signingKey crypto2.PublicKey
		if transaction.SigningKey() != nil {
			if err := transaction.SigningKey().Raw(&signingKey); err != nil {
				return err
			}
		} else {
			pk, err := resolver.ResolvePublicKey(transaction.SigningKeyID(), transaction.Previous())
			if err != nil {
				return fmt.Errorf("unable to verify transaction signature, can't resolve key by TX ref (kid=%s, tx=%s): %w", transaction.SigningKeyID(), transaction.Ref().String(), err)
			}
			signingKey = pk
		}
		// TODO: jws.Verify parses the JWS again, which we already did when parsing the transaction. If we want to optimize
		// this we need to implement a custom verifier.
		_, err := jws.Verify(transaction.Data(), jwa.SignatureAlgorithm(transaction.SigningAlgorithm()), signingKey)
		return err
	}
}

// NewPrevTransactionsVerifier creates a transaction verifier that asserts that all previous transactions are known.
// It also checks if the lamportClock value is correct (if given).
func NewPrevTransactionsVerifier() Verifier {
	return func(tx stoabs.ReadTx, transaction Transaction) error {
		highestLamportClock := -1
		for _, prev := range transaction.Previous() {
			previousTransaction, err := getTransaction(prev, tx)
			if err != nil {
				return err
			}
			if previousTransaction == nil {
				return ErrPreviousTransactionMissing
			}
			if int(previousTransaction.Clock()) >= highestLamportClock {
				highestLamportClock = int(previousTransaction.Clock())
			}
		}

		if int(transaction.Clock()) != highestLamportClock+1 {
			return ErrInvalidLamportClockValue
		}

		return nil
	}
<<<<<<< HEAD
=======
}

// NewSigningTimeVerifier creates a transaction verifier that asserts that signing time of transactions aren't
// further than 1 day in the future, since that complicates head calculation.
func NewSigningTimeVerifier() Verifier {
	return func(_ stoabs.ReadTx, transaction Transaction) error {
		if time.Now().Add(24 * time.Hour).Before(transaction.SigningTime()) {
			return fmt.Errorf("transaction signing time too far in the future: %s", transaction.SigningTime())
		}
		return nil
	}
>>>>>>> f31b7f33
}<|MERGE_RESOLUTION|>--- conflicted
+++ resolved
@@ -22,12 +22,8 @@
 	crypto2 "crypto"
 	"errors"
 	"fmt"
-<<<<<<< HEAD
-=======
 	"github.com/nuts-foundation/go-stoabs"
-	"time"
 
->>>>>>> f31b7f33
 	"github.com/lestrrat-go/jwx/jwa"
 	"github.com/lestrrat-go/jwx/jws"
 	"github.com/nuts-foundation/nuts-node/vdr/types"
@@ -90,18 +86,4 @@
 
 		return nil
 	}
-<<<<<<< HEAD
-=======
-}
-
-// NewSigningTimeVerifier creates a transaction verifier that asserts that signing time of transactions aren't
-// further than 1 day in the future, since that complicates head calculation.
-func NewSigningTimeVerifier() Verifier {
-	return func(_ stoabs.ReadTx, transaction Transaction) error {
-		if time.Now().Add(24 * time.Hour).Before(transaction.SigningTime()) {
-			return fmt.Errorf("transaction signing time too far in the future: %s", transaction.SigningTime())
-		}
-		return nil
-	}
->>>>>>> f31b7f33
 }