--- conflicted
+++ resolved
@@ -50,7 +50,6 @@
 	publishMux          *sync.Mutex // all calls to publish() must be wrapped in this mutex
 }
 
-<<<<<<< HEAD
 func (s *replayingDAGPublisher) payloadWritten(ctx context.Context, payloadHash interface{}) {
 
 	if payloadHash != nil { // should not happen....
@@ -68,10 +67,6 @@
 		}
 	}
 
-=======
-// payloadWritten is called by the PayloadStore when a transaction payload is written.
-func (s *replayingDAGPublisher) payloadWritten(ctx context.Context, _ interface{}) {
->>>>>>> 8e9dfc23
 	s.publish(ctx)
 }
 
@@ -114,23 +109,6 @@
 		defer s.publishMux.Unlock()
 		s.payloadWritten(ctx, subject)
 	})
-<<<<<<< HEAD
-=======
-	if err != nil {
-		return fmt.Errorf("failed to setup NATS stream: %w", err)
-	}
-
-	s.dag.RegisterObserver(func(ctx context.Context, subject interface{}) {
-		s.publishMux.Lock()
-		defer s.publishMux.Unlock()
-		s.transactionAdded(ctx, subject)
-	})
-	s.payloadStore.RegisterObserver(func(ctx context.Context, subject interface{}) {
-		s.publishMux.Lock()
-		defer s.publishMux.Unlock()
-		s.payloadWritten(ctx, subject)
-	})
->>>>>>> 8e9dfc23
 
 	return s.replay()
 }
@@ -148,17 +126,7 @@
 		outcome := true
 		txRef := transaction.Ref()
 
-<<<<<<< HEAD
 		outcome = s.publishTransaction(ctx, transaction)
-=======
-		// visit once
-		if !s.visitedTransactions[txRef] {
-			if outcome = s.publishTransaction(ctx, transaction); outcome {
-				// Mark this node as visited
-				s.visitedTransactions[txRef] = true
-			}
-		}
->>>>>>> 8e9dfc23
 		if outcome && currentRef.Equals(txRef) {
 			s.resumeAt.Remove(front)
 		}
@@ -204,53 +172,6 @@
 	}
 }
 
-<<<<<<< HEAD
-func (s *replayingDAGPublisher) replay() error {
-	log.Logger().Debug("Replaying DAG...")
-	s.publishMux.Lock()
-	defer s.publishMux.Unlock()
-
-	err := s.dag.Walk(context.Background(), func(ctx context.Context, tx Transaction) bool {
-		s.transactionAdded(ctx, tx)
-		payload, err := s.payloadStore.ReadPayload(ctx, tx.PayloadHash())
-		if err != nil {
-			log.Logger().Errorf("Error reading payload (tx=%s): %v", tx.Ref(), err)
-		}
-		if payload == nil {
-			if tx.PayloadType() == "application/did+json" {
-				return false
-			}
-		} else {
-			s.payloadWritten(ctx, tx.PayloadHash())
-=======
-	s.emitEvent(TransactionPayloadAddedEvent, transaction, payload)
-
-	return true
-}
-
-func (s *replayingDAGPublisher) emitEvent(eventType EventType, transaction Transaction, payload []byte) {
-	for _, payloadType := range []string{transaction.PayloadType(), AnyPayloadType} {
-		subs := s.subscribers[eventType]
-		if subs == nil {
-			continue
-		}
-		receiver := subs[payloadType]
-		if receiver == nil {
-			continue
-		}
-		if err := receiver(transaction, payload); err != nil {
-			log.Logger().Errorf("Transaction subscriber returned an error (ref=%s,type=%s): %v", transaction.Ref(), transaction.PayloadType(), err)
->>>>>>> 8e9dfc23
-		}
-		return true
-	}, hash.EmptyHash())
-	if err != nil {
-		return err
-	}
-<<<<<<< HEAD
-=======
-}
-
 func (s *replayingDAGPublisher) replay() error {
 	log.Logger().Debug("Replaying DAG...")
 	s.publishMux.Lock()
@@ -271,7 +192,6 @@
 	if err != nil {
 		return err
 	}
->>>>>>> 8e9dfc23
 	log.Logger().Debug("Finished replaying DAG")
 	return nil
 }