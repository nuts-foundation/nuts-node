--- conflicted
+++ resolved
@@ -22,7 +22,6 @@
 	"container/list"
 	"context"
 	"sync"
-	"time"
 
 	"github.com/nuts-foundation/nuts-node/crypto/hash"
 	"github.com/nuts-foundation/nuts-node/network/log"
@@ -51,47 +50,27 @@
 	publishMux          *sync.Mutex // all calls to publish() must be wrapped in this mutex
 }
 
-<<<<<<< HEAD
 func (s *replayingDAGPublisher) payloadWritten(ctx context.Context, payloadHash interface{}) {
-	s.publishMux.Lock()
-	defer s.publishMux.Unlock()
 
-	h := payloadHash.(hash.SHA256Hash)
-	txs, err := s.dag.GetByPayloadHash(ctx, h)
+	if payloadHash != nil { // should not happen....
+		h := payloadHash.(hash.SHA256Hash)
+		txs, err := s.dag.GetByPayloadHash(ctx, h)
 
-	if err != nil || len(txs) == 0 {
-		log.Logger().Errorf("failed to retrieve transaction by payloadHash (%s)", h.String())
-		return
+		if err != nil || len(txs) == 0 {
+			log.Logger().Errorf("failed to retrieve transaction by payloadHash (%s)", h.String())
+			return
+		}
+
+		if txs[0].PayloadType() != "application/did+json" {
+			// make sure publisher resumes at this point
+			s.resumeAt.PushBack(txs[0].Ref())
+		}
 	}
 
-	if txs[0].PayloadType() != "application/did+json" {
-		// required to signal VCR/VDR for VCs
-		if !s.visitedTransactions[txs[0].Ref()] {
-			if outcome := s.publishTransaction(ctx, txs[0]); outcome {
-				// Mark this node as visited
-				s.visitedTransactions[txs[0].Ref()] = true
-			}
-		}
-		return
-	}
-
-	// All did doc txs require payload.
 	s.publish(ctx)
 }
 
 func (s *replayingDAGPublisher) transactionAdded(ctx context.Context, transaction interface{}) {
-	s.publishMux.Lock()
-	defer s.publishMux.Unlock()
-
-=======
-// payloadWritten is called by the PayloadStore when a transaction payload is written.
-func (s *replayingDAGPublisher) payloadWritten(ctx context.Context, _ interface{}) {
-	s.publish(ctx)
-}
-
-// transactionAdded is called by the DAG when a new transaction is added.
-func (s *replayingDAGPublisher) transactionAdded(ctx context.Context, transaction interface{}) {
->>>>>>> 17e3ef55
 	tx := transaction.(Transaction)
 
 	s.emitEvent(TransactionAddedEvent, tx, nil)
@@ -119,35 +98,6 @@
 }
 
 func (s *replayingDAGPublisher) Start() error {
-	ctx, cancel := context.WithTimeout(context.Background(), time.Second*30)
-	defer cancel()
-
-<<<<<<< HEAD
-	s.dag.RegisterObserver(s.transactionAdded)
-	s.payloadStore.RegisterObserver(s.payloadWritten)
-
-	ctx = context.Background()
-	s.publishMux.Lock()
-	defer s.publishMux.Unlock()
-
-	// since the walker starts at root for an empty hash, no need to find the root first
-	s.resumeAt.PushBack(hash.EmptyHash())
-	s.publish(ctx)
-=======
-	var err error
-	_, s.privateTxCtx, err = s.eventManager.Pool().Acquire(ctx)
-	if err != nil {
-		return fmt.Errorf("failed to acquire a connection for events: %w", err)
-	}
-
-	_, err = s.privateTxCtx.AddStream(&nats.StreamConfig{
-		Name:     events.PrivateTransactionsStream,
-		Subjects: []string{events.PrivateTransactionsSubject},
-	})
-	if err != nil {
-		return fmt.Errorf("failed to setup NATS stream: %w", err)
-	}
-
 	s.dag.RegisterObserver(func(ctx context.Context, subject interface{}) {
 		s.publishMux.Lock()
 		defer s.publishMux.Unlock()
@@ -158,7 +108,6 @@
 		defer s.publishMux.Unlock()
 		s.payloadWritten(ctx, subject)
 	})
->>>>>>> 17e3ef55
 
 	return s.replay()
 }
@@ -176,13 +125,7 @@
 		outcome := true
 		txRef := transaction.Ref()
 
-		// visit once
-		if !s.visitedTransactions[txRef] {
-			if outcome = s.publishTransaction(ctx, transaction); outcome {
-				// Mark this node as visited
-				s.visitedTransactions[txRef] = true
-			}
-		}
+		outcome = s.publishTransaction(ctx, transaction)
 		if outcome && currentRef.Equals(txRef) {
 			s.resumeAt.Remove(front)
 		}
@@ -200,32 +143,14 @@
 		return false
 	}
 
-	if transaction.PayloadType() == "application/did+json" {
-		if payload == nil {
+	if payload == nil {
+		if transaction.PayloadType() == "application/did+json" {
 			// public TX but without payload, TX processing only. Wait for payload
 			return false
 		}
+	} else {
+		s.emitEvent(TransactionPayloadAddedEvent, transaction, payload)
 	}
-
-<<<<<<< HEAD
-	// TODO: Now calls TransactionAddedEvent and TransactionPayloadAddedEvent after checken whether the payload is present.
-	//       This will need to be changed: TransactionAddedEvent must be called regardless whether the payload is present or not (e.g. top of this function).
-	//       However, when doing that at this moment, TransactionAddedEvent might be published multiple times for transactions which payload is not present the first time.
-	//       This is generally the case during operation when new transactions are received over the network.
-	//       Since not all subscribers are guaranteed to be idempotent at this time, they might break if we introduce it at this moment in time.
-	//       So after all subscribers are made idempotent, TransactionAddedEvent must be published regardless of the payload is present or not.
-	//       This is to accommodate syncing DAGs even when receiving a TX with a detached payload, or a private TX not meant for the local node.
-	for eventType := range s.subscribers {
-		for _, payloadType := range []string{transaction.PayloadType(), AnyPayloadType} {
-			receiver := s.subscribers[eventType][payloadType]
-			if receiver == nil {
-				continue
-			}
-			if err := receiver(transaction, payload); err != nil {
-				log.Logger().Errorf("Transaction subscriber returned an error (ref=%s,type=%s): %v", transaction.Ref(), transaction.PayloadType(), err)
-			}
-=======
-	s.emitEvent(TransactionPayloadAddedEvent, transaction, payload)
 
 	return true
 }
@@ -242,7 +167,6 @@
 		}
 		if err := receiver(transaction, payload); err != nil {
 			log.Logger().Errorf("Transaction subscriber returned an error (ref=%s,type=%s): %v", transaction.Ref(), transaction.PayloadType(), err)
->>>>>>> 17e3ef55
 		}
 	}
 }
@@ -259,9 +183,12 @@
 			log.Logger().Errorf("Error reading payload (tx=%s): %v", tx.Ref(), err)
 		}
 		if payload == nil {
-			return false
+			if tx.PayloadType() == "application/did+json" {
+				return false
+			}
+		} else {
+			s.payloadWritten(ctx, tx.PayloadHash())
 		}
-		s.payloadWritten(ctx, tx)
 		return true
 	}, hash.EmptyHash())
 	if err != nil {
