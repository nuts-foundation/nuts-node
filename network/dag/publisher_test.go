/*
 * Copyright (C) 2021 Nuts community
 *
 * This program is free software: you can redistribute it and/or modify
 * it under the terms of the GNU General Public License as published by
 * the Free Software Foundation, either version 3 of the License, or
 * (at your option) any later version.
 *
 * This program is distributed in the hope that it will be useful,
 * but WITHOUT ANY WARRANTY; without even the implied warranty of
 * MERCHANTABILITY or FITNESS FOR A PARTICULAR PURPOSE.  See the
 * GNU General Public License for more details.
 *
 * You should have received a copy of the GNU General Public License
 * along with this program.  If not, see <https://www.gnu.org/licenses/>.
 *
 */

package dag

import (
	"context"
	"errors"
	"go.etcd.io/bbolt"
	"os"
	"path"
	"testing"

	"github.com/nuts-foundation/nuts-node/events"

	"github.com/golang/mock/gomock"
	"github.com/nuts-foundation/nuts-node/test/io"
	"github.com/stretchr/testify/assert"
)

func TestReplayingPublisher(t *testing.T) {
	t.Run("empty graph at start", func(t *testing.T) {
		testDirectory := io.TestDirectory(t)
		ctx := context.Background()
		db := createBBoltDB(testDirectory)
		dag := NewBBoltDAG(db)
		payloadStore := NewBBoltPayloadStore(db)
<<<<<<< HEAD
		publisher := NewReplayingDAGPublisher(payloadStore, dag).(*replayingDAGPublisher)
=======
		eventManager := events.NewStubEventManager()
		publisher := NewReplayingDAGPublisher(eventManager, payloadStore, dag).(*replayingDAGPublisher)
>>>>>>> 17e3ef55
		calls := 0
		transaction := CreateTestTransactionWithJWK(1)
		publisher.Subscribe(TransactionAddedEvent, transaction.PayloadType(), func(actualTransaction Transaction, actualPayload []byte) error {
			assert.Equal(t, transaction, actualTransaction)
			calls++
			return nil
		})
		publisher.Start()

		// Now add transaction and write payload to trigger the observers
		dag.Add(ctx, transaction)
		payloadStore.WritePayload(ctx, transaction.PayloadHash(), []byte{1, 2, 3})

		assert.Equal(t, 1, calls)
	})
	t.Run("non-empty graph at start", func(t *testing.T) {
		testDirectory := io.TestDirectory(t)
		ctx := context.Background()
		db := createBBoltDB(testDirectory)
		dag := NewBBoltDAG(db)
		payloadStore := NewBBoltPayloadStore(db)
		transaction := CreateTestTransactionWithJWK(1)
		err := dag.Add(ctx, transaction)
		if !assert.NoError(t, err) {
			return
		}
		err = payloadStore.WritePayload(ctx, transaction.PayloadHash(), []byte{1, 2, 3})
		if !assert.NoError(t, err) {
			return
		}

<<<<<<< HEAD
		publisher := NewReplayingDAGPublisher(payloadStore, dag).(*replayingDAGPublisher)
=======
		eventManager := events.NewStubEventManager()
		publisher := NewReplayingDAGPublisher(eventManager, payloadStore, dag).(*replayingDAGPublisher)
>>>>>>> 17e3ef55
		calls := 0
		publisher.Subscribe(TransactionAddedEvent, transaction.PayloadType(), func(actualTransaction Transaction, actualPayload []byte) error {
			assert.Equal(t, transaction, actualTransaction)
			calls++
			return nil
		})
		publisher.Start()

		assert.Equal(t, calls, 1)
	})
}

func TestReplayingPublisher_Publish(t *testing.T) {
	ctx := context.Background()
	rootTX := CreateTestTransactionWithJWK(1)
	rootTXPayload := []byte{1, 2, 3}
	t.Run("no subscribers", func(t *testing.T) {
		ctrl := createPublisher(t)
<<<<<<< HEAD
		ctrl.payloadStore.EXPECT().ReadPayload(ctx, gomock.Any()).Return([]byte{1, 2, 3}, nil)
=======

		ctrl.payloadStore.EXPECT().ReadPayload(gomock.Any(), rootTX.PayloadHash()).Return(rootTXPayload, nil)
		ctrl.graph.Add(ctx, rootTX)
>>>>>>> 17e3ef55

		ctrl.publisher.transactionAdded(ctx, rootTX)
	})
	t.Run("single subscriber", func(t *testing.T) {
		ctrl := createPublisher(t)

		ctrl.payloadStore.EXPECT().ReadPayload(gomock.Any(), rootTX.PayloadHash()).Return(rootTXPayload, nil)
		ctrl.graph.Add(ctx, rootTX)

		calls := 0
<<<<<<< HEAD
		ctrl.publisher.Subscribe(TransactionAddedEvent, transaction.PayloadType(), func(actualTransaction Transaction, actualPayload []byte) error {
			assert.Equal(t, transaction, actualTransaction)
			calls++
			return nil
		})
		ctrl.publisher.publishTransaction(ctx, transaction)
		assert.Equal(t, calls, 1)
=======
		ctrl.publisher.Subscribe(TransactionPayloadAddedEvent, rootTX.PayloadType(), func(actualTransaction Transaction, actualPayload []byte) error {
			assert.Equal(t, rootTX, actualTransaction)
			calls++
			return nil
		})

		ctrl.publisher.transactionAdded(ctx, rootTX)
		ctrl.publisher.payloadWritten(ctx, nil)

		assert.Equal(t, 1, calls)
	})
	t.Run("subscribers on multiple event types", func(t *testing.T) {
		ctrl := createPublisher(t)

		ctrl.payloadStore.EXPECT().ReadPayload(gomock.Any(), rootTX.PayloadHash()).Return(rootTXPayload, nil)
		ctrl.graph.Add(ctx, rootTX)

		txAddedCalls := 0
		txPayloadAddedCalls := 0
		ctrl.publisher.Subscribe(TransactionAddedEvent, rootTX.PayloadType(), func(actualTransaction Transaction, actualPayload []byte) error {
			assert.Equal(t, rootTX, actualTransaction)
			txAddedCalls++
			return nil
		})
		ctrl.publisher.Subscribe(TransactionPayloadAddedEvent, rootTX.PayloadType(), func(actualTransaction Transaction, actualPayload []byte) error {
			assert.Equal(t, rootTX, actualTransaction)
			txPayloadAddedCalls++
			return nil
		})

		ctrl.publisher.transactionAdded(ctx, rootTX)
		ctrl.publisher.payloadWritten(ctx, nil)

		assert.Equal(t, 1, txAddedCalls)
		assert.Equal(t, 1, txPayloadAddedCalls)
>>>>>>> 17e3ef55
	})
	t.Run("subscribers on multiple event types", func(t *testing.T) {
		ctrl := createPublisher(t)

<<<<<<< HEAD
		transaction := CreateTestTransactionWithJWK(1)
		ctrl.payloadStore.EXPECT().ReadPayload(ctx, transaction.PayloadHash()).Return([]byte{1, 2, 3}, nil)

		txAddedCalls := 0
		txPayloadAddedCalls := 0
		ctrl.publisher.Subscribe(TransactionAddedEvent, transaction.PayloadType(), func(actualTransaction Transaction, actualPayload []byte) error {
			assert.Equal(t, transaction, actualTransaction)
			txAddedCalls++
			return nil
		})
		ctrl.publisher.Subscribe(TransactionPayloadAddedEvent, transaction.PayloadType(), func(actualTransaction Transaction, actualPayload []byte) error {
			assert.Equal(t, transaction, actualTransaction)
			txPayloadAddedCalls++
			return nil
		})
		ctrl.publisher.publishTransaction(ctx, transaction)

		assert.Equal(t, 1, txAddedCalls)
		assert.Equal(t, 1, txPayloadAddedCalls)
=======
		tx := CreateSignedTestTransaction(1, time.Now(), [][]byte{{9, 8, 7}}, "foo/bar", true)

		ctrl.payloadStore.EXPECT().ReadPayload(gomock.Any(), tx.PayloadHash()).AnyTimes().Return(nil, nil)
		ctrl.privateTxCtx.EXPECT().PublishAsync(events.PrivateTransactionsSubject, gomock.Any()).
			MinTimes(1). // TODO: This is currently broken: should only be published once
			Return(nil, nil)
		ctrl.graph.Add(ctx, tx)

		txAddedCalled := 0
		ctrl.publisher.Subscribe(TransactionAddedEvent, tx.PayloadType(), func(actualTransaction Transaction, actualPayload []byte) error {
			txAddedCalled++
			return nil
		})
		txPayloadAddedCalled := 0
		ctrl.publisher.Subscribe(TransactionPayloadAddedEvent, tx.PayloadType(), func(actualTransaction Transaction, actualPayload []byte) error {
			txPayloadAddedCalled++
			return nil
		})

		ctrl.publisher.transactionAdded(ctx, tx)

		assert.Equal(t, 1, txAddedCalled)
		assert.Equal(t, 0, txPayloadAddedCalled)
>>>>>>> 17e3ef55
	})
	
	t.Run("payload not present (but present later)", func(t *testing.T) {
		ctrl := createPublisher(t)

		ctrl.payloadStore.EXPECT().ReadPayload(gomock.Any(), rootTX.PayloadHash()).Return(nil, nil)
		ctrl.graph.Add(ctx, rootTX)

		txAddedCalled := 0
<<<<<<< HEAD
		ctrl.publisher.Subscribe(TransactionAddedEvent, transaction.PayloadType(), func(actualTransaction Transaction, actualPayload []byte) error {
			assert.Equal(t, transaction, actualTransaction)
=======
		ctrl.publisher.Subscribe(TransactionAddedEvent, rootTX.PayloadType(), func(actualTransaction Transaction, actualPayload []byte) error {
			assert.Equal(t, rootTX, actualTransaction)
>>>>>>> 17e3ef55
			txAddedCalled++
			return nil
		})
		txPayloadAddedCalled := 0
<<<<<<< HEAD
		ctrl.publisher.Subscribe(TransactionPayloadAddedEvent, transaction.PayloadType(), func(actualTransaction Transaction, actualPayload []byte) error {
			assert.Equal(t, transaction, actualTransaction)
=======
		ctrl.publisher.Subscribe(TransactionPayloadAddedEvent, rootTX.PayloadType(), func(actualTransaction Transaction, actualPayload []byte) error {
			assert.Equal(t, rootTX, actualTransaction)
>>>>>>> 17e3ef55
			txPayloadAddedCalled++
			return nil
		})

<<<<<<< HEAD
		ctrl.publisher.publishTransaction(ctx, transaction)
		assert.Equal(t, 0, txAddedCalled)
		assert.Equal(t, 0, txPayloadAddedCalled)

		// Now add the payload and trigger subscribers
		ctrl.payloadStore.EXPECT().ReadPayload(ctx, transaction.PayloadHash()).Return([]byte{1, 2, 3}, nil)
		ctrl.publisher.publishTransaction(ctx, transaction)
=======
		ctrl.publisher.transactionAdded(ctx, rootTX)

		assert.Equal(t, 1, txAddedCalled)
		assert.Equal(t, 0, txPayloadAddedCalled)

		// Now add the payload and trigger subscribers
		ctrl.payloadStore.EXPECT().ReadPayload(gomock.Any(), rootTX.PayloadHash()).Return(rootTXPayload, nil)

		ctrl.publisher.payloadWritten(ctx, nil)
>>>>>>> 17e3ef55

		assert.Equal(t, 1, txAddedCalled)
		assert.Equal(t, 1, txPayloadAddedCalled)
	})

	t.Run("error reading payload", func(t *testing.T) {
		ctrl := createPublisher(t)

		ctrl.payloadStore.EXPECT().ReadPayload(gomock.Any(), rootTX.PayloadHash()).MinTimes(1).Return(nil, errors.New("failed"))
		ctrl.graph.Add(ctx, rootTX)

		txAddedCalled := false
<<<<<<< HEAD
		ctrl.publisher.Subscribe(TransactionAddedEvent, transaction.PayloadType(), func(actualTransaction Transaction, actualPayload []byte) error {
=======
		ctrl.publisher.Subscribe(TransactionAddedEvent, rootTX.PayloadType(), func(actualTransaction Transaction, actualPayload []byte) error {
>>>>>>> 17e3ef55
			txAddedCalled = true
			return nil
		})
		txPayloadAddedCalled := false
<<<<<<< HEAD
		ctrl.publisher.Subscribe(TransactionAddedEvent, transaction.PayloadType(), func(actualTransaction Transaction, actualPayload []byte) error {
			txPayloadAddedCalled = true
			return nil
		})
		ctrl.publisher.publishTransaction(ctx, transaction)
		assert.False(t, txAddedCalled)
=======
		ctrl.publisher.Subscribe(TransactionPayloadAddedEvent, rootTX.PayloadType(), func(actualTransaction Transaction, actualPayload []byte) error {
			txPayloadAddedCalled = true
			return nil
		})

		ctrl.publisher.transactionAdded(ctx, rootTX)
		ctrl.publisher.payloadWritten(ctx, nil)

		assert.True(t, txAddedCalled)
>>>>>>> 17e3ef55
		assert.False(t, txPayloadAddedCalled)
	})
	t.Run("multiple subscribers on single event type", func(t *testing.T) {
		ctrl := createPublisher(t)

		ctrl.payloadStore.EXPECT().ReadPayload(gomock.Any(), rootTX.PayloadHash()).Return(rootTXPayload, nil)
		ctrl.graph.Add(ctx, rootTX)

		calls := 0
		receiver := func(actualTransaction Transaction, actualPayload []byte) error {
			calls++
			return nil
		}
<<<<<<< HEAD
		ctrl.publisher.Subscribe(TransactionAddedEvent, transaction.PayloadType(), receiver)
		ctrl.publisher.Subscribe(TransactionAddedEvent, transaction.PayloadType(), receiver)
=======
		ctrl.publisher.Subscribe(TransactionAddedEvent, rootTX.PayloadType(), receiver)
		ctrl.publisher.Subscribe(TransactionAddedEvent, rootTX.PayloadType(), receiver)
>>>>>>> 17e3ef55

		ctrl.publisher.transactionAdded(ctx, rootTX)

		assert.Equal(t, 2, calls)
	})
	t.Run("multiple subscribers on single event type, first fails", func(t *testing.T) {
		ctrl := createPublisher(t)

		ctrl.payloadStore.EXPECT().ReadPayload(gomock.Any(), rootTX.PayloadHash()).Return(rootTXPayload, nil)
		ctrl.graph.Add(ctx, rootTX)

		calls := 0
		receiver := func(actualTransaction Transaction, actualPayload []byte) error {
			calls++
			return errors.New("failed")
		}
<<<<<<< HEAD
		ctrl.publisher.Subscribe(TransactionAddedEvent, transaction.PayloadType(), receiver)
		ctrl.publisher.Subscribe(TransactionAddedEvent, transaction.PayloadType(), receiver)
		ctrl.publisher.publishTransaction(ctx, transaction)
=======
		ctrl.publisher.Subscribe(TransactionAddedEvent, rootTX.PayloadType(), receiver)
		ctrl.publisher.Subscribe(TransactionAddedEvent, rootTX.PayloadType(), receiver)

		ctrl.publisher.transactionAdded(ctx, rootTX)

>>>>>>> 17e3ef55
		assert.Equal(t, 1, calls)
	})
}

func createPublisher(t *testing.T) testPublisher {
	ctrl := gomock.NewController(t)
	payloadStore := NewMockPayloadStore(ctrl)
	db, _ := bbolt.Open(path.Join(io.TestDirectory(t), "dag.bbolt"), os.ModePerm, nil)
	t.Cleanup(func() {
		_ = db.Close()
	})
	graph := NewBBoltDAG(db)
	privateTxCtx := events.NewMockJetStreamContext(ctrl)
	eventManager := events.NewMockEvent(ctrl)
<<<<<<< HEAD
	publisher := NewReplayingDAGPublisher(payloadStore, dag).(*replayingDAGPublisher)
=======
	publisher := NewReplayingDAGPublisher(eventManager, payloadStore, graph).(*replayingDAGPublisher)
	publisher.privateTxCtx = privateTxCtx
>>>>>>> 17e3ef55
	return testPublisher{
		ctrl:         ctrl,
		payloadStore: payloadStore,
		eventManager: eventManager,
		privateTxCtx: privateTxCtx,
		publisher:    publisher,
		graph:        graph,
	}
}

type testPublisher struct {
	ctrl         *gomock.Controller
	payloadStore *MockPayloadStore
	eventManager *events.MockEvent
	privateTxCtx *events.MockJetStreamContext
	publisher    *replayingDAGPublisher
	graph        DAG
}<|MERGE_RESOLUTION|>--- conflicted
+++ resolved
@@ -21,12 +21,12 @@
 import (
 	"context"
 	"errors"
-	"go.etcd.io/bbolt"
 	"os"
 	"path"
 	"testing"
 
 	"github.com/nuts-foundation/nuts-node/events"
+	"go.etcd.io/bbolt"
 
 	"github.com/golang/mock/gomock"
 	"github.com/nuts-foundation/nuts-node/test/io"
@@ -40,12 +40,7 @@
 		db := createBBoltDB(testDirectory)
 		dag := NewBBoltDAG(db)
 		payloadStore := NewBBoltPayloadStore(db)
-<<<<<<< HEAD
 		publisher := NewReplayingDAGPublisher(payloadStore, dag).(*replayingDAGPublisher)
-=======
-		eventManager := events.NewStubEventManager()
-		publisher := NewReplayingDAGPublisher(eventManager, payloadStore, dag).(*replayingDAGPublisher)
->>>>>>> 17e3ef55
 		calls := 0
 		transaction := CreateTestTransactionWithJWK(1)
 		publisher.Subscribe(TransactionAddedEvent, transaction.PayloadType(), func(actualTransaction Transaction, actualPayload []byte) error {
@@ -77,12 +72,7 @@
 			return
 		}
 
-<<<<<<< HEAD
 		publisher := NewReplayingDAGPublisher(payloadStore, dag).(*replayingDAGPublisher)
-=======
-		eventManager := events.NewStubEventManager()
-		publisher := NewReplayingDAGPublisher(eventManager, payloadStore, dag).(*replayingDAGPublisher)
->>>>>>> 17e3ef55
 		calls := 0
 		publisher.Subscribe(TransactionAddedEvent, transaction.PayloadType(), func(actualTransaction Transaction, actualPayload []byte) error {
 			assert.Equal(t, transaction, actualTransaction)
@@ -101,13 +91,9 @@
 	rootTXPayload := []byte{1, 2, 3}
 	t.Run("no subscribers", func(t *testing.T) {
 		ctrl := createPublisher(t)
-<<<<<<< HEAD
-		ctrl.payloadStore.EXPECT().ReadPayload(ctx, gomock.Any()).Return([]byte{1, 2, 3}, nil)
-=======
-
-		ctrl.payloadStore.EXPECT().ReadPayload(gomock.Any(), rootTX.PayloadHash()).Return(rootTXPayload, nil)
-		ctrl.graph.Add(ctx, rootTX)
->>>>>>> 17e3ef55
+		ctrl.payloadStore.EXPECT().ReadPayload(gomock.Any(), rootTX.PayloadHash()).Return(rootTXPayload, nil)
+
+		ctrl.graph.Add(ctx, rootTX)
 
 		ctrl.publisher.transactionAdded(ctx, rootTX)
 	})
@@ -118,15 +104,6 @@
 		ctrl.graph.Add(ctx, rootTX)
 
 		calls := 0
-<<<<<<< HEAD
-		ctrl.publisher.Subscribe(TransactionAddedEvent, transaction.PayloadType(), func(actualTransaction Transaction, actualPayload []byte) error {
-			assert.Equal(t, transaction, actualTransaction)
-			calls++
-			return nil
-		})
-		ctrl.publisher.publishTransaction(ctx, transaction)
-		assert.Equal(t, calls, 1)
-=======
 		ctrl.publisher.Subscribe(TransactionPayloadAddedEvent, rootTX.PayloadType(), func(actualTransaction Transaction, actualPayload []byte) error {
 			assert.Equal(t, rootTX, actualTransaction)
 			calls++
@@ -162,12 +139,10 @@
 
 		assert.Equal(t, 1, txAddedCalls)
 		assert.Equal(t, 1, txPayloadAddedCalls)
->>>>>>> 17e3ef55
 	})
 	t.Run("subscribers on multiple event types", func(t *testing.T) {
 		ctrl := createPublisher(t)
 
-<<<<<<< HEAD
 		transaction := CreateTestTransactionWithJWK(1)
 		ctrl.payloadStore.EXPECT().ReadPayload(ctx, transaction.PayloadHash()).Return([]byte{1, 2, 3}, nil)
 
@@ -187,81 +162,37 @@
 
 		assert.Equal(t, 1, txAddedCalls)
 		assert.Equal(t, 1, txPayloadAddedCalls)
-=======
-		tx := CreateSignedTestTransaction(1, time.Now(), [][]byte{{9, 8, 7}}, "foo/bar", true)
-
-		ctrl.payloadStore.EXPECT().ReadPayload(gomock.Any(), tx.PayloadHash()).AnyTimes().Return(nil, nil)
-		ctrl.privateTxCtx.EXPECT().PublishAsync(events.PrivateTransactionsSubject, gomock.Any()).
-			MinTimes(1). // TODO: This is currently broken: should only be published once
-			Return(nil, nil)
-		ctrl.graph.Add(ctx, tx)
+	})
+
+	t.Run("payload not present (but present later)", func(t *testing.T) {
+		ctrl := createPublisher(t)
+
+		ctrl.payloadStore.EXPECT().ReadPayload(gomock.Any(), rootTX.PayloadHash()).Return(nil, nil)
+		ctrl.graph.Add(ctx, rootTX)
 
 		txAddedCalled := 0
-		ctrl.publisher.Subscribe(TransactionAddedEvent, tx.PayloadType(), func(actualTransaction Transaction, actualPayload []byte) error {
+		ctrl.publisher.Subscribe(TransactionAddedEvent, rootTX.PayloadType(), func(actualTransaction Transaction, actualPayload []byte) error {
+			assert.Equal(t, rootTX, actualTransaction)
 			txAddedCalled++
 			return nil
 		})
 		txPayloadAddedCalled := 0
-		ctrl.publisher.Subscribe(TransactionPayloadAddedEvent, tx.PayloadType(), func(actualTransaction Transaction, actualPayload []byte) error {
+
+		ctrl.publisher.Subscribe(TransactionPayloadAddedEvent, rootTX.PayloadType(), func(actualTransaction Transaction, actualPayload []byte) error {
+			assert.Equal(t, rootTX, actualTransaction)
 			txPayloadAddedCalled++
 			return nil
 		})
 
-		ctrl.publisher.transactionAdded(ctx, tx)
+		ctrl.publisher.transactionAdded(ctx, rootTX)
 
 		assert.Equal(t, 1, txAddedCalled)
 		assert.Equal(t, 0, txPayloadAddedCalled)
->>>>>>> 17e3ef55
-	})
-	
-	t.Run("payload not present (but present later)", func(t *testing.T) {
-		ctrl := createPublisher(t)
-
-		ctrl.payloadStore.EXPECT().ReadPayload(gomock.Any(), rootTX.PayloadHash()).Return(nil, nil)
-		ctrl.graph.Add(ctx, rootTX)
-
-		txAddedCalled := 0
-<<<<<<< HEAD
-		ctrl.publisher.Subscribe(TransactionAddedEvent, transaction.PayloadType(), func(actualTransaction Transaction, actualPayload []byte) error {
-			assert.Equal(t, transaction, actualTransaction)
-=======
-		ctrl.publisher.Subscribe(TransactionAddedEvent, rootTX.PayloadType(), func(actualTransaction Transaction, actualPayload []byte) error {
-			assert.Equal(t, rootTX, actualTransaction)
->>>>>>> 17e3ef55
-			txAddedCalled++
-			return nil
-		})
-		txPayloadAddedCalled := 0
-<<<<<<< HEAD
-		ctrl.publisher.Subscribe(TransactionPayloadAddedEvent, transaction.PayloadType(), func(actualTransaction Transaction, actualPayload []byte) error {
-			assert.Equal(t, transaction, actualTransaction)
-=======
-		ctrl.publisher.Subscribe(TransactionPayloadAddedEvent, rootTX.PayloadType(), func(actualTransaction Transaction, actualPayload []byte) error {
-			assert.Equal(t, rootTX, actualTransaction)
->>>>>>> 17e3ef55
-			txPayloadAddedCalled++
-			return nil
-		})
-
-<<<<<<< HEAD
-		ctrl.publisher.publishTransaction(ctx, transaction)
-		assert.Equal(t, 0, txAddedCalled)
-		assert.Equal(t, 0, txPayloadAddedCalled)
 
 		// Now add the payload and trigger subscribers
-		ctrl.payloadStore.EXPECT().ReadPayload(ctx, transaction.PayloadHash()).Return([]byte{1, 2, 3}, nil)
-		ctrl.publisher.publishTransaction(ctx, transaction)
-=======
-		ctrl.publisher.transactionAdded(ctx, rootTX)
-
-		assert.Equal(t, 1, txAddedCalled)
-		assert.Equal(t, 0, txPayloadAddedCalled)
-
-		// Now add the payload and trigger subscribers
-		ctrl.payloadStore.EXPECT().ReadPayload(gomock.Any(), rootTX.PayloadHash()).Return(rootTXPayload, nil)
-
-		ctrl.publisher.payloadWritten(ctx, nil)
->>>>>>> 17e3ef55
+		ctrl.payloadStore.EXPECT().ReadPayload(gomock.Any(), rootTX.PayloadHash()).Return(rootTXPayload, nil)
+
+		ctrl.publisher.payloadWritten(ctx, nil)
 
 		assert.Equal(t, 1, txAddedCalled)
 		assert.Equal(t, 1, txPayloadAddedCalled)
@@ -274,33 +205,20 @@
 		ctrl.graph.Add(ctx, rootTX)
 
 		txAddedCalled := false
-<<<<<<< HEAD
-		ctrl.publisher.Subscribe(TransactionAddedEvent, transaction.PayloadType(), func(actualTransaction Transaction, actualPayload []byte) error {
-=======
 		ctrl.publisher.Subscribe(TransactionAddedEvent, rootTX.PayloadType(), func(actualTransaction Transaction, actualPayload []byte) error {
->>>>>>> 17e3ef55
 			txAddedCalled = true
 			return nil
 		})
 		txPayloadAddedCalled := false
-<<<<<<< HEAD
-		ctrl.publisher.Subscribe(TransactionAddedEvent, transaction.PayloadType(), func(actualTransaction Transaction, actualPayload []byte) error {
+		ctrl.publisher.Subscribe(TransactionPayloadAddedEvent, rootTX.PayloadType(), func(actualTransaction Transaction, actualPayload []byte) error {
 			txPayloadAddedCalled = true
 			return nil
 		})
-		ctrl.publisher.publishTransaction(ctx, transaction)
-		assert.False(t, txAddedCalled)
-=======
-		ctrl.publisher.Subscribe(TransactionPayloadAddedEvent, rootTX.PayloadType(), func(actualTransaction Transaction, actualPayload []byte) error {
-			txPayloadAddedCalled = true
-			return nil
-		})
 
 		ctrl.publisher.transactionAdded(ctx, rootTX)
 		ctrl.publisher.payloadWritten(ctx, nil)
 
 		assert.True(t, txAddedCalled)
->>>>>>> 17e3ef55
 		assert.False(t, txPayloadAddedCalled)
 	})
 	t.Run("multiple subscribers on single event type", func(t *testing.T) {
@@ -314,13 +232,8 @@
 			calls++
 			return nil
 		}
-<<<<<<< HEAD
-		ctrl.publisher.Subscribe(TransactionAddedEvent, transaction.PayloadType(), receiver)
-		ctrl.publisher.Subscribe(TransactionAddedEvent, transaction.PayloadType(), receiver)
-=======
-		ctrl.publisher.Subscribe(TransactionAddedEvent, rootTX.PayloadType(), receiver)
-		ctrl.publisher.Subscribe(TransactionAddedEvent, rootTX.PayloadType(), receiver)
->>>>>>> 17e3ef55
+		ctrl.publisher.Subscribe(TransactionAddedEvent, rootTX.PayloadType(), receiver)
+		ctrl.publisher.Subscribe(TransactionAddedEvent, rootTX.PayloadType(), receiver)
 
 		ctrl.publisher.transactionAdded(ctx, rootTX)
 
@@ -337,17 +250,11 @@
 			calls++
 			return errors.New("failed")
 		}
-<<<<<<< HEAD
-		ctrl.publisher.Subscribe(TransactionAddedEvent, transaction.PayloadType(), receiver)
-		ctrl.publisher.Subscribe(TransactionAddedEvent, transaction.PayloadType(), receiver)
-		ctrl.publisher.publishTransaction(ctx, transaction)
-=======
-		ctrl.publisher.Subscribe(TransactionAddedEvent, rootTX.PayloadType(), receiver)
-		ctrl.publisher.Subscribe(TransactionAddedEvent, rootTX.PayloadType(), receiver)
-
-		ctrl.publisher.transactionAdded(ctx, rootTX)
-
->>>>>>> 17e3ef55
+		ctrl.publisher.Subscribe(TransactionAddedEvent, rootTX.PayloadType(), receiver)
+		ctrl.publisher.Subscribe(TransactionAddedEvent, rootTX.PayloadType(), receiver)
+
+		ctrl.publisher.transactionAdded(ctx, rootTX)
+
 		assert.Equal(t, 1, calls)
 	})
 }
@@ -362,12 +269,7 @@
 	graph := NewBBoltDAG(db)
 	privateTxCtx := events.NewMockJetStreamContext(ctrl)
 	eventManager := events.NewMockEvent(ctrl)
-<<<<<<< HEAD
-	publisher := NewReplayingDAGPublisher(payloadStore, dag).(*replayingDAGPublisher)
-=======
-	publisher := NewReplayingDAGPublisher(eventManager, payloadStore, graph).(*replayingDAGPublisher)
-	publisher.privateTxCtx = privateTxCtx
->>>>>>> 17e3ef55
+	publisher := NewReplayingDAGPublisher(payloadStore, graph).(*replayingDAGPublisher)
 	return testPublisher{
 		ctrl:         ctrl,
 		payloadStore: payloadStore,
