---
name: 'Build Docker images'

on:
  push:
    branches:
      - master
    tags:
      - 'v*'
  pull_request:
    branches:
      - master

jobs:
  docker:
    runs-on: ubuntu-latest
    steps:
      - name: Checkout
        uses: actions/checkout@v4

      - name: Set version params
        id: version
        shell: bash
        run: |
          echo "git_commit=$(echo ${GITHUB_SHA})" >> $GITHUB_OUTPUT
          echo "git_branch=$(echo ${GITHUB_REF#refs/heads/})" >> $GITHUB_OUTPUT
          echo "git_version=$(git name-rev --tags --name-only $(git rev-parse HEAD))" >> $GITHUB_OUTPUT

      - uses: actions-ecosystem/action-get-latest-tag@v1
        id: get-latest-tag
        with:
          semver_only: true

      - name: Print version params
        run: |
          echo "Commit: ${{ steps.version.outputs.git_commit }}"
          echo "Branch: ${{ steps.version.outputs.git_branch }}"
          echo "Version: ${{ steps.version.outputs.git_version }}"
          echo "Latest tag: ${{ steps.get-latest-tag.outputs.tag }}"
          echo "This tag: ${{ github.ref }}"

      - name: Docker meta
        id: docker_meta
        uses: docker/metadata-action@v5
        with:
          images: nutsfoundation/nuts-node
          tags: |
            # generate 'master' tag for the master branch
            type=ref,event=branch,enable={{is_default_branch}},prefix=
            # generate 5.2.1 tag
            type=semver,pattern={{version}}
          flavor: |
            latest=${{ steps.version.outputs.git_version == steps.get-latest-tag.outputs.tag }}

      - name: Set up QEMU
        uses: docker/setup-qemu-action@v3

      - name: Set up Docker Buildx
        uses: docker/setup-buildx-action@v3

      - name: Login to Docker Hub
        if: ${{ github.event_name != 'pull_request' }}
        uses: docker/login-action@v3
        with:
          username: ${{ secrets.DOCKERHUB_USERNAME }}
          password: ${{ secrets.DOCKERHUB_TOKEN }}

      - name: Build and push
        uses: docker/build-push-action@v5
        with:
          context: .
          file: Dockerfile
          platforms: linux/amd64,linux/arm/v7,linux/arm64
          push: ${{ github.event_name != 'pull_request' }}
          tags: ${{ steps.docker_meta.outputs.tags }}
          build-args: |
            GIT_VERSION=${{ steps.version.outputs.git_version }}
            GIT_COMMIT=${{ steps.version.outputs.git_commit }}
            GIT_BRANCH=${{ steps.version.outputs.git_branch }}

      - name: Build and push development image
<<<<<<< HEAD
        if: ${{ github.event_name != 'pull_request' && steps.docker_meta.outputs.tags == 'nuts-node:master'}}
        uses: docker/build-push-action@v5
        with:
          context: development/dev-image
          file: Dockerfile
          push: true
          platforms: linux/amd64,linux/arm64
=======
        if: ${{ github.event_name != 'pull_request' && github.ref == 'refs/heads/master'}}
        uses: docker/build-push-action@v5
        with:
          context: development/dev-image
          platforms: linux/amd64,linux/arm/v7,linux/arm64
>>>>>>> 39d840bc
          tags: nuts-node:dev<|MERGE_RESOLUTION|>--- conflicted
+++ resolved
@@ -79,19 +79,10 @@
             GIT_BRANCH=${{ steps.version.outputs.git_branch }}
 
       - name: Build and push development image
-<<<<<<< HEAD
-        if: ${{ github.event_name != 'pull_request' && steps.docker_meta.outputs.tags == 'nuts-node:master'}}
-        uses: docker/build-push-action@v5
-        with:
-          context: development/dev-image
-          file: Dockerfile
-          push: true
-          platforms: linux/amd64,linux/arm64
-=======
         if: ${{ github.event_name != 'pull_request' && github.ref == 'refs/heads/master'}}
         uses: docker/build-push-action@v5
         with:
           context: development/dev-image
-          platforms: linux/amd64,linux/arm/v7,linux/arm64
->>>>>>> 39d840bc
+          push: true
+          platforms: linux/amd64,linux/arm64
           tags: nuts-node:dev