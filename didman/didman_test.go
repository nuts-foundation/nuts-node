/*
 * Nuts node
 * Copyright (C) 2021 Nuts community
 *
 * This program is free software: you can redistribute it and/or modify
 * it under the terms of the GNU General Public License as published by
 * the Free Software Foundation, either version 3 of the License, or
 * (at your option) any later version.
 *
 * This program is distributed in the hope that it will be useful,
 * but WITHOUT ANY WARRANTY; without even the implied warranty of
 * MERCHANTABILITY or FITNESS FOR A PARTICULAR PURPOSE.  See the
 * GNU General Public License for more details.
 *
 * You should have received a copy of the GNU General Public License
 * along with this program.  If not, see <https://www.gnu.org/licenses/>.
 *
 */

package didman

import (
	"context"
	"encoding/json"
	"errors"
	"fmt"
	"io"
	"net/url"
	"strings"
	"sync"
	"testing"

	"github.com/golang/mock/gomock"
	ssi "github.com/nuts-foundation/go-did"
	"github.com/nuts-foundation/go-did/did"
	"github.com/nuts-foundation/go-did/vc"
	"github.com/nuts-foundation/nuts-node/core"
	"github.com/nuts-foundation/nuts-node/crypto/hash"
	"github.com/nuts-foundation/nuts-node/jsonld"
	"github.com/nuts-foundation/nuts-node/vcr"
	"github.com/nuts-foundation/nuts-node/vdr"
	"github.com/nuts-foundation/nuts-node/vdr/didservice"
	"github.com/nuts-foundation/nuts-node/vdr/didstore"
	"github.com/nuts-foundation/nuts-node/vdr/types"
	"github.com/stretchr/testify/assert"
	"github.com/stretchr/testify/require"
)

var testDIDA = vdr.TestDIDA
var testDIDB = vdr.TestDIDB

func TestDidman_Name(t *testing.T) {
	instance := NewDidmanInstance(nil, nil, nil, nil, nil).(core.Named)

	assert.Equal(t, ModuleName, instance.Name())
}

func TestNewDidmanInstance(t *testing.T) {
	ctx := newMockContext(t)
	instance := NewDidmanInstance(ctx.docResolver, ctx.store, ctx.vdr, ctx.vcr, nil).(*didman)

	assert.NotNil(t, instance)
	assert.Equal(t, ctx.docResolver, instance.docResolver)
	assert.Equal(t, ctx.store, instance.store)
	assert.Equal(t, ctx.vdr, instance.vdr)
}

func TestDidman_AddEndpoint(t *testing.T) {
	u, _ := url.Parse("https://api.example.com/v1")
	meta := &types.DocumentMetadata{Hash: hash.EmptyHash()}

	t.Run("ok", func(t *testing.T) {
		ctx := newMockContext(t)
		doc := &did.Document{}
		var newDoc did.Document
		ctx.docResolver.EXPECT().Resolve(testDIDA, nil).Return(doc, meta, nil)
		ctx.vdr.EXPECT().Update(testDIDA, meta.Hash, gomock.Any(), nil).DoAndReturn(
			func(_ interface{}, _ interface{}, doc did.Document, _ interface{}) error {
				newDoc = doc
				return nil
			})

		ep, err := ctx.instance.AddEndpoint(testDIDA, "type", *u)

		require.NoError(t, err)
		assert.True(t, strings.HasPrefix(ep.ID.String(), vdr.TestDIDA.String()))
		assert.Equal(t, "type", ep.Type)
		assert.Equal(t, u.String(), ep.ServiceEndpoint.(string))

		assert.Len(t, newDoc.Service, 1)
		assert.Equal(t, "type", newDoc.Service[0].Type)
		assert.Equal(t, u.String(), newDoc.Service[0].ServiceEndpoint)
		assert.Contains(t, newDoc.Service[0].ID.String(), vdr.TestDIDA.String())
	})

	t.Run("error - update failed", func(t *testing.T) {
		ctx := newMockContext(t)
		doc := &did.Document{}
		returnError := errors.New("b00m!")
		ctx.docResolver.EXPECT().Resolve(testDIDA, nil).Return(doc, meta, nil)
		ctx.vdr.EXPECT().Update(testDIDA, meta.Hash, gomock.Any(), nil).Return(returnError)

		_, err := ctx.instance.AddEndpoint(testDIDA, "type", *u)

		assert.Equal(t, returnError, err)
	})

	t.Run("error - duplicate service", func(t *testing.T) {
		ctx := newMockContext(t)
		doc := &did.Document{}
		ctx.docResolver.EXPECT().Resolve(testDIDA, nil).Return(doc, meta, nil).Times(2)
		ctx.vdr.EXPECT().Update(testDIDA, meta.Hash, gomock.Any(), nil).DoAndReturn(
			func(_ interface{}, _ interface{}, doc did.Document, _ interface{}) error {
				return vdr.ManagedDocumentValidator(didservice.NewServiceResolver(ctx.docResolver)).Validate(doc)
			}) //.Times(2)

		_, _ = ctx.instance.AddEndpoint(testDIDA, "type", *u)
		_, err := ctx.instance.AddEndpoint(testDIDA, "type", *u)

		assert.ErrorIs(t, err, types.ErrDuplicateService)
	})

	t.Run("error - DID not found", func(t *testing.T) {
		ctx := newMockContext(t)
		ctx.docResolver.EXPECT().Resolve(testDIDA, nil).Return(nil, nil, types.ErrNotFound)

		_, err := ctx.instance.AddEndpoint(testDIDA, "type", *u)

		assert.Equal(t, types.ErrNotFound, err)
	})
}

func TestDidman_AddCompoundService(t *testing.T) {
	meta := &types.DocumentMetadata{Hash: hash.EmptyHash()}

	helloServiceQuery := didservice.MakeServiceReference(testDIDA, "hello")
	worldServiceQuery := didservice.MakeServiceReference(testDIDB, "world")
	universeServiceQuery := didservice.MakeServiceReference(testDIDB, "universe")
	universeNestedServiceQuery := didservice.MakeServiceReference(testDIDB, "universe-ref")
	references := make(map[string]ssi.URI, 0)
	references["hello"] = helloServiceQuery
	references["world"] = worldServiceQuery
	references["universe"] = universeServiceQuery

	expectedRefs := map[string]interface{}{}
	for k, v := range references {
		expectedRefs[k] = v.String()
	}

	serviceID := ssi.MustParseURI(fmt.Sprintf("%s#1", vdr.TestDIDA.String()))
	docA := did.Document{
		Context: []ssi.URI{did.DIDContextV1URI()},
		ID:      testDIDA,
		Service: []did.Service{{
			ID:              serviceID,
			Type:            "hello",
			ServiceEndpoint: "http://hello",
		}},
	}
	docB := did.Document{
		Context: []ssi.URI{did.DIDContextV1URI()},
		ID:      testDIDB,
		Service: []did.Service{
			{
				Type:            "world",
				ServiceEndpoint: "http://world",
			},
			{
				Type:            "universe",
				ServiceEndpoint: "http://universe",
			},
			{
				Type:            "universe-ref",
				ServiceEndpoint: vdr.TestDIDB.String() + "/serviceEndpoint?type=universe",
			},
			{
				Type:            "cyclic-ref",
				ServiceEndpoint: vdr.TestDIDB.String() + "/serviceEndpoint?type=cyclic-ref",
			},
		},
	}

	t.Run("ok", func(t *testing.T) {
		ctx := newMockContext(t)
		var newDoc did.Document
		ctx.docResolver.EXPECT().Resolve(testDIDA, nil).MinTimes(1).Return(&docA, meta, nil)
		// DID B should be resolved once, since they're cached
		ctx.docResolver.EXPECT().Resolve(testDIDB, nil).Return(&docB, meta, nil)
		ctx.vdr.EXPECT().Update(testDIDA, meta.Hash, gomock.Any(), nil).DoAndReturn(
			func(_ interface{}, _ interface{}, doc did.Document, _ interface{}) error {
				newDoc = doc
				return vdr.ManagedDocumentValidator(didservice.NewServiceResolver(ctx.docResolver)).Validate(newDoc)
			})

		_, err := ctx.instance.AddCompoundService(testDIDA, "helloworld", references)

		require.NoError(t, err)
		assert.Len(t, newDoc.Service, 2)
		assert.Equal(t, "helloworld", newDoc.Service[1].Type)
		assert.Equal(t, expectedRefs, newDoc.Service[1].ServiceEndpoint)
	})
	t.Run("ok - nested reference", func(t *testing.T) {
		ctx := newMockContext(t)
		ctx.docResolver.EXPECT().Resolve(testDIDB, nil).MinTimes(1).Return(&docB, meta, nil)
		ctx.vdr.EXPECT().Update(testDIDB, meta.Hash, gomock.Any(), nil)

		_, err := ctx.instance.AddCompoundService(testDIDB, "helloworld", map[string]ssi.URI{"foobar": universeNestedServiceQuery})

		assert.NoError(t, err)
	})
	t.Run("ok - endpoint is an absolute URL", func(t *testing.T) {
		ctx := newMockContext(t)
		ctx.docResolver.EXPECT().Resolve(testDIDA, nil).MinTimes(1).Return(&docA, meta, nil)
		ctx.vdr.EXPECT().Update(testDIDA, meta.Hash, gomock.Any(), nil)

		s := ssi.MustParseURI("http://nuts.nl")
		_, err := ctx.instance.AddCompoundService(testDIDA, "hellonuts", map[string]ssi.URI{"foobar": s})

		assert.NoError(t, err)
	})
}

func TestDidman_DeleteService(t *testing.T) {
	didDocStr := `{"service":[{"id":"did:nuts:123#1", "serviceEndpoint": "https://api.example.com"}]}`
	doc := func() *did.Document {
		didDoc := &did.Document{}
		json.Unmarshal([]byte(didDocStr), didDoc)
		return didDoc
	}
	id, _ := did.ParseDID("did:nuts:123")
	uri := ssi.MustParseURI("did:nuts:123#1")
	meta := &types.DocumentMetadata{Hash: hash.EmptyHash()}

	t.Run("ok", func(t *testing.T) {
		ctx := newMockContext(t)
		var newDoc did.Document
		ctx.docResolver.EXPECT().Resolve(*id, nil).Return(doc(), meta, nil)
		ctx.store.EXPECT().Iterate(gomock.Any()).Return(nil)
		ctx.vdr.EXPECT().Update(*id, meta.Hash, gomock.Any(), nil).DoAndReturn(
			func(_ interface{}, _ interface{}, doc interface{}, _ interface{}) error {
				newDoc = doc.(did.Document)
				return nil
			})

		err := ctx.instance.DeleteService(uri)

		require.NoError(t, err)
		assert.Len(t, newDoc.Service, 0)
	})

	t.Run("error - service not found", func(t *testing.T) {
		ctx := newMockContext(t)
		ctx.docResolver.EXPECT().Resolve(*id, nil).Return(doc(), meta, nil)
		ctx.store.EXPECT().Iterate(gomock.Any()).Return(nil)
		nonExistingID := uri
		nonExistingID.Fragment = "non-existent"

		err := ctx.instance.DeleteService(nonExistingID)

		assert.Equal(t, types.ErrServiceNotFound, err)
	})

	t.Run("error - in use", func(t *testing.T) {
		ctx := newMockContext(t)
		ctx.docResolver.EXPECT().Resolve(*id, nil).Return(doc(), meta, nil)
		ctx.store.EXPECT().Iterate(gomock.Any()).Return(ErrServiceInUse)

		err := ctx.instance.DeleteService(uri)

		assert.Equal(t, ErrServiceInUse, err)
	})

	t.Run("error - update failed", func(t *testing.T) {
		ctx := newMockContext(t)
		returnError := errors.New("b00m!")
		ctx.docResolver.EXPECT().Resolve(*id, nil).Return(doc(), meta, nil)
		ctx.store.EXPECT().Iterate(gomock.Any()).Return(nil)
		ctx.vdr.EXPECT().Update(*id, meta.Hash, gomock.Any(), nil).Return(returnError)

		err := ctx.instance.DeleteService(uri)

		assert.Equal(t, returnError, err)
	})

	t.Run("error - DID not found", func(t *testing.T) {
		ctx := newMockContext(t)
		ctx.docResolver.EXPECT().Resolve(*id, nil).Return(nil, nil, types.ErrNotFound)

		err := ctx.instance.DeleteService(uri)

		assert.Equal(t, types.ErrNotFound, err)
	})
}

func TestDidman_UpdateContactInformation(t *testing.T) {
	didDoc := didservice.CreateDocument()
	id, _ := did.ParseDID("did:nuts:123")
	didDoc.ID = *id
	meta := &types.DocumentMetadata{Hash: hash.EmptyHash()}
	expected := ContactInformation{
		Email:   "email",
		Name:    "name",
		Phone:   "phone",
		Website: "website",
	}

	t.Run("ok", func(t *testing.T) {
		ctx := newMockContext(t)
		ctx.docResolver.EXPECT().Resolve(*id, nil).Return(&didDoc, meta, nil)

		var actualDocument did.Document
		ctx.vdr.EXPECT().Update(*id, meta.Hash, gomock.Any(), nil).DoAndReturn(func(_ did.DID, _ hash.SHA256Hash, doc did.Document, _ *types.DocumentMetadata) error {
			actualDocument = doc
			// trigger validation to check if the added contact information isn't wrong
			return vdr.ManagedDocumentValidator(nil).Validate(doc)
		})
		actual, err := ctx.instance.UpdateContactInformation(*id, expected)
		require.NoError(t, err)
		assert.Equal(t, expected, *actual)
		services := filterServices(&actualDocument, ContactInformationServiceType)
		assert.Len(t, services, 1)
		actualInfo := ContactInformation{}
		services[0].UnmarshalServiceEndpoint(&actualInfo)
		assert.NotEmpty(t, services[0].ID)
		assert.Equal(t, "node-contact-info", services[0].Type)
		assert.Equal(t, expected, actualInfo)
	})
	t.Run("replaces existing, mixed with other services", func(t *testing.T) {
		ctx := newMockContext(t)
		didDoc := &did.Document{}
		didDoc.Service = append(didDoc.Service, did.Service{
			Type: "node-contact-info",
			ServiceEndpoint: ContactInformation{
				Email:   "before",
				Name:    "before",
				Phone:   "before",
				Website: "before",
			},
		}, did.Service{
			Type:            "other-type",
			ServiceEndpoint: "foobar",
		})
		ctx.docResolver.EXPECT().Resolve(*id, nil).Return(didDoc, meta, nil)
		var actualDocument did.Document
		ctx.vdr.EXPECT().Update(*id, meta.Hash, gomock.Any(), nil).Do(func(_ did.DID, _ hash.SHA256Hash, doc did.Document, _ *types.DocumentMetadata) {
			actualDocument = doc
		})
		actual, err := ctx.instance.UpdateContactInformation(*id, expected)
		require.NoError(t, err)
		assert.Equal(t, expected, *actual)
		services := filterServices(&actualDocument, ContactInformationServiceType)
		assert.Len(t, services, 1)
		actualInfo := ContactInformation{}
		services[0].UnmarshalServiceEndpoint(&actualInfo)
		assert.NotEmpty(t, services[0].ID)
		assert.Equal(t, "node-contact-info", services[0].Type)
		assert.Equal(t, expected, actualInfo)
	})
}

func TestDidman_GetContactInformation(t *testing.T) {
	id, _ := did.ParseDID("did:nuts:123")
	meta := &types.DocumentMetadata{Hash: hash.EmptyHash()}
	expected := ContactInformation{
		Email:   "email",
		Name:    "name",
		Phone:   "phone",
		Website: "website",
	}

	t.Run("ok", func(t *testing.T) {
		ctx := newMockContext(t)
		didDoc := &did.Document{Service: []did.Service{{
			Type:            "node-contact-info",
			ServiceEndpoint: expected,
		}}}
		ctx.docResolver.EXPECT().Resolve(*id, nil).Return(didDoc, meta, nil)
		actual, err := ctx.instance.GetContactInformation(*id)
		assert.NoError(t, err)
		assert.Equal(t, expected, *actual)
	})
	t.Run("no contact info", func(t *testing.T) {
		ctx := newMockContext(t)
		didDoc := &did.Document{}
		ctx.docResolver.EXPECT().Resolve(*id, nil).Return(didDoc, meta, nil)
		actual, err := ctx.instance.GetContactInformation(*id)
		assert.NoError(t, err)
		assert.Nil(t, actual)
	})
	t.Run("error - can't resolve DID", func(t *testing.T) {
		ctx := newMockContext(t)
		ctx.docResolver.EXPECT().Resolve(*id, nil).Return(nil, nil, errors.New("failed"))
		actual, err := ctx.instance.GetContactInformation(*id)
		assert.Error(t, err)
		assert.Nil(t, actual)
	})
	t.Run("error - invalid contact info", func(t *testing.T) {
		ctx := newMockContext(t)
		didDoc := &did.Document{Service: []did.Service{{
			Type:            "node-contact-info",
			ServiceEndpoint: "hello, world!",
		}}}
		ctx.docResolver.EXPECT().Resolve(*id, nil).Return(didDoc, meta, nil)
		actual, err := ctx.instance.GetContactInformation(*id)
		assert.Error(t, err)
		assert.Nil(t, actual)
	})
	t.Run("error - multiple contact info services", func(t *testing.T) {
		ctx := newMockContext(t)
		svc := did.Service{
			Type:            "node-contact-info",
			ServiceEndpoint: expected,
		}
		didDoc := &did.Document{Service: []did.Service{svc, svc}}
		ctx.docResolver.EXPECT().Resolve(*id, nil).Return(didDoc, meta, nil)
		actual, err := ctx.instance.GetContactInformation(*id)
		assert.EqualError(t, err, "multiple contact information services found")
		assert.Nil(t, actual)
	})
}

func TestDidman_DeleteEndpointsByType(t *testing.T) {
	id, _ := did.ParseDID("did:nuts:123")
	serviceID := *id
	serviceID.Fragment = "abc"
	endpointType := "eOverdracht"
	endpoints := []did.Service{{
		ID:              serviceID.URI(),
		Type:            endpointType,
		ServiceEndpoint: map[string]interface{}{"foo": "http://example.org"},
	}}

	meta := &types.DocumentMetadata{Hash: hash.EmptyHash()}
	didDoc := &did.Document{ID: *id, Service: endpoints}

	t.Run("ok - it deletes the service", func(t *testing.T) {
		// local copy to prevent actually deleting the service from the test document
		didDoc := &did.Document{ID: *id, Service: endpoints}
		ctx := newMockContext(t)
		ctx.vdr.EXPECT().Update(*id, meta.Hash, gomock.Any(), nil).DoAndReturn(
			func(_ interface{}, _ interface{}, doc did.Document, _ interface{}) error {
				assert.Len(t, doc.Service, 0)
				return nil
			})
		// not in use by any other document
		ctx.store.EXPECT().Iterate(gomock.Any()).Return(nil)
		ctx.docResolver.EXPECT().Resolve(*id, gomock.Any()).Return(didDoc, meta, nil).Times(2)
		err := ctx.instance.DeleteEndpointsByType(*id, endpointType)
		assert.NoError(t, err)
	})

	t.Run("ok - it keeps other services", func(t *testing.T) {
		ctx := newMockContext(t)
		ctx.vdr.EXPECT().Update(*id, meta.Hash, gomock.Any(), nil).DoAndReturn(
			func(_ interface{}, _ interface{}, doc did.Document, _ interface{}) error {
				assert.Len(t, doc.Service, 1)
				return nil
			})
		otherServiceID := ssi.MustParseURI("did:nuts:123#def")
		otherService := did.Service{
			ID:   otherServiceID,
			Type: "other",
		}
		didDocWithOtherService := &did.Document{ID: *id, Service: append(endpoints, otherService)}
		// not in use by any other document
		ctx.store.EXPECT().Iterate(gomock.Any()).Return(nil)
		ctx.docResolver.EXPECT().Resolve(*id, gomock.Any()).Return(didDocWithOtherService, meta, nil).Times(2)
		err := ctx.instance.DeleteEndpointsByType(*id, endpointType)
		assert.NoError(t, err)
	})

	t.Run("error - unknown service type", func(t *testing.T) {
		ctx := newMockContext(t)
		// not in use by any other document
		ctx.docResolver.EXPECT().Resolve(*id, gomock.Any()).Return(didDoc, meta, nil)
		err := ctx.instance.DeleteEndpointsByType(*id, "unknown type")
		assert.ErrorIs(t, err, types.ErrServiceNotFound)
	})

	t.Run("error - DID document", func(t *testing.T) {
		ctx := newMockContext(t)
		// not in use by any other document
		ctx.docResolver.EXPECT().Resolve(*id, gomock.Any()).Return(nil, nil, types.ErrNotFound)
		err := ctx.instance.DeleteEndpointsByType(*id, endpointType)
		assert.ErrorIs(t, err, types.ErrNotFound)
	})

	t.Run("error - in use by other services", func(t *testing.T) {
		ctx := newMockContext(t)
		ctx.store.EXPECT().Iterate(gomock.Any()).Return(ErrServiceInUse)
		ctx.docResolver.EXPECT().Resolve(*id, gomock.Any()).Return(didDoc, meta, nil).Times(2)
		err := ctx.instance.DeleteEndpointsByType(*id, endpointType)
		assert.ErrorIs(t, err, ErrServiceInUse)
	})
}

func TestDidman_GetCompoundServices(t *testing.T) {
	id, _ := did.ParseDID("did:nuts:123")
	expected := []did.Service{{
		Type:            "eOverdracht",
		ServiceEndpoint: map[string]interface{}{"foo": "http://example.org"},
	}}
	t.Run("ok", func(t *testing.T) {
		ctx := newMockContext(t)
		didDoc := &did.Document{Service: expected}
		ctx.docResolver.EXPECT().Resolve(*id, nil).Return(didDoc, nil, nil)
		actual, err := ctx.instance.GetCompoundServices(*id)
		assert.NoError(t, err)
		assert.Equal(t, expected, actual)
	})
	t.Run("ok - it ignores contact info", func(t *testing.T) {
		ctx := newMockContext(t)
		didDoc := &did.Document{Service: append(expected, did.Service{Type: ContactInformationServiceType, ServiceEndpoint: map[string]interface{}{}})}
		ctx.docResolver.EXPECT().Resolve(*id, nil).Return(didDoc, nil, nil)
		actual, err := ctx.instance.GetCompoundServices(*id)
		assert.NoError(t, err)
		assert.Equal(t, expected, actual)
	})
	t.Run("ok - it ignores endpoint services", func(t *testing.T) {
		ctx := newMockContext(t)
		didDoc := &did.Document{Service: append(expected, did.Service{Type: "normal-service", ServiceEndpoint: "http://api.example.com/fhir"})}
		ctx.docResolver.EXPECT().Resolve(*id, nil).Return(didDoc, nil, nil)
		actual, err := ctx.instance.GetCompoundServices(*id)
		assert.NoError(t, err)
		assert.Equal(t, expected, actual)
	})
	t.Run("error - unknown DID", func(t *testing.T) {
		ctx := newMockContext(t)
		ctx.docResolver.EXPECT().Resolve(*id, nil).Return(nil, nil, types.ErrNotFound)
		actual, err := ctx.instance.GetCompoundServices(*id)
		assert.EqualError(t, err, "unable to find the DID document")
		assert.Nil(t, actual)
	})
}

func TestDidman_GetCompoundServiceEndpoint(t *testing.T) {
	id, _ := did.ParseDID("did:nuts:123")
	expectedRef := id.String() + "/serviceEndpoint?type=url"
	expectedURL := "http://example.org"
	didDoc := &did.Document{Service: []did.Service{
		{
			Type: "csType",
			ServiceEndpoint: map[string]interface{}{
				"eType": expectedRef,
			},
		},
		{
			Type: "csTypeNoRefs",
			ServiceEndpoint: map[string]interface{}{
				"eType": expectedURL,
			},
		},
		{
			Type:            "csRefType",
			ServiceEndpoint: id.String() + "/serviceEndpoint?type=csType",
		},
		{
			Type:            "url",
			ServiceEndpoint: expectedURL,
		},
		{
			Type: "csInvalidType",
			ServiceEndpoint: map[string]interface{}{
				"non-url": true,
			},
		},
	}, ID: *id}
	t.Run("ok - resolve references", func(t *testing.T) {
		ctx := newMockContext(t)

		ctx.docResolver.EXPECT().Resolve(*id, nil).Return(didDoc, nil, nil)
		actual, err := ctx.instance.GetCompoundServiceEndpoint(*id, "csType", "eType", true)
		assert.NoError(t, err)
		assert.Equal(t, expectedURL, actual)
	})
	t.Run("ok - no references", func(t *testing.T) {
		ctx := newMockContext(t)

		ctx.docResolver.EXPECT().Resolve(*id, nil).Return(didDoc, nil, nil)
		actual, err := ctx.instance.GetCompoundServiceEndpoint(*id, "csTypeNoRefs", "eType", true)
		assert.NoError(t, err)
		assert.Equal(t, expectedURL, actual)
	})
	t.Run("ok - resolve references - top level is compound service", func(t *testing.T) {
		ctx := newMockContext(t)
		ctx.docResolver.EXPECT().Resolve(*id, nil).Return(didDoc, nil, nil)
		actual, err := ctx.instance.GetCompoundServiceEndpoint(*id, "csType", "eType", false)
		assert.NoError(t, err)
		assert.Equal(t, expectedRef, actual)
	})
	t.Run("ok - resolve references - top level is reference", func(t *testing.T) {
		ctx := newMockContext(t)
		ctx.docResolver.EXPECT().Resolve(*id, nil).Return(didDoc, nil, nil)
		actual, err := ctx.instance.GetCompoundServiceEndpoint(*id, "csRefType", "eType", false)
		assert.NoError(t, err)
		assert.Equal(t, expectedRef, actual)
	})
	t.Run("error - unknown DID", func(t *testing.T) {
		ctx := newMockContext(t)
		ctx.docResolver.EXPECT().Resolve(*id, nil).Return(nil, nil, types.ErrNotFound)
		actual, err := ctx.instance.GetCompoundServiceEndpoint(*id, "csType", "eType", false)
		assert.ErrorIs(t, err, types.ErrNotFound)
		assert.Empty(t, actual)
	})
	t.Run("error - unknown compound service", func(t *testing.T) {
		ctx := newMockContext(t)
		ctx.docResolver.EXPECT().Resolve(*id, nil).Return(didDoc, nil, nil)
		actual, err := ctx.instance.GetCompoundServiceEndpoint(*id, "non-existent", "eType", false)
		assert.Contains(t, err.Error(), types.ErrServiceNotFound.Error())
		assert.Empty(t, actual)
	})
	t.Run("error - unknown endpoint", func(t *testing.T) {
		ctx := newMockContext(t)
		ctx.docResolver.EXPECT().Resolve(*id, nil).Return(didDoc, nil, nil)
		actual, err := ctx.instance.GetCompoundServiceEndpoint(*id, "csType", "non-existent", false)
		assert.ErrorIs(t, err, types.ErrServiceNotFound)
		assert.Empty(t, actual)
	})
	t.Run("error - endpoint is not an URL", func(t *testing.T) {
		ctx := newMockContext(t)
		ctx.docResolver.EXPECT().Resolve(*id, nil).Return(didDoc, nil, nil)
		actual, err := ctx.instance.GetCompoundServiceEndpoint(*id, "csInvalidType", "non-url", false)
		assert.ErrorIs(t, err, ErrReferencedServiceNotAnEndpoint{})
		assert.Empty(t, actual)
	})
	t.Run("ok - resolve endpoint (nuts-registry-admin-demo structure)", func(t *testing.T) {
		expectedURL := "http://localhost:1304/web/external/transfer/notify"
		careProvider := `{"@context":"https://www.w3.org/ns/did/v1","id":"did:nuts:8XB5WdtaxK7NZQs3onvGsRVkUSQtjWwcgRTCLtgxDAYT","service":[{"id":"did:nuts:8XB5WdtaxK7NZQs3onvGsRVkUSQtjWwcgRTCLtgxDAYT#7P8jAUReCUuAJSFoYNo75BAkdRiwFeudHaCLfyqyVkVo","serviceEndpoint":"did:nuts:5bSHwHtpSZfSCdCqaHvzDceEkjgNuKvTWVvQPB5DdeD9/serviceEndpoint?type=eOverdracht-receiver","type":"eOverdracht-receiver"}]}`
		saasProvider := `{"@context":"https://www.w3.org/ns/did/v1","id":"did:nuts:5bSHwHtpSZfSCdCqaHvzDceEkjgNuKvTWVvQPB5DdeD9","service":[{"id":"did:nuts:5bSHwHtpSZfSCdCqaHvzDceEkjgNuKvTWVvQPB5DdeD9#BDtdeE3RGY1FoqW6zvAcMZTmGyQi1kr6GANfeEXbPufc","serviceEndpoint":"http://localhost:8080/fhir","type":"eoverdracht-fhir"},{"id":"did:nuts:5bSHwHtpSZfSCdCqaHvzDceEkjgNuKvTWVvQPB5DdeD9#DX7ZbdjbqVXYEfC83WKqisyrqrQ6sRcgrXXU63jNaHqp","serviceEndpoint":"http://localhost:1304/web/external/transfer/notify","type":"eoverdracht-notification-receiver"},{"id":"did:nuts:5bSHwHtpSZfSCdCqaHvzDceEkjgNuKvTWVvQPB5DdeD9#22LyurnBCyAJCtyzQkEq1MXqEfdP1ZNpWr1sy5REDJ34","serviceEndpoint":"http://localhost:1323/n2n/auth/v1/accesstoken","type":"oauth-request-accesstoken"},{"id":"did:nuts:5bSHwHtpSZfSCdCqaHvzDceEkjgNuKvTWVvQPB5DdeD9#6UYBLQVCZ4WWRRg2yuqqE4k727Vf5gvMEiPYMxAD5o1Y","serviceEndpoint":{"notification":"did:nuts:5bSHwHtpSZfSCdCqaHvzDceEkjgNuKvTWVvQPB5DdeD9/serviceEndpoint?type=eoverdracht-notification-receiver","oauth":"did:nuts:5bSHwHtpSZfSCdCqaHvzDceEkjgNuKvTWVvQPB5DdeD9/serviceEndpoint?type=oauth-request-accesstoken"},"type":"eOverdracht-receiver"},{"id":"did:nuts:5bSHwHtpSZfSCdCqaHvzDceEkjgNuKvTWVvQPB5DdeD9#4ECP4tF6PTvk1nH9bcA7oA9yrsTA93iDADUqLn6vK7uF","serviceEndpoint":{"fhir":"did:nuts:5bSHwHtpSZfSCdCqaHvzDceEkjgNuKvTWVvQPB5DdeD9/serviceEndpoint?type=eoverdracht-fhir"},"type":"eOverdracht-sender"}]}`

		careProviderDocument := &did.Document{}
		err := careProviderDocument.UnmarshalJSON([]byte(careProvider))
		require.NoError(t, err)

		saasProviderDocument := &did.Document{}
		err = saasProviderDocument.UnmarshalJSON([]byte(saasProvider))
		require.NoError(t, err)

		ctx := newMockContext(t)
		ctx.docResolver.EXPECT().Resolve(careProviderDocument.ID, nil).Return(careProviderDocument, nil, nil)
		ctx.docResolver.EXPECT().Resolve(saasProviderDocument.ID, nil).Return(saasProviderDocument, nil, nil)

		actualURL, err := ctx.instance.GetCompoundServiceEndpoint(careProviderDocument.ID, "eOverdracht-receiver", "notification", true)
		assert.NoError(t, err)
		assert.Equal(t, expectedURL, actualURL)
	})
}

func TestDidman_SearchOrganizations(t *testing.T) {
	docWithService := did.Document{
		ID: testDIDB,
		Service: []did.Service{{
			Type:            "eOverdracht",
			ServiceEndpoint: map[string]interface{}{"foo": "http://example.org"},
		}},
	}
	docWithoutService := did.Document{
		ID: testDIDB,
	}
	reqCtx := context.Background()
	searchTerms := []vcr.SearchTerm{
		{IRIPath: jsonld.OrganizationNamePath, Value: "query", Type: vcr.Prefix},
		{IRIPath: jsonld.OrganizationCityPath, Type: vcr.NotNil},
	}
	testCredential := vc.VerifiableCredential{}
	_ = json.Unmarshal([]byte(jsonld.TestOrganizationCredential), &testCredential)

	t.Run("ok - no results", func(t *testing.T) {
		ctx := newMockContext(t)
		ctx.vcr.EXPECT().Search(reqCtx, searchTerms, false, nil).Return([]vc.VerifiableCredential{}, nil)

		actual, err := ctx.instance.SearchOrganizations(reqCtx, "query", nil)

		assert.NoError(t, err)
		assert.NotNil(t, actual)
		assert.Empty(t, actual)
	})
	t.Run("ok - no DID service type", func(t *testing.T) {
		ctx := newMockContext(t)
		ctx.vcr.EXPECT().Search(reqCtx, searchTerms, false, nil).Return([]vc.VerifiableCredential{testCredential}, nil)
		ctx.docResolver.EXPECT().Resolve(testDIDB, nil).Return(&docWithoutService, nil, nil)

		actual, err := ctx.instance.SearchOrganizations(reqCtx, "query", nil)

		assert.NoError(t, err)
		assert.Len(t, actual, 1)
	})
	t.Run("ok - with DID service type (matches)", func(t *testing.T) {
		ctx := newMockContext(t)
		ctx.vcr.EXPECT().Search(reqCtx, searchTerms, false, nil).Return([]vc.VerifiableCredential{testCredential}, nil)
		ctx.docResolver.EXPECT().Resolve(testDIDB, nil).Return(&docWithService, nil, nil)

		serviceType := "eOverdracht"
		actual, err := ctx.instance.SearchOrganizations(reqCtx, "query", &serviceType)

		assert.NoError(t, err)
		assert.Len(t, actual, 1)
	})
	t.Run("ok - with DID service type (no match)", func(t *testing.T) {
		ctx := newMockContext(t)
		ctx.vcr.EXPECT().Search(reqCtx, searchTerms, false, nil).Return([]vc.VerifiableCredential{testCredential}, nil)
		ctx.docResolver.EXPECT().Resolve(testDIDB, nil).Return(&docWithoutService, nil, nil)

		serviceType := "eOverdracht"
		actual, err := ctx.instance.SearchOrganizations(reqCtx, "query", &serviceType)

		assert.NoError(t, err)
		assert.NotNil(t, actual)
		assert.Empty(t, actual)
	})
	t.Run("ok - DID document not found (logs, omits result)", func(t *testing.T) {
		ctx := newMockContext(t)
		ctx.vcr.EXPECT().Search(reqCtx, searchTerms, false, nil).Return([]vc.VerifiableCredential{testCredential}, nil)
		ctx.docResolver.EXPECT().Resolve(testDIDB, nil).Return(nil, nil, types.ErrNotFound)

		actual, err := ctx.instance.SearchOrganizations(reqCtx, "query", nil)

		assert.NoError(t, err)
		assert.NotNil(t, actual)
		assert.Empty(t, actual)
	})
	t.Run("ok - DID document deactivated (logs, omits result)", func(t *testing.T) {
		ctx := newMockContext(t)
		ctx.vcr.EXPECT().Search(reqCtx, searchTerms, false, nil).Return([]vc.VerifiableCredential{testCredential}, nil)
		ctx.docResolver.EXPECT().Resolve(testDIDB, nil).Return(nil, nil, types.ErrDeactivated)

		actual, err := ctx.instance.SearchOrganizations(reqCtx, "query", nil)

		assert.NoError(t, err)
		assert.NotNil(t, actual)
		assert.Empty(t, actual)
	})
	t.Run("error - other error while resolving DID document", func(t *testing.T) {
		ctx := newMockContext(t)
		ctx.vcr.EXPECT().Search(reqCtx, searchTerms, false, nil).Return([]vc.VerifiableCredential{testCredential}, nil)
		ctx.docResolver.EXPECT().Resolve(testDIDB, nil).Return(nil, nil, io.EOF)

		actual, err := ctx.instance.SearchOrganizations(reqCtx, "query", nil)

		assert.Error(t, err)
		assert.Nil(t, actual)
	})
}

func TestKeyedMutex_Lock(t *testing.T) {
	t.Run("it locks for a certain key", func(t *testing.T) {
		km := keyedMutex{}
		unlockKeyFn := km.Lock("key")
		val, ok := km.mutexes.Load("key")
		assert.True(t, ok)
		m := val.(*sync.Mutex)

		assert.False(t, m.TryLock())
		unlockKeyFn()
		assert.True(t, m.TryLock())
	})
}

func TestGenerateIDForService(t *testing.T) {
	u, _ := url.Parse("https://api.example.com/v1")
	expectedID := ssi.MustParseURI(fmt.Sprintf("%s#D4eNCVjdtGaeHYMdjsdYHpTQmiwXtQKJmE9QSwwsKKzy", vdr.TestDIDA.String()))

	id := generateIDForService(testDIDA, did.Service{
		Type:            "type",
		ServiceEndpoint: u.String(),
	})
	assert.Equal(t, expectedID, id)
}

func TestReferencesService(t *testing.T) {
	t.Run("false", func(t *testing.T) {
		didDocStr := `{"service":[{"id":"did:nuts:1234#1", "serviceEndpoint": {"ref":"did:nuts:123#2"}}]}`
		didDoc := did.Document{}
		json.Unmarshal([]byte(didDocStr), &didDoc)
		uri := ssi.MustParseURI("did:nuts:123#1")

		assert.False(t, referencesService(didDoc, uri))
	})

	t.Run("true", func(t *testing.T) {
		didDocStr := `{"service":[{"id":"did:nuts:1234#1", "serviceEndpoint": {"ref":"did:nuts:123#1"}}]}`
		didDoc := did.Document{}
		json.Unmarshal([]byte(didDocStr), &didDoc)
		uri := ssi.MustParseURI("did:nuts:123#1")

		assert.True(t, referencesService(didDoc, uri))
	})
}

type mockContext struct {
<<<<<<< HEAD
	ctrl            *gomock.Controller
	docResolver     *types.MockDocResolver
	store           *didstore.MockStore
	serviceResolver *didservice.MockServiceResolver
	vdr             *types.MockVDR
	vcr             *vcr.MockFinder
	instance        Didman
=======
	ctrl        *gomock.Controller
	docResolver *types.MockDocResolver
	store       *types.MockStore
	vdr         *types.MockVDR
	vcr         *vcr.MockFinder
	instance    Didman
>>>>>>> d9eb0d68
}

func newMockContext(t *testing.T) mockContext {
	ctrl := gomock.NewController(t)
	docResolver := types.NewMockDocResolver(ctrl)
	store := didstore.NewMockStore(ctrl)
	mockVDR := types.NewMockVDR(ctrl)
	mockVCR := vcr.NewMockFinder(ctrl)
	instance := NewDidmanInstance(docResolver, store, mockVDR, mockVCR, jsonld.NewTestJSONLDManager(t))

	return mockContext{
		ctrl:        ctrl,
		docResolver: docResolver,
		store:       store,
		vdr:         mockVDR,
		vcr:         mockVCR,
		instance:    instance,
	}
}<|MERGE_RESOLUTION|>--- conflicted
+++ resolved
@@ -788,22 +788,12 @@
 }
 
 type mockContext struct {
-<<<<<<< HEAD
-	ctrl            *gomock.Controller
-	docResolver     *types.MockDocResolver
-	store           *didstore.MockStore
-	serviceResolver *didservice.MockServiceResolver
-	vdr             *types.MockVDR
-	vcr             *vcr.MockFinder
-	instance        Didman
-=======
 	ctrl        *gomock.Controller
 	docResolver *types.MockDocResolver
-	store       *types.MockStore
+	store       *didstore.MockStore
 	vdr         *types.MockVDR
 	vcr         *vcr.MockFinder
 	instance    Didman
->>>>>>> d9eb0d68
 }
 
 func newMockContext(t *testing.T) mockContext {
