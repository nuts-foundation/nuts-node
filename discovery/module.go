--- conflicted
+++ resolved
@@ -68,15 +68,11 @@
 var retractionPresentationType = ssi.MustParseURI("RetractedVerifiablePresentation")
 
 // New creates a new Module.
-<<<<<<< HEAD
-func New(storageInstance storage.Engine, vcrInstance vcr.VCR) *Module {
-=======
 func New(storageInstance storage.Engine, vcrInstance vcr.VCR, documentOwner management.DocumentOwner) *Module {
->>>>>>> 3a3032d1
 	m := &Module{
 		storageInstance: storageInstance,
 		vcrInstance:     vcrInstance,
-		documentOwner:   documentOwner,
+		documentOwner: documentOwner,
 	}
 	m.ctx, m.cancel = context.WithCancel(context.Background())
 	m.routines = new(sync.WaitGroup)
@@ -85,19 +81,6 @@
 
 // Module is the main entry point for discovery services.
 type Module struct {
-<<<<<<< HEAD
-	config            Config
-	httpClient        client.HTTPClient
-	storageInstance   storage.Engine
-	store             *sqlStore
-	serverDefinitions map[string]ServiceDefinition
-	allDefinitions    map[string]ServiceDefinition
-	vcrInstance       vcr.VCR
-	clientUpdater     *clientUpdater
-	ctx               context.Context
-	cancel            context.CancelFunc
-	routines          *sync.WaitGroup
-=======
 	config              Config
 	httpClient          client.HTTPClient
 	storageInstance     storage.Engine
@@ -107,10 +90,10 @@
 	allDefinitions      map[string]ServiceDefinition
 	vcrInstance         vcr.VCR
 	documentOwner       management.DocumentOwner
+	clientUpdater     *clientUpdater
 	ctx                 context.Context
 	cancel              context.CancelFunc
 	routines            *sync.WaitGroup
->>>>>>> 3a3032d1
 }
 
 func (m *Module) Configure(serverConfig core.ServerConfig) error {
@@ -144,19 +127,17 @@
 	if err != nil {
 		return err
 	}
-<<<<<<< HEAD
 	m.clientUpdater = newClientUpdater(m.serverDefinitions, m.store, m.verifyRegistration, m.httpClient)
 	m.routines.Add(1)
 	go func() {
 		defer m.routines.Done()
 		m.clientUpdater.update(m.ctx, m.config.Client.UpdateInterval)
-=======
+	}()
 	m.registrationManager = newRegistrationManager(m.allDefinitions, m.store, m.httpClient, m.vcrInstance)
 	m.routines.Add(1)
 	go func() {
 		defer m.routines.Done()
 		m.registrationManager.refresh(m.ctx, m.config.Client.RegistrationRefreshInterval)
->>>>>>> 3a3032d1
 	}()
 	return nil
 }
@@ -177,12 +158,8 @@
 
 // Register is a Discovery Server function that registers a presentation on the given Discovery Service.
 // See interface.go for more information.
-<<<<<<< HEAD
-func (m *Module) Add(serviceID string, presentation vc.VerifiablePresentation) error {
-=======
 func (m *Module) Register(serviceID string, presentation vc.VerifiablePresentation) error {
 	// First, simple sanity checks
->>>>>>> 3a3032d1
 	definition, isServer := m.serverDefinitions[serviceID]
 	if !isServer {
 		return ErrServerModeDisabled
