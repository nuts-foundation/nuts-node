/*
 * Copyright (C) 2023 Nuts community
 *
 * This program is free software: you can redistribute it and/or modify
 * it under the terms of the GNU General Public License as published by
 * the Free Software Foundation, either version 3 of the License, or
 * (at your option) any later version.
 *
 * This program is distributed in the hope that it will be useful,
 * but WITHOUT ANY WARRANTY; without even the implied warranty of
 * MERCHANTABILITY or FITNESS FOR A PARTICULAR PURPOSE.  See the
 * GNU General Public License for more details.
 *
 * You should have received a copy of the GNU General Public License
 * along with this program.  If not, see <https://www.gnu.org/licenses/>.
 *
 */

package discovery

import "time"

// Config holds the config of the module
type Config struct {
	Server      ServerConfig             `koanf:"server"`
	Client      ClientConfig             `koanf:"client"`
	Definitions ServiceDefinitionsConfig `koanf:"definitions"`
}

// ServiceDefinitionsConfig holds the config for loading Service Definitions.
type ServiceDefinitionsConfig struct {
	Directory string `koanf:"directory"`
}

// ServerConfig holds the config for the server
type ServerConfig struct {
	// DefinitionIDs specifies which use case lists the server serves.
	DefinitionIDs []string `koanf:"definition_ids"`
}

// ClientConfig holds the config for the client
type ClientConfig struct {
<<<<<<< HEAD
	// UpdateInterval specifies how often the client should update the Discovery Services.
	UpdateInterval time.Duration `koanf:"update_interval"`
=======
	// RegistrationRefreshInterval specifies how often the client should refresh its registrations on Discovery Services.
	// At the same interval, failed registrations are refreshed.
	RegistrationRefreshInterval time.Duration `koanf:"registration_refresh_interval"`
>>>>>>> 3a3032d1
}

// DefaultConfig returns the default configuration.
func DefaultConfig() Config {
	return Config{
		Server: ServerConfig{},
		Client: ClientConfig{
<<<<<<< HEAD
			UpdateInterval: 10 * time.Minute,
=======
			RegistrationRefreshInterval: 10 * time.Minute,
>>>>>>> 3a3032d1
		},
	}
}<|MERGE_RESOLUTION|>--- conflicted
+++ resolved
@@ -40,14 +40,11 @@
 
 // ClientConfig holds the config for the client
 type ClientConfig struct {
-<<<<<<< HEAD
 	// UpdateInterval specifies how often the client should update the Discovery Services.
 	UpdateInterval time.Duration `koanf:"update_interval"`
-=======
 	// RegistrationRefreshInterval specifies how often the client should refresh its registrations on Discovery Services.
 	// At the same interval, failed registrations are refreshed.
 	RegistrationRefreshInterval time.Duration `koanf:"registration_refresh_interval"`
->>>>>>> 3a3032d1
 }
 
 // DefaultConfig returns the default configuration.
@@ -55,11 +52,8 @@
 	return Config{
 		Server: ServerConfig{},
 		Client: ClientConfig{
-<<<<<<< HEAD
 			UpdateInterval: 10 * time.Minute,
-=======
 			RegistrationRefreshInterval: 10 * time.Minute,
->>>>>>> 3a3032d1
 		},
 	}
 }