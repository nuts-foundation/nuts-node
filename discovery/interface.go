/*
 * Copyright (C) 2023 Nuts community
 *
 * This program is free software: you can redistribute it and/or modify
 * it under the terms of the GNU General Public License as published by
 * the Free Software Foundation, either version 3 of the License, or
 * (at your option) any later version.
 *
 * This program is distributed in the hope that it will be useful,
 * but WITHOUT ANY WARRANTY; without even the implied warranty of
 * MERCHANTABILITY or FITNESS FOR A PARTICULAR PURPOSE.  See the
 * GNU General Public License for more details.
 *
 * You should have received a copy of the GNU General Public License
 * along with this program.  If not, see <https://www.gnu.org/licenses/>.
 *
 */

package discovery

import (
	"context"
	"errors"
	"github.com/nuts-foundation/go-did/did"
	"github.com/nuts-foundation/go-did/vc"
	"math"
	"strconv"
	"strings"
)

// Tag is value that references a point in the list.
// It is used by clients to request new entries since their last query.
// It is opaque for clients: they should not try to interpret it.
// The server who issued the tag can interpret it as Lamport timestamp.
type Tag string

// Timestamp decodes the Tag into a Timestamp, which is a monotonically increasing integer value (Lamport timestamp).
// Tags should only be decoded by the server who issued it, so the server should provide the stored tag prefix.
// The tag prefix is a random value that is generated when the service is created.
// It is not a secret; it only makes sure clients receive the complete presentation list when they switch servers for a specific Discovery Service:
// servers return the complete list when the client passes a timestamp the server can't decode.
func (t Tag) Timestamp(tagPrefix string) *Timestamp {
	trimmed := strings.TrimPrefix(string(t), tagPrefix)
	if len(trimmed) == len(string(t)) {
		// Invalid tag prefix
		return nil
	}
	result, err := strconv.ParseUint(trimmed, 10, 64)
	if err != nil {
		// Not a number
		return nil
	}
	if result < 0 || result > math.MaxUint64 {
		// Invalid uint64
		return nil
	}
	lamport := Timestamp(result)
	return &lamport
}

// Empty returns true if the Tag is empty.
func (t Tag) Empty() bool {
	return len(t) == 0
}

// Timestamp is the interpreted Tag.
// It's implemented as lamport timestamp (https://en.wikipedia.org/wiki/Lamport_timestamp);
// it is incremented when a new entry is added to the list.
// Pass 0 to start at the beginning of the list.
type Timestamp uint64

// Tag returns the Timestamp as Tag.
func (l Timestamp) Tag(serviceSeed string) Tag {
	return Tag(serviceSeed + strconv.FormatUint(uint64(l), 10))
}

func (l Timestamp) Increment() Timestamp {
	return l + 1
}

// ErrServiceNotFound is returned when a service (ID) is not found in the discovery service.
var ErrServiceNotFound = errors.New("discovery service not found")

// ErrPresentationAlreadyExists is returned when a presentation is added to the discovery service,
// but a presentation with this ID already exists.
var ErrPresentationAlreadyExists = errors.New("presentation already exists")

// ErrRegistrationFailed indicates registration of a presentation on a remote Discovery Service failed.
var ErrRegistrationFailed = errors.New("registration failed")

// Server defines the API for Discovery Servers.
type Server interface {
	// Add registers a presentation on the given Discovery Service.
	// If the presentation is not valid, or it does not conform to the Service ServiceDefinition, it returns an error.
	Add(serviceID string, presentation vc.VerifiablePresentation) error
	// Get retrieves the presentations for the given service, starting at the given timestamp.
	Get(serviceID string, startAt *Tag) ([]vc.VerifiablePresentation, *Tag, error)
}

// Client defines the API for Discovery Clients.
type Client interface {
<<<<<<< HEAD
	Search(serviceID string, query map[string]string) ([]vc.VerifiablePresentation, error)

	// StartRegistration starts registration of presentations on a Discovery Service for the specified DID.
	// Registration will be attempted immediately, and automatically refreshed.
	// If initial registration failed, it will return ErrRegistrationFailed, but it will keep retrying.
	// If the function is called again for the same service/DID combination, it will try to refresh the registration.
	// It returns an error if the service or DID is invalid/unknown.
	StartRegistration(ctx context.Context, serviceID string, subjectDID did.DID) error

	// StopRegistration stops (automatic) registration of presentations on a Discovery Service for the specified DID.
	// It will also try to delete the existing registration on the Discovery Service, if any.
	// It returns an error if the service or DID is invalid/unknown.
	StopRegistration(ctx context.Context, serviceID string, subjectDID did.DID) error
=======
	// Search searches for presentations which credential(s) match the given query.
	// Query parameters are formatted as simple JSON paths, e.g. "issuer" or "credentialSubject.name".
	Search(serviceID string, query map[string]string) ([]SearchResult, error)
}

// SearchResult is a single result of a search operation.
type SearchResult struct {
	// Presentation is the Verifiable Presentation that was matched.
	Presentation vc.VerifiablePresentation `json:"vp"`
	// Fields is a map of Input Descriptor Constraint Fields from the Discovery Service's Presentation Definition.
	// The keys are the Input Descriptor IDs mapped to the values from the credential(s) inside the Presentation.
	// It only includes constraint fields that have an ID.
	Fields map[string]interface{} `json:"fields"`
>>>>>>> adff7630
}<|MERGE_RESOLUTION|>--- conflicted
+++ resolved
@@ -99,8 +99,9 @@
 
 // Client defines the API for Discovery Clients.
 type Client interface {
-<<<<<<< HEAD
-	Search(serviceID string, query map[string]string) ([]vc.VerifiablePresentation, error)
+	// Search searches for presentations which credential(s) match the given query.
+	// Query parameters are formatted as simple JSON paths, e.g. "issuer" or "credentialSubject.name".
+	Search(serviceID string, query map[string]string) ([]SearchResult, error)
 
 	// StartRegistration starts registration of presentations on a Discovery Service for the specified DID.
 	// Registration will be attempted immediately, and automatically refreshed.
@@ -113,10 +114,6 @@
 	// It will also try to delete the existing registration on the Discovery Service, if any.
 	// It returns an error if the service or DID is invalid/unknown.
 	StopRegistration(ctx context.Context, serviceID string, subjectDID did.DID) error
-=======
-	// Search searches for presentations which credential(s) match the given query.
-	// Query parameters are formatted as simple JSON paths, e.g. "issuer" or "credentialSubject.name".
-	Search(serviceID string, query map[string]string) ([]SearchResult, error)
 }
 
 // SearchResult is a single result of a search operation.
@@ -127,5 +124,4 @@
 	// The keys are the Input Descriptor IDs mapped to the values from the credential(s) inside the Presentation.
 	// It only includes constraint fields that have an ID.
 	Fields map[string]interface{} `json:"fields"`
->>>>>>> adff7630
 }