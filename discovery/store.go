--- conflicted
+++ resolved
@@ -417,7 +417,40 @@
 	return int(result.RowsAffected), nil
 }
 
-<<<<<<< HEAD
+// updatePresentationRefreshTime creates/updates the next refresh time for a Verifiable Presentation on a Discovery Service.
+// If nextRegistration is nil, the entry will be removed from the database.
+func (s *sqlStore) updatePresentationRefreshTime(serviceID string, subjectDID did.DID, nextRefresh *time.Time) error {
+	return s.db.Transaction(func(tx *gorm.DB) error {
+		if nextRefresh == nil {
+			// Delete registration
+			return tx.Delete(&presentationRefreshRecord{}, "service_id = ? AND did = ?", serviceID, subjectDID.String()).Error
+		}
+		// Create or update it
+		return tx.Save(presentationRefreshRecord{Did: subjectDID.String(), ServiceID: serviceID, NextRefresh: nextRefresh.Unix()}).Error
+	})
+}
+
+// getPresentationsToBeRefreshed returns all DID discovery service registrations that are due for refreshing.
+// It returns a slice of service IDs and associated DIDs.
+func (s *sqlStore) getPresentationsToBeRefreshed(now time.Time) ([]string, []did.DID, error) {
+	var rows []presentationRefreshRecord
+	if err := s.db.Find(&rows, "next_refresh < ?", now.Unix()).Error; err != nil {
+		return nil, nil, err
+	}
+	var dids []did.DID
+	var serviceIDs []string
+	for _, row := range rows {
+		parsedDID, err := did.ParseDID(row.Did)
+		if err != nil {
+			log.Logger().WithError(err).Errorf("Invalid DID in discovery presentation refresh table: %s", row.Did)
+			continue
+		}
+		dids = append(dids, *parsedDID)
+		serviceIDs = append(serviceIDs, row.ServiceID)
+	}
+	return serviceIDs, dids, nil
+}
+
 func (s *sqlStore) getTag(serviceID string) (Tag, error) {
 	var service serviceRecord
 	err := s.db.Find(&service, "id = ?", serviceID).Error
@@ -430,40 +463,6 @@
 		return "", nil
 	}
 	return service.LastTag, nil
-=======
-// updatePresentationRefreshTime creates/updates the next refresh time for a Verifiable Presentation on a Discovery Service.
-// If nextRegistration is nil, the entry will be removed from the database.
-func (s *sqlStore) updatePresentationRefreshTime(serviceID string, subjectDID did.DID, nextRefresh *time.Time) error {
-	return s.db.Transaction(func(tx *gorm.DB) error {
-		if nextRefresh == nil {
-			// Delete registration
-			return tx.Delete(&presentationRefreshRecord{}, "service_id = ? AND did = ?", serviceID, subjectDID.String()).Error
-		}
-		// Create or update it
-		return tx.Save(presentationRefreshRecord{Did: subjectDID.String(), ServiceID: serviceID, NextRefresh: nextRefresh.Unix()}).Error
-	})
-}
-
-// getPresentationsToBeRefreshed returns all DID discovery service registrations that are due for refreshing.
-// It returns a slice of service IDs and associated DIDs.
-func (s *sqlStore) getPresentationsToBeRefreshed(now time.Time) ([]string, []did.DID, error) {
-	var rows []presentationRefreshRecord
-	if err := s.db.Find(&rows, "next_refresh < ?", now.Unix()).Error; err != nil {
-		return nil, nil, err
-	}
-	var dids []did.DID
-	var serviceIDs []string
-	for _, row := range rows {
-		parsedDID, err := did.ParseDID(row.Did)
-		if err != nil {
-			log.Logger().WithError(err).Errorf("Invalid DID in discovery presentation refresh table: %s", row.Did)
-			continue
-		}
-		dids = append(dids, *parsedDID)
-		serviceIDs = append(serviceIDs, row.ServiceID)
-	}
-	return serviceIDs, dids, nil
->>>>>>> 3a3032d1
 }
 
 // indexJSONObject indexes a JSON object, resulting in a slice of JSON paths and corresponding string values.
