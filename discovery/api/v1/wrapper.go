/*
 * Copyright (C) 2023 Nuts community
 *
 * This program is free software: you can redistribute it and/or modify
 * it under the terms of the GNU General Public License as published by
 * the Free Software Foundation, either version 3 of the License, or
 * (at your option) any later version.
 *
 * This program is distributed in the hope that it will be useful,
 * but WITHOUT ANY WARRANTY; without even the implied warranty of
 * MERCHANTABILITY or FITNESS FOR A PARTICULAR PURPOSE.  See the
 * GNU General Public License for more details.
 *
 * You should have received a copy of the GNU General Public License
 * along with this program.  If not, see <https://www.gnu.org/licenses/>.
 *
 */

package v1

import (
	"context"
	"errors"
	"github.com/labstack/echo/v4"
	"github.com/nuts-foundation/go-did/did"
	"github.com/nuts-foundation/nuts-node/audit"
	"github.com/nuts-foundation/nuts-node/core"
	"github.com/nuts-foundation/nuts-node/discovery"
	"net/http"
)

var _ StrictServerInterface = (*Wrapper)(nil)
var _ core.ErrorStatusCodeResolver = (*Wrapper)(nil)

type Wrapper struct {
	Server discovery.Server
	Client discovery.Client
}

func (w *Wrapper) ResolveStatusCode(err error) int {
	switch {
	case errors.Is(err, discovery.ErrServerModeDisabled):
		return http.StatusBadRequest
	case errors.Is(err, discovery.ErrInvalidPresentation):
		return http.StatusBadRequest
	default:
		return http.StatusInternalServerError
	}
}

func (w *Wrapper) Routes(router core.EchoRouter) {
	RegisterHandlers(router, NewStrictHandler(w, []StrictMiddlewareFunc{
		func(f StrictHandlerFunc, operationID string) StrictHandlerFunc {
			return func(ctx echo.Context, request interface{}) (response interface{}, err error) {
				ctx.Set(core.OperationIDContextKey, operationID)
				ctx.Set(core.ModuleNameContextKey, discovery.ModuleName)
				ctx.Set(core.StatusCodeResolverContextKey, w)
				return f(ctx, request)
			}
		},
		func(f StrictHandlerFunc, operationID string) StrictHandlerFunc {
			return audit.StrictMiddleware(f, discovery.ModuleName, operationID)
		},
	}))
}

func (w *Wrapper) GetPresentations(_ context.Context, request GetPresentationsRequestObject) (GetPresentationsResponseObject, error) {
	var tag *discovery.Tag
	if request.Params.Tag != nil {
		// *string to *Tag
		tag = new(discovery.Tag)
		*tag = discovery.Tag(*request.Params.Tag)
	}
	presentations, newTag, err := w.Server.Get(request.ServiceID, tag)
	if err != nil {
		return nil, err
	}
	return GetPresentations200JSONResponse{
		Entries: presentations,
		Tag:     string(*newTag),
	}, nil
}

func (w *Wrapper) RegisterPresentation(_ context.Context, request RegisterPresentationRequestObject) (RegisterPresentationResponseObject, error) {
	err := w.Server.Add(request.ServiceID, *request.Body)
	if err != nil {
		return nil, err
	}
	return RegisterPresentation201Response{}, nil
}

<<<<<<< HEAD
func (w *Wrapper) StartRegisteringPresentation(ctx context.Context, request StartRegisteringPresentationRequestObject) (StartRegisteringPresentationResponseObject, error) {
	subjectDID, err := did.ParseDID(request.Did)
	if err != nil {
		return nil, err
	}
	err = w.Client.StartRegistration(ctx, request.ServiceID, *subjectDID)
	if errors.Is(err, discovery.ErrRegistrationFailed) {
		// registration failed, but will be retried
		return StartRegisteringPresentation202JSONResponse{
			Reason: err.Error(),
		}, nil
	}
	if err != nil {
		// other error
		return nil, err
	}
	return StartRegisteringPresentation200Response{}, nil
}

func (w *Wrapper) StopRegisteringPresentation(ctx context.Context, request StopRegisteringPresentationRequestObject) (StopRegisteringPresentationResponseObject, error) {
	subjectDID, err := did.ParseDID(request.Did)
	if err != nil {
		return nil, err
	}
	err = w.Client.StopRegistration(ctx, request.ServiceID, *subjectDID)
	if err != nil {
		return nil, err
	}
	return StopRegisteringPresentation200Response{}, nil
=======
func (w *Wrapper) SearchPresentations(_ context.Context, request SearchPresentationsRequestObject) (SearchPresentationsResponseObject, error) {
	searchResults, err := w.Client.Search(request.ServiceID, request.Params.Query)
	if err != nil {
		return nil, err
	}
	var result []SearchResult
	for _, searchResult := range searchResults {
		result = append(result, SearchResult{
			Vp:     searchResult.Presentation,
			Id:     searchResult.Presentation.ID.String(),
			Fields: searchResult.Fields,
		})
	}
	return SearchPresentations200JSONResponse(result), nil
>>>>>>> adff7630
}<|MERGE_RESOLUTION|>--- conflicted
+++ resolved
@@ -89,7 +89,22 @@
 	return RegisterPresentation201Response{}, nil
 }
 
-<<<<<<< HEAD
+func (w *Wrapper) SearchPresentations(_ context.Context, request SearchPresentationsRequestObject) (SearchPresentationsResponseObject, error) {
+	searchResults, err := w.Client.Search(request.ServiceID, request.Params.Query)
+	if err != nil {
+		return nil, err
+	}
+	var result []SearchResult
+	for _, searchResult := range searchResults {
+		result = append(result, SearchResult{
+			Vp:     searchResult.Presentation,
+			Id:     searchResult.Presentation.ID.String(),
+			Fields: searchResult.Fields,
+		})
+	}
+	return SearchPresentations200JSONResponse(result), nil
+}
+
 func (w *Wrapper) StartRegisteringPresentation(ctx context.Context, request StartRegisteringPresentationRequestObject) (StartRegisteringPresentationResponseObject, error) {
 	subjectDID, err := did.ParseDID(request.Did)
 	if err != nil {
@@ -119,20 +134,4 @@
 		return nil, err
 	}
 	return StopRegisteringPresentation200Response{}, nil
-=======
-func (w *Wrapper) SearchPresentations(_ context.Context, request SearchPresentationsRequestObject) (SearchPresentationsResponseObject, error) {
-	searchResults, err := w.Client.Search(request.ServiceID, request.Params.Query)
-	if err != nil {
-		return nil, err
-	}
-	var result []SearchResult
-	for _, searchResult := range searchResults {
-		result = append(result, SearchResult{
-			Vp:     searchResult.Presentation,
-			Id:     searchResult.Presentation.ID.String(),
-			Fields: searchResult.Fields,
-		})
-	}
-	return SearchPresentations200JSONResponse(result), nil
->>>>>>> adff7630
 }