/*
 * Copyright (C) 2024 Nuts community
 *
 * This program is free software: you can redistribute it and/or modify
 * it under the terms of the GNU General Public License as published by
 * the Free Software Foundation, either version 3 of the License, or
 * (at your option) any later version.
 *
 * This program is distributed in the hope that it will be useful,
 * but WITHOUT ANY WARRANTY; without even the implied warranty of
 * MERCHANTABILITY or FITNESS FOR A PARTICULAR PURPOSE.  See the
 * GNU General Public License for more details.
 *
 * You should have received a copy of the GNU General Public License
 * along with this program.  If not, see <https://www.gnu.org/licenses/>.
 *
 */

package client

import (
	"bytes"
	"context"
	"crypto/tls"
	"encoding/json"
	"fmt"
	"github.com/nuts-foundation/go-did/vc"
	"github.com/nuts-foundation/nuts-node/core"
	"github.com/nuts-foundation/nuts-node/discovery/log"
	"github.com/nuts-foundation/nuts-node/http/client"
	"io"
	"net/http"
	"net/url"
	"time"
)

// New creates a new DefaultHTTPClient.
func New(strictMode bool, timeout time.Duration, tlsConfig *tls.Config) *DefaultHTTPClient {
	return &DefaultHTTPClient{
		client: client.NewWithTLSConfig(timeout, tlsConfig),
	}
}

var _ HTTPClient = &DefaultHTTPClient{}

// DefaultHTTPClient implements HTTPClient using HTTP.
type DefaultHTTPClient struct {
	client core.HTTPRequestDoer
}

func (h DefaultHTTPClient) Register(ctx context.Context, serviceEndpointURL string, presentation vc.VerifiablePresentation) error {
	requestBody, err := json.Marshal(presentation)
	if err != nil {
		return err
	}
	httpRequest, err := http.NewRequestWithContext(ctx, http.MethodPost, serviceEndpointURL, bytes.NewReader(requestBody))
	if err != nil {
		return err
	}
	httpRequest.Header.Set("Content-Type", "application/json")
	httpRequest.Header.Set("X-Forwarded-Host", httpRequest.Host) // prevent cycles
	httpResponse, err := h.client.Do(httpRequest)
	if err != nil {
		return fmt.Errorf("failed to invoke remote Discovery Service (url=%s): %w", serviceEndpointURL, err)
	}
	defer httpResponse.Body.Close()
	if err := core.TestResponseCodeWithLog(201, httpResponse, log.Logger()); err != nil {
		httpErr := err.(core.HttpError) // TestResponseCodeWithLog always returns an HttpError
		return fmt.Errorf("non-OK response from remote Discovery Service (url=%s): %s", serviceEndpointURL, problemResponseToError(httpErr))
	}
	return nil
}

func (h DefaultHTTPClient) Get(ctx context.Context, serviceEndpointURL string, timestamp int) (map[string]vc.VerifiablePresentation, string, int, error) {
	httpRequest, err := http.NewRequestWithContext(ctx, http.MethodGet, serviceEndpointURL, nil)
	httpRequest.URL.RawQuery = url.Values{"timestamp": []string{fmt.Sprintf("%d", timestamp)}}.Encode()
	if err != nil {
		return nil, "", 0, err
	}
	httpRequest.Header.Set("X-Forwarded-Host", httpRequest.Host) // prevent cycles
	httpResponse, err := h.client.Do(httpRequest)
	if err != nil {
		return nil, "", 0, fmt.Errorf("failed to invoke remote Discovery Service (url=%s): %w", serviceEndpointURL, err)
	}
	defer httpResponse.Body.Close()
	if err := core.TestResponseCode(200, httpResponse); err != nil {
<<<<<<< HEAD
		return nil, "", 0, fmt.Errorf("non-OK response from remote Discovery Service (url=%s): %w", serviceEndpointURL, err)
=======
		httpErr := err.(core.HttpError) // TestResponseCodeWithLog always returns an HttpError
		return nil, 0, fmt.Errorf("non-OK response from remote Discovery Service (url=%s): %s", serviceEndpointURL, problemResponseToError(httpErr))
>>>>>>> 5d334e5c
	}
	responseData, err := io.ReadAll(httpResponse.Body)
	if err != nil {
		return nil, "", 0, fmt.Errorf("failed to read response from remote Discovery Service (url=%s): %w", serviceEndpointURL, err)
	}
	var result PresentationsResponse
	if err := json.Unmarshal(responseData, &result); err != nil {
		return nil, "", 0, fmt.Errorf("failed to unmarshal response from remote Discovery Service (url=%s): %w", serviceEndpointURL, err)
	}
<<<<<<< HEAD
	return result.Entries, result.Seed, result.Timestamp, nil
=======
	return result.Entries, result.Timestamp, nil
}

// problemResponseToError converts a Problem Details response to an error.
// It creates an error with the given string concatenated with the title and detail fields of the problem details.
func problemResponseToError(httpErr core.HttpError) string {
	var problemDetails struct {
		Title       string `json:"title"`
		Description string `json:"detail"`
		Status      int    `json:"status"`
	}
	if err := json.Unmarshal(httpErr.ResponseBody, &problemDetails); err != nil {
		return fmt.Sprintf("%s: %s", httpErr.Error(), httpErr.ResponseBody)
	}
	return fmt.Sprintf("server returned HTTP status code %d: %s: %s", problemDetails.Status, problemDetails.Title, problemDetails.Description)
>>>>>>> 5d334e5c
}<|MERGE_RESOLUTION|>--- conflicted
+++ resolved
@@ -84,12 +84,8 @@
 	}
 	defer httpResponse.Body.Close()
 	if err := core.TestResponseCode(200, httpResponse); err != nil {
-<<<<<<< HEAD
-		return nil, "", 0, fmt.Errorf("non-OK response from remote Discovery Service (url=%s): %w", serviceEndpointURL, err)
-=======
 		httpErr := err.(core.HttpError) // TestResponseCodeWithLog always returns an HttpError
 		return nil, 0, fmt.Errorf("non-OK response from remote Discovery Service (url=%s): %s", serviceEndpointURL, problemResponseToError(httpErr))
->>>>>>> 5d334e5c
 	}
 	responseData, err := io.ReadAll(httpResponse.Body)
 	if err != nil {
@@ -99,10 +95,7 @@
 	if err := json.Unmarshal(responseData, &result); err != nil {
 		return nil, "", 0, fmt.Errorf("failed to unmarshal response from remote Discovery Service (url=%s): %w", serviceEndpointURL, err)
 	}
-<<<<<<< HEAD
 	return result.Entries, result.Seed, result.Timestamp, nil
-=======
-	return result.Entries, result.Timestamp, nil
 }
 
 // problemResponseToError converts a Problem Details response to an error.
@@ -117,5 +110,4 @@
 		return fmt.Sprintf("%s: %s", httpErr.Error(), httpErr.ResponseBody)
 	}
 	return fmt.Sprintf("server returned HTTP status code %d: %s: %s", problemDetails.Status, problemDetails.Title, problemDetails.Description)
->>>>>>> 5d334e5c
 }