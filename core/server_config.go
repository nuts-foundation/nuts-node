/*
 * Nuts node
 * Copyright (C) 2021 Nuts community
 *
 * This program is free software: you can redistribute it and/or modify
 * it under the terms of the GNU General Public License as published by
 * the Free Software Foundation, either version 3 of the License, or
 * (at your option) any later version.
 *
 * This program is distributed in the hope that it will be useful,
 * but WITHOUT ANY WARRANTY; without even the implied warranty of
 * MERCHANTABILITY or FITNESS FOR A PARTICULAR PURPOSE.  See the
 * GNU General Public License for more details.
 *
 * You should have received a copy of the GNU General Public License
 * along with this program.  If not, see <https://www.gnu.org/licenses/>.
 *
 */

package core

import (
	"fmt"
	"reflect"
	"strings"

	"github.com/knadh/koanf"
	"github.com/knadh/koanf/providers/env"
	"github.com/knadh/koanf/providers/posflag"
	"github.com/sirupsen/logrus"
	"github.com/spf13/pflag"
)

const defaultConfigFile = "nuts.yaml"
const configFileFlag = "configfile"
const cpuprofileFlag = "cpuprofile"
const serverAddressFlag = "http.default.address"
const datadirFlag = "datadir"
const httpCORSOriginFlag = "http.default.cors.origin"
const defaultHTTPInterface = ":1323"
const strictModeFlag = "strictmode"
const internalRateLimiter = "internalratelimiter"
const defaultStrictMode = false
const defaultDatadir = "./data"
const defaultLogLevel = "info"
const loggerLevelFlag = "verbosity"
const defaultLoggerFormat = "text"
const loggerFormatFlag = "loggerformat"
const defaultPrefix = "NUTS_"
const defaultDelimiter = "."
const configValueListSeparator = ","

// ServerConfig has global server settings.
type ServerConfig struct {
<<<<<<< HEAD
	Verbosity           string           `koanf:"verbosity"`
	LoggerFormat        string           `koanf:"loggerformat"`
	Strictmode          bool             `koanf:"strictmode"`
	InternalRateLimiter bool             `koanf:"internalratelimiter"`
	Datadir             string           `koanf:"datadir"`
	HTTP                GlobalHTTPConfig `koanf:"http"`
	configMap           *koanf.Koanf
=======
	Verbosity    string           `koanf:"verbosity"`
	LoggerFormat string           `koanf:"loggerformat"`
	CPUProfile   string           `koanf:"cpuprofile"`
	Strictmode   bool             `koanf:"strictmode"`
	Datadir      string           `koanf:"datadir"`
	HTTP         GlobalHTTPConfig `koanf:"http"`
	configMap    *koanf.Koanf
>>>>>>> b17c418e
}

// GlobalHTTPConfig is the top-level config struct for HTTP interfaces.
type GlobalHTTPConfig struct {
	// HTTPConfig contains the config for the default HTTP interface.
	HTTPConfig `koanf:"default"`
	// AltBinds contains binds for alternative HTTP interfaces. The key of the map is the first part of the path
	// of the URL (e.g. `/internal/some-api` -> `internal`), the value is the HTTP interface it must be bound to.
	AltBinds map[string]HTTPConfig `koanf:"alt"`
}

// HTTPConfig contains configuration for an HTTP interface, e.g. address.
// It will probably contain security related properties in the future (TLS configuration, user/pwd requirements).
type HTTPConfig struct {
	// Address holds the interface address the HTTP service must be bound to, in the format of `interface:port` (e.g. localhost:5555).
	Address string `koanf:"address"`
	// CORS holds the configuration for Cross Origin Resource Sharing.
	CORS HTTPCORSConfig `koanf:"cors"`
}

// HTTPCORSConfig contains configuration for Cross Origin Resource Sharing.
type HTTPCORSConfig struct {
	// Origin specifies the AllowOrigin option. If no origins are given CORS is considered to be disabled.
	Origin []string `koanf:"origin"`
}

// Enabled returns whether CORS is enabled according to this configuration.
func (cors HTTPCORSConfig) Enabled() bool {
	return len(cors.Origin) > 0
}

// NewServerConfig creates an initialized empty server config
func NewServerConfig() *ServerConfig {
	return &ServerConfig{
		configMap: koanf.New(defaultDelimiter),
		HTTP: GlobalHTTPConfig{
			HTTPConfig: HTTPConfig{},
			AltBinds:   map[string]HTTPConfig{},
		},
	}
}

// loadConfigMap populates the configMap with values from the config file, environment and pFlags
func (ngc *ServerConfig) loadConfigMap(flags *pflag.FlagSet) error {
	if err := loadDefaultsFromFlagset(ngc.configMap, flags); err != nil {
		return err
	}

	if err := loadFromFile(ngc.configMap, resolveConfigFilePath(flags)); err != nil {
		return err
	}

	if err := loadFromEnv(ngc.configMap); err != nil {
		return err
	}

	if err := loadFromFlagSet(ngc.configMap, flags); err != nil {
		return err
	}

	return nil
}

// Load loads the server config  follows the load order of configfile, env vars and then commandline param
func (ngc *ServerConfig) Load(flags *pflag.FlagSet) (err error) {
	if err := ngc.loadConfigMap(flags); err != nil {
		return err
	}

	if err := ngc.configMap.UnmarshalWithConf("", ngc, koanf.UnmarshalConf{
		FlatPaths: false,
	}); err != nil {
		return err
	}

	// Configure logging.
	// TODO: see #40
	lvl, err := logrus.ParseLevel(ngc.Verbosity)
	if err != nil {
		return err
	}
	logrus.SetLevel(lvl)

	switch ngc.LoggerFormat {
	case "text":
		logrus.SetFormatter(&logrus.TextFormatter{})
	case "json":
		logrus.SetFormatter(&logrus.JSONFormatter{})
	default:
		return fmt.Errorf("invalid formatter: '%s'", ngc.LoggerFormat)
	}

	return nil
}

// resolveConfigFilePath resolves the path of the config file using the following sources:
// 1. commandline params (using the given flags)
// 2. environment vars,
// 3. default location.
func resolveConfigFilePath(flags *pflag.FlagSet) string {
	k := koanf.New(defaultDelimiter)

	// load env flags
	e := env.Provider(defaultPrefix, defaultDelimiter, func(s string) string {
		return strings.Replace(strings.ToLower(
			strings.TrimPrefix(s, defaultPrefix)), "_", defaultDelimiter, -1)
	})
	// can't return error
	_ = k.Load(e, nil)

	// load cmd flags, without a parser, no error can be returned
	// this also loads the default flag value of nuts.yaml. So we need a way to know if it's overiden.
	_ = k.Load(posflag.Provider(flags, defaultDelimiter, k), nil)

	return k.String(configFileFlag)
}

// FlagSet returns the default server flags
func FlagSet() *pflag.FlagSet {
	flagSet := pflag.NewFlagSet("server", pflag.ContinueOnError)
	flagSet.String(configFileFlag, defaultConfigFile, "Nuts config file")
	flagSet.String(cpuprofileFlag, "", "When set, a CPU profile is written to the given path. Ignored when strictmode is set.")
	flagSet.String(loggerLevelFlag, defaultLogLevel, "Log level (trace, debug, info, warn, error)")
	flagSet.String(loggerFormatFlag, defaultLoggerFormat, "Log format (text, json)")
	flagSet.String(serverAddressFlag, defaultHTTPInterface, "Address and port the server will be listening to")
	flagSet.Bool(strictModeFlag, defaultStrictMode, "When set, insecure settings are forbidden.")
	flagSet.Bool(internalRateLimiter, true, "When set, expensive internal calls are rate-limited to protect the network. Always enabled in strict mode.")
	flagSet.String(datadirFlag, defaultDatadir, "Directory where the node stores its files.")
	flagSet.StringSlice(httpCORSOriginFlag, nil, "When set, enables CORS from the specified origins for the on default HTTP interface.")

	return flagSet
}

// PrintConfig return the current config in string form
func (ngc *ServerConfig) PrintConfig() string {
	return ngc.configMap.Sprint()
}

// InjectIntoEngine takes the loaded config and sets the engine's config struct
func (ngc *ServerConfig) InjectIntoEngine(e Injectable) error {
	return unmarshalRecursive([]string{}, e.Config(), ngc.configMap)
}

func elemType(ty reflect.Type) (reflect.Type, bool) {
	isPtr := ty.Kind() == reflect.Ptr

	if isPtr {
		return ty.Elem(), true
	}

	return ty, false
}

func unmarshalRecursive(path []string, config interface{}, configMap *koanf.Koanf) error {
	decoderConfig := koanf.UnmarshalConf{
		FlatPaths: true,
	}
	if err := configMap.UnmarshalWithConf(strings.Join(path, "."), config, decoderConfig); err != nil {
		return err
	}

	configType, isPtr := elemType(reflect.TypeOf(config))

	// If `config` is a struct or a pointer to a struct we're iterating its fields to find structs
	if configType.Kind() == reflect.Struct {
		valueOfConfig := reflect.ValueOf(config)

		if isPtr {
			valueOfConfig = valueOfConfig.Elem()
		}

		for i := 0; i < configType.NumField(); i++ {
			field := configType.Field(i)
			fieldType, _ := elemType(field.Type)
			tagValue := field.Tag.Get("koanf")

			// Unmarshal this field if it's a struct, and it has a `koanf` tag
			if fieldType.Kind() == reflect.Struct && tagValue != "" {
				fieldAddr := valueOfConfig.Field(i).Addr()

				if err := unmarshalRecursive(append(path, tagValue), fieldAddr.Interface(), configMap); err != nil {
					return err
				}
			}
		}
	}

	return nil
}<|MERGE_RESOLUTION|>--- conflicted
+++ resolved
@@ -52,23 +52,14 @@
 
 // ServerConfig has global server settings.
 type ServerConfig struct {
-<<<<<<< HEAD
 	Verbosity           string           `koanf:"verbosity"`
 	LoggerFormat        string           `koanf:"loggerformat"`
+  CPUProfile          string           `koanf:"cpuprofile"`
 	Strictmode          bool             `koanf:"strictmode"`
 	InternalRateLimiter bool             `koanf:"internalratelimiter"`
 	Datadir             string           `koanf:"datadir"`
 	HTTP                GlobalHTTPConfig `koanf:"http"`
 	configMap           *koanf.Koanf
-=======
-	Verbosity    string           `koanf:"verbosity"`
-	LoggerFormat string           `koanf:"loggerformat"`
-	CPUProfile   string           `koanf:"cpuprofile"`
-	Strictmode   bool             `koanf:"strictmode"`
-	Datadir      string           `koanf:"datadir"`
-	HTTP         GlobalHTTPConfig `koanf:"http"`
-	configMap    *koanf.Koanf
->>>>>>> b17c418e
 }
 
 // GlobalHTTPConfig is the top-level config struct for HTTP interfaces.
