--- conflicted
+++ resolved
@@ -23,12 +23,8 @@
 
     pages/deployment/configuration.rst
     pages/deployment/recommended-deployment.rst
-<<<<<<< HEAD
-    pages/deployment/storage-configuration.rst
     pages/deployment/docker.rst
-=======
     pages/deployment/storage.rst
->>>>>>> 803a3a51
     pages/deployment/custom-credentials.rst
     pages/deployment/logging.rst
     pages/deployment/monitoring.rst
