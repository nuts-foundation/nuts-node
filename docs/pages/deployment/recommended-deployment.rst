.. _nuts-node-recommended-deployment:

Recommended Deployment
######################

This document aims to describe the systems and their components involved in deploying a Nuts node in a production environment.
The target audience are engineers that want to deploy a Nuts Node in their environment for a Service Provider (SP).

It does not detail services and interfaces specified by Bolts: those should be documented by the particular Bolts and should be regarded as extensions to the deployment described here.

The container diagram documents the recommended way of deploying a Nuts node using the features supported by the Nuts node's version.

The diagrams are in `C4 model <https://c4model.com/>`_ notation.

System Landscape
****************

The diagram below depicts the users and systems that interact with the Nuts node of the local SP.

.. image:: ../../_static/images/diagrams/deployment-diagram-System-Landscape-Diagram.svg

Containers
**********

This section details the system with involved containers (which can be native or containerized processes, physical or remote database servers or even networked filesystems).
It lists the interfaces of the Nuts node, who uses them and how they should be secured.

.. image:: ../../_static/images/diagrams/deployment-diagram-Container-Diagram.svg

.. note::

    There are features that might change the recommended deployment, e.g.:

    * Clustering support

Nuts Node
^^^^^^^^^

Server that implements the Nuts specification that connects to the Nuts network. It will usually run as Docker container or Kubernetes pod.

Public Endpoints
----------------
This section describes HTTP endpoints that need to be reachable for third parties.
These endpoints are by default available on ``:8080``.

* **HTTP /iam**: for accessing OAuth2 and OpenID services.

<<<<<<< HEAD
  *Users*: Other Nuts nodes, Verifiable Credential issuers and verifiers.
=======
  *Users*: operators, SPs administrative and client applications.
>>>>>>> 6468bb96

  *Security*: HTTPS with **publicly trusted** server certificate (on proxy). Monitor traffic to detect attacks.

* **HTTP /.well-known**: for accessing DID, OpenID and OAuth2 metadata

  *Users*: Other Nuts nodes, Verifiable Credential issuers and verifiers.

  *Security*: HTTPS with **publicly trusted** server certificate (on proxy).

There are legacy endpoints that are not recommended for new deployments, but are still supported for backwards compatibility.
If your use case does not support ``did:nuts``, you should not expose/disable access to these endpoints.

* **HTTP /n2n**: for providing Nuts services to other nodes (e.g. creating access tokens).
  The local node also calls other nodes on their `/n2n` endpoint, these outgoing calls are subject to the same security requirements.

  *Users*: Nuts nodes of other SPs.

  *Security*: HTTPS with server- and client certificates (mTLS) **according to network trust anchors** (on proxy). Monitor traffic to detect attacks.

* **HTTP /public**: for accessing public services, e.g. IRMA authentication.

  *Users*: IRMA app.

  *Security*: HTTPS with **publicly trusted** server certificate (on proxy). Monitor traffic to detect attacks.

* **gRPC**: for communicating with other Nuts nodes according to the network protocol. Uses HTTP/2 on port ``5555`` as transport, both outbound and inbound.

  *Users*: Nuts nodes of other SPs.

  *Security*: HTTPS with server- and client certificates (mTLS) **according to network trust anchors** (on proxy). This is provided by the Nuts node.

Internal Endpoints
------------------
This section describes HTTP endpoints that must only be reachable by your own applications integrating with the Nuts node.
These endpoints are by default available on ``127.0.0.1:8081``.
If you need to access them from another host, you can bind it to a different interface (e.g. ``:8081`` for all interfaces).

* **HTTP /internal**: for managing everything related to DIDs, VCs and the Nuts Node itself. Very sensitive endpoints with no additional built-in security, so care should be taken that no unauthorized parties can access it.

  *Users*: operators, SPs administrative and EHR applications.

  *Security*: restrict access through network separation and platform authentication.

* **HTTP /status**: for inspecting the health of the server, returns ``OK`` if healthy.

  *Users*: monitoring tooling.

  *Security*: restrict access through network separation.

* **HTTP /status/diagnostics**: for inspecting diagnostic information of the server.

  *Users*: monitoring tooling, system administrators.

  *Security*: restrict access through network separation.

* **HTTP /metrics**: for scraping metrics in Prometheus format.

  *Users*: monitoring/metrics tooling.

  *Security*: restrict access through network separation.

* **HTTP /health: for checking the health of the server, returns ``OK`` if healthy.

  *Users*: Docker or Kubernetes health checks.

  *Security*: restrict access through network separation.

Reverse Proxy
^^^^^^^^^^^^^

Process that protects and routes HTTP and gRPC access (specified above) to the Nuts Node. Typically a standalone HTTP proxy (e.g. NGINX or HAProxy) that resides in a DMZ and/or an ingress service on a cloud platform.
It will act as TLS terminator.

The Nuts Node looks for a header called ``X-Forwarded-For`` to determine the client IP when logging calls.
Refer to the documentation of your proxy on how to set this header.

Database
^^^^^^^^

BBolt database where the Nuts Node stores its data. The database is on disk (by default in ``/opt/nuts/data``) so make sure the data is retained, especially in a cloud environment.
It is recommended to backup the database using the provided backup feature (see config options of the storage engine).

Private Key Storage
^^^^^^^^^^^^^^^^^^^

Creating DID documents causes private keys to be generated, which need to be safely stored so the Nuts node can access them.
It is recommended to store them in `Vault <https://www.vaultproject.io/>`_.
Refer to the config options of the crypto engine and `Vault documentation <https://www.vaultproject.io/docs>`_ for configuring it.

Production Checklist
********************

Below is a list of items that should be addressed when running a node in production:

- TLS
   - Use a proxy in front of the node which terminates TLS
- Key Management
   - Have a scheduled key rotation procedure
- Backup Management
   - Make sure data is backed up
   - Have a tested backup/restore procedure
- Configuration
   - Make sure ``strictmode`` is enabled
- Security
   - If not using ``did:nuts``, prevent access to the gRPC endpoint and the external ``/n2n`` and ``/public`` endpoints.
     See the v5 documentation for deployments still using ``did:nuts``.
   - Make sure internal HTTP endpoints are not available from the outside.
- Availability
   - Consider (D)DoS detection and protection for the ``/iam`` HTTP endpoints.<|MERGE_RESOLUTION|>--- conflicted
+++ resolved
@@ -45,11 +45,7 @@
 
 * **HTTP /iam**: for accessing OAuth2 and OpenID services.
 
-<<<<<<< HEAD
   *Users*: Other Nuts nodes, Verifiable Credential issuers and verifiers.
-=======
-  *Users*: operators, SPs administrative and client applications.
->>>>>>> 6468bb96
 
   *Security*: HTTPS with **publicly trusted** server certificate (on proxy). Monitor traffic to detect attacks.
 
