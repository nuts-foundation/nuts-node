--- conflicted
+++ resolved
@@ -23,7 +23,7 @@
       --crypto.azurekv.hsm                                Whether to store the key in a hardware security module (HSM). If true, the Azure Key Vault must be configured for HSM usage. Default: false
       --crypto.azurekv.timeout duration                   Timeout of client calls to Azure Key Vault, in Golang time.Duration string format (e.g. 10s). (default 10s)
       --crypto.azurekv.url string                         The URL of the Azure Key Vault.
-      --crypto.storage string                             Storage to use, ''%s' for an external backend (deprecated).' for file system (for development purposes), 'fs' for HashiCorp Vault KV store, 'vaultkv' for Azure Key Vault.%!(EXTRA string=azure-keyvault, string=external)
+      --crypto.storage string                             Storage to use, 'fs' for file system (for development purposes), 'vaultkv' for HashiCorp Vault KV store, 'azure-keyvault' for Azure Key Vault, 'external' for an external backend (deprecated).
       --crypto.vault.address string                       The Vault address. If set it overwrites the VAULT_ADDR env var.
       --crypto.vault.pathprefix string                    The Vault path prefix. (default "kv")
       --crypto.vault.timeout duration                     Timeout of client calls to Vault, in Golang time.Duration string format (e.g. 1s). (default 5s)
@@ -47,11 +47,7 @@
       --http.public.address string                        Address and port the server will be listening to for public-facing endpoints. (default ":8080")
       --httpclient.timeout duration                       Request time-out for HTTP clients, such as '10s'. Refer to Golang's 'time.Duration' syntax for a more elaborate description of the syntax. (default 30s)
       --internalratelimiter                               When set, expensive internal calls are rate-limited to protect the network. Always enabled in strict mode. (default true)
-<<<<<<< HEAD
-      --jsonld.contexts.localmapping stringToString       This setting allows mapping external URLs to local files for e.g. preventing external dependencies. These mappings have precedence over those in remoteallowlist. (default [https://w3id.org/vc/status-list/2021/v1=assets/contexts/w3c-statuslist2021.ldjson,https://w3c-ccg.github.io/lds-jws2020/contexts/lds-jws2020-v1.json=assets/contexts/lds-jws2020-v1.ldjson,https://schema.org=assets/contexts/schema-org-v13.ldjson,https://nuts.nl/credentials/v1=assets/contexts/nuts.ldjson,https://www.w3.org/2018/credentials/v1=assets/contexts/w3c-credentials-v1.ldjson])
-=======
       --jsonld.contexts.localmapping stringToString       This setting allows mapping external URLs to local files for e.g. preventing external dependencies. These mappings have precedence over those in remoteallowlist. (default [https://www.w3.org/2018/credentials/v1=assets/contexts/w3c-credentials-v1.ldjson,https://w3id.org/vc/status-list/2021/v1=assets/contexts/w3c-statuslist2021.ldjson,https://w3c-ccg.github.io/lds-jws2020/contexts/lds-jws2020-v1.json=assets/contexts/lds-jws2020-v1.ldjson,https://schema.org=assets/contexts/schema-org-v13.ldjson,https://nuts.nl/credentials/v1=assets/contexts/nuts.ldjson])
->>>>>>> e96bb543
       --jsonld.contexts.remoteallowlist strings           In strict mode, fetching external JSON-LD contexts is not allowed except for context-URLs listed here. (default [https://schema.org,https://www.w3.org/2018/credentials/v1,https://w3c-ccg.github.io/lds-jws2020/contexts/lds-jws2020-v1.json,https://w3id.org/vc/status-list/2021/v1])
       --loggerformat string                               Log format (text, json) (default "text")
       --network.bootstrapnodes strings                    List of bootstrap nodes ('<host>:<port>') which the node initially connect to.
