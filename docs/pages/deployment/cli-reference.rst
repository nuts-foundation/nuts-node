.. _nuts-cli-reference:

CLI Command Reference
#####################

There are 2 types of commands: server command and client commands. Server commands (e.g. ``nuts server``) can only be run on the system where the node is (or will be) running, because they require the node's config. Client commands are used to remotely administer a Nuts node and require the node's API address.

Server Commands
***************

The following options apply to the server commands below:


::

<<<<<<< HEAD
      --auth.accesstokenlifespan int                   defines how long (in seconds) an access token is valid. Uses default in strict mode. (default 60)
      --auth.clockskew int                             allowed JWT Clock skew in milliseconds (default 5000)
      --auth.contractvalidators strings                sets the different contract validators to use (default [irma,uzi,dummy,employeeid])
      --auth.irma.autoupdateschemas                    set if you want automatically update the IRMA schemas every 60 minutes. (default true)
      --auth.irma.schememanager string                 IRMA schemeManager to use for attributes. Can be either 'pbdf' or 'irma-demo'. (default "pbdf")
      --configfile string                              Nuts config file (default "nuts.yaml")
      --cpuprofile string                              When set, a CPU profile is written to the given path. Ignored when strictmode is set.
      --crypto.external.address string                 Address of the external storage service.
      --crypto.external.timeout duration               Time-out when invoking the external storage backend, in Golang time.Duration string format (e.g. 1s). (default 100ms)
      --crypto.storage string                          Storage to use, 'external' for an external backend (experimental), 'fs' for file system (for development purposes), 'vaultkv' for Vault KV store (recommended, will be replaced by external backend in future).
      --crypto.vault.address string                    The Vault address. If set it overwrites the VAULT_ADDR env var.
      --crypto.vault.pathprefix string                 The Vault path prefix. (default "kv")
      --crypto.vault.timeout duration                  Timeout of client calls to Vault, in Golang time.Duration string format (e.g. 1s). (default 5s)
      --crypto.vault.token string                      The Vault token. If set it overwrites the VAULT_TOKEN env var.
      --datadir string                                 Directory where the node stores its files. (default "./data")
      --discovery.client.refresh_interval duration     Interval at which the client synchronizes with the Discovery Server; refreshing Verifiable Presentations of local DIDs and loading changes, updating the local copy. It only will actually refresh registrations of local DIDs that about to expire (less than 1/4th of their lifetime left). Specified as Golang duration (e.g. 1m, 1h30m). (default 10m0s)
      --discovery.definitions.directory string         Directory to load Discovery Service Definitions from. If not set, the discovery service will be disabled. If the directory contains JSON files that can't be parsed as service definition, the node will fail to start.
      --discovery.server.definition_ids strings        IDs of the Discovery Service Definitions for which to act as server. If an ID does not map to a loaded service definition, the node will fail to start.
      --events.nats.hostname string                    Hostname for the NATS server (default "0.0.0.0")
      --events.nats.port int                           Port where the NATS server listens on (default 4222)
      --events.nats.storagedir string                  Directory where file-backed streams are stored in the NATS server
      --events.nats.timeout int                        Timeout for NATS server operations (default 30)
      --goldenhammer.enabled                           Whether to enable automatically fixing DID documents with the required endpoints. (default true)
      --goldenhammer.interval duration                 The interval in which to check for DID documents to fix. (default 10m0s)
      --http.external.address string                   Address and port the server will be listening to for external-facing endpoints. (default ":8080")
      --http.internal.address string                   Address and port the server will be listening to for internal-facing endpoints. (default "localhost:8081")
      --http.internal.auth.audience string             Expected audience for JWT tokens (default: hostname)
      --http.internal.auth.authorizedkeyspath string   Path to an authorized_keys file for trusted JWT signers
      --http.internal.auth.type string                 Whether to enable authentication for /internal endpoints, specify 'token_v2' for bearer token mode or 'token' for legacy bearer token mode.
      --http.log string                                What to log about HTTP requests. Options are 'nothing', 'metadata' (log request method, URI, IP and response code), and 'metadata-and-body' (log the request and response body, in addition to the metadata). (default "metadata")
      --httpclient.timeout duration                    Request time-out for HTTP clients, such as '10s'. Refer to Golang's 'time.Duration' syntax for a more elaborate description of the syntax. (default 30s)
      --internalratelimiter                            When set, expensive internal calls are rate-limited to protect the network. Always enabled in strict mode. (default true)
      --jsonld.contexts.localmapping stringToString    This setting allows mapping external URLs to local files for e.g. preventing external dependencies. These mappings have precedence over those in remoteallowlist. (default [https://schema.org=assets/contexts/schema-org-v13.ldjson,https://nuts.nl/credentials/v1=assets/contexts/nuts.ldjson,https://www.w3.org/2018/credentials/v1=assets/contexts/w3c-credentials-v1.ldjson,https://w3id.org/vc/status-list/2021/v1=assets/contexts/w3c-statuslist2021.ldjson,https://w3c-ccg.github.io/lds-jws2020/contexts/lds-jws2020-v1.json=assets/contexts/lds-jws2020-v1.ldjson])
      --jsonld.contexts.remoteallowlist strings        In strict mode, fetching external JSON-LD contexts is not allowed except for context-URLs listed here. (default [https://schema.org,https://www.w3.org/2018/credentials/v1,https://w3c-ccg.github.io/lds-jws2020/contexts/lds-jws2020-v1.json,https://w3id.org/vc/status-list/2021/v1])
      --loggerformat string                            Log format (text, json) (default "text")
      --network.bootstrapnodes strings                 List of bootstrap nodes ('<host>:<port>') which the node initially connect to.
      --network.connectiontimeout int                  Timeout before an outbound connection attempt times out (in milliseconds). (default 5000)
      --network.enablediscovery                        Whether to enable automatic connecting to other nodes. (default true)
      --network.grpcaddr string                        Local address for gRPC to listen on. If empty the gRPC server won't be started and other nodes will not be able to connect to this node (outbound connections can still be made). (default ":5555")
      --network.maxbackoff duration                    Maximum between outbound connections attempts to unresponsive nodes (in Golang duration format, e.g. '1h', '30m'). (default 24h0m0s)
      --network.nodedid string                         Specifies the DID of the organization that operates this node, typically a vendor for EPD software. It is used to identify the node on the network. If the DID document does not exist of is deactivated, the node will not start.
      --network.protocols ints                         Specifies the list of network protocols to enable on the server. They are specified by version (1, 2). If not set, all protocols are enabled.
      --network.v2.diagnosticsinterval int             Interval (in milliseconds) that specifies how often the node should broadcast its diagnostic information to other nodes (specify 0 to disable). (default 5000)
      --network.v2.gossipinterval int                  Interval (in milliseconds) that specifies how often the node should gossip its new hashes to other nodes. (default 5000)
      --pki.maxupdatefailhours int                     Maximum number of hours that a denylist update can fail (default 4)
      --pki.softfail                                   Do not reject certificates if their revocation status cannot be established when softfail is true (default true)
      --policy.address string                          The address of a remote policy server. Mutual exclusive with policy.directory.
      --policy.directory string                        Directory to read policy files from. Policy files are JSON files that contain a scope to PresentationDefinition mapping. Mutual exclusive with policy.address.
      --storage.bbolt.backup.directory string          Target directory for BBolt database backups.
      --storage.bbolt.backup.interval duration         Interval, formatted as Golang duration (e.g. 10m, 1h) at which BBolt database backups will be performed.
      --storage.redis.address string                   Redis database server address. This can be a simple 'host:port' or a Redis connection URL with scheme, auth and other options.
      --storage.redis.database string                  Redis database name, which is used as prefix every key. Can be used to have multiple instances use the same Redis instance.
      --storage.redis.password string                  Redis database password. If set, it overrides the username in the connection URL.
      --storage.redis.sentinel.master string           Name of the Redis Sentinel master. Setting this property enables Redis Sentinel.
      --storage.redis.sentinel.nodes strings           Addresses of the Redis Sentinels to connect to initially. Setting this property enables Redis Sentinel.
      --storage.redis.sentinel.password string         Password for authenticating to Redis Sentinels.
      --storage.redis.sentinel.username string         Username for authenticating to Redis Sentinels.
      --storage.redis.tls.truststorefile string        PEM file containing the trusted CA certificate(s) for authenticating remote Redis servers. Can only be used when connecting over TLS (use 'rediss://' as scheme in address).
      --storage.redis.username string                  Redis database username. If set, it overrides the username in the connection URL.
      --storage.sql.connection string                  Connection string for the SQL database. If not set it, defaults to a SQLite database stored inside the configured data directory. Note: using SQLite is not recommended in production environments. If using SQLite anyways, remember to enable foreign keys ('_foreign_keys=on') and the write-ahead-log ('_journal_mode=WAL').
      --strictmode                                     When set, insecure settings are forbidden. (default true)
      --tls.certfile string                            PEM file containing the certificate for the server (also used as client certificate). Required in strict mode.
      --tls.certheader string                          Name of the HTTP header that will contain the client certificate when TLS is offloaded.
      --tls.certkeyfile string                         PEM file containing the private key of the server certificate. Required in strict mode.
      --tls.offload string                             Whether to enable TLS offloading for incoming connections. Enable by setting it to 'incoming'. If enabled 'tls.certheader' must be configured as well.
      --tls.truststorefile string                      PEM file containing the trusted CA certificates for authenticating remote servers. Required in strict mode. (default "truststore.pem")
      --url string                                     Public facing URL of the server (required). Must be HTTPS when strictmode is set.
      --vcr.openid4vci.definitionsdir string           Directory with the additional credential definitions the node could issue (experimental, may change without notice).
      --vcr.openid4vci.enabled                         Enable issuing and receiving credentials over OpenID4VCI. (default true)
      --vcr.openid4vci.timeout duration                Time-out for OpenID4VCI HTTP client operations. (default 30s)
      --verbosity string                               Log level (trace, debug, info, warn, error) (default "info")
=======
      --auth.accesstokenlifespan int                  defines how long (in seconds) an access token is valid. Uses default in strict mode. (default 60)
      --auth.clockskew int                            allowed JWT Clock skew in milliseconds (default 5000)
      --auth.contractvalidators strings               sets the different contract validators to use (default [irma,uzi,dummy,employeeid])
      --auth.irma.autoupdateschemas                   set if you want automatically update the IRMA schemas every 60 minutes. (default true)
      --auth.irma.schememanager string                IRMA schemeManager to use for attributes. Can be either 'pbdf' or 'irma-demo'. (default "pbdf")
      --configfile string                             Nuts config file (default "nuts.yaml")
      --cpuprofile string                             When set, a CPU profile is written to the given path. Ignored when strictmode is set.
      --crypto.external.address string                Address of the external storage service.
      --crypto.external.timeout duration              Time-out when invoking the external storage backend, in Golang time.Duration string format (e.g. 1s). (default 100ms)
      --crypto.storage string                         Storage to use, 'external' for an external backend (experimental), 'fs' for file system (for development purposes), 'vaultkv' for Vault KV store (recommended, will be replaced by external backend in future).
      --crypto.vault.address string                   The Vault address. If set it overwrites the VAULT_ADDR env var.
      --crypto.vault.pathprefix string                The Vault path prefix. (default "kv")
      --crypto.vault.timeout duration                 Timeout of client calls to Vault, in Golang time.Duration string format (e.g. 1s). (default 5s)
      --crypto.vault.token string                     The Vault token. If set it overwrites the VAULT_TOKEN env var.
      --datadir string                                Directory where the node stores its files. (default "./data")
      --discovery.client.refresh_interval duration    Interval at which the client synchronizes with the Discovery Server; refreshing Verifiable Presentations of local DIDs and loading changes, updating the local copy. It only will actually refresh registrations of local DIDs that about to expire (less than 1/4th of their lifetime left). Specified as Golang duration (e.g. 1m, 1h30m). (default 10m0s)
      --discovery.definitions.directory string        Directory to load Discovery Service Definitions from. If not set, the discovery service will be disabled. If the directory contains JSON files that can't be parsed as service definition, the node will fail to start.
      --discovery.server.definition_ids strings       IDs of the Discovery Service Definitions for which to act as server. If an ID does not map to a loaded service definition, the node will fail to start.
      --events.nats.hostname string                   Hostname for the NATS server (default "0.0.0.0")
      --events.nats.port int                          Port where the NATS server listens on (default 4222)
      --events.nats.storagedir string                 Directory where file-backed streams are stored in the NATS server
      --events.nats.timeout int                       Timeout for NATS server operations (default 30)
      --goldenhammer.enabled                          Whether to enable automatically fixing DID documents with the required endpoints. (default true)
      --goldenhammer.interval duration                The interval in which to check for DID documents to fix. (default 10m0s)
      --http.default.address string                   Address and port the server will be listening to (default ":1323")
      --http.default.auth.audience string             Expected audience for JWT tokens (default: hostname)
      --http.default.auth.authorizedkeyspath string   Path to an authorized_keys file for trusted JWT signers
      --http.default.auth.type string                 Whether to enable authentication for the default interface, specify 'token_v2' for bearer token mode or 'token' for legacy bearer token mode.
      --http.default.cors.origin strings              When set, enables CORS from the specified origins on the default HTTP interface.
      --http.default.log string                       What to log about HTTP requests. Options are 'nothing', 'metadata' (log request method, URI, IP and response code), and 'metadata-and-body' (log the request and response body, in addition to the metadata). (default "metadata")
      --http.default.tls string                       Whether to enable TLS for the default interface, options are 'disabled', 'server', 'server-client'. Leaving it empty is synonymous to 'disabled',
      --httpclient.timeout duration                   Request time-out for HTTP clients, such as '10s'. Refer to Golang's 'time.Duration' syntax for a more elaborate description of the syntax. (default 30s)
      --internalratelimiter                           When set, expensive internal calls are rate-limited to protect the network. Always enabled in strict mode. (default true)
      --jsonld.contexts.localmapping stringToString   This setting allows mapping external URLs to local files for e.g. preventing external dependencies. These mappings have precedence over those in remoteallowlist. (default [https://nuts.nl/credentials/v1=assets/contexts/nuts.ldjson,https://www.w3.org/2018/credentials/v1=assets/contexts/w3c-credentials-v1.ldjson,https://w3id.org/vc/status-list/2021/v1=assets/contexts/w3c-statuslist2021.ldjson,https://w3c-ccg.github.io/lds-jws2020/contexts/lds-jws2020-v1.json=assets/contexts/lds-jws2020-v1.ldjson,https://schema.org=assets/contexts/schema-org-v13.ldjson])
      --jsonld.contexts.remoteallowlist strings       In strict mode, fetching external JSON-LD contexts is not allowed except for context-URLs listed here. (default [https://schema.org,https://www.w3.org/2018/credentials/v1,https://w3c-ccg.github.io/lds-jws2020/contexts/lds-jws2020-v1.json,https://w3id.org/vc/status-list/2021/v1])
      --loggerformat string                           Log format (text, json) (default "text")
      --network.bootstrapnodes strings                List of bootstrap nodes ('<host>:<port>') which the node initially connect to.
      --network.connectiontimeout int                 Timeout before an outbound connection attempt times out (in milliseconds). (default 5000)
      --network.enablediscovery                       Whether to enable automatic connecting to other nodes. (default true)
      --network.grpcaddr string                       Local address for gRPC to listen on. If empty the gRPC server won't be started and other nodes will not be able to connect to this node (outbound connections can still be made). (default ":5555")
      --network.maxbackoff duration                   Maximum between outbound connections attempts to unresponsive nodes (in Golang duration format, e.g. '1h', '30m'). (default 24h0m0s)
      --network.nodedid string                        Specifies the DID of the party that operates this node. It is used to identify the node on the network. If the DID document does not exist of is deactivated, the node will not start.
      --network.protocols ints                        Specifies the list of network protocols to enable on the server. They are specified by version (1, 2). If not set, all protocols are enabled.
      --network.v2.diagnosticsinterval int            Interval (in milliseconds) that specifies how often the node should broadcast its diagnostic information to other nodes (specify 0 to disable). (default 5000)
      --network.v2.gossipinterval int                 Interval (in milliseconds) that specifies how often the node should gossip its new hashes to other nodes. (default 5000)
      --pki.maxupdatefailhours int                    Maximum number of hours that a denylist update can fail (default 4)
      --pki.softfail                                  Do not reject certificates if their revocation status cannot be established when softfail is true (default true)
      --policy.address string                         The address of a remote policy server. Mutual exclusive with policy.directory.
      --policy.directory string                       Directory to read policy files from. Policy files are JSON files that contain a scope to PresentationDefinition mapping. Mutual exclusive with policy.address.
      --storage.bbolt.backup.directory string         Target directory for BBolt database backups.
      --storage.bbolt.backup.interval duration        Interval, formatted as Golang duration (e.g. 10m, 1h) at which BBolt database backups will be performed.
      --storage.redis.address string                  Redis database server address. This can be a simple 'host:port' or a Redis connection URL with scheme, auth and other options.
      --storage.redis.database string                 Redis database name, which is used as prefix every key. Can be used to have multiple instances use the same Redis instance.
      --storage.redis.password string                 Redis database password. If set, it overrides the username in the connection URL.
      --storage.redis.sentinel.master string          Name of the Redis Sentinel master. Setting this property enables Redis Sentinel.
      --storage.redis.sentinel.nodes strings          Addresses of the Redis Sentinels to connect to initially. Setting this property enables Redis Sentinel.
      --storage.redis.sentinel.password string        Password for authenticating to Redis Sentinels.
      --storage.redis.sentinel.username string        Username for authenticating to Redis Sentinels.
      --storage.redis.tls.truststorefile string       PEM file containing the trusted CA certificate(s) for authenticating remote Redis servers. Can only be used when connecting over TLS (use 'rediss://' as scheme in address).
      --storage.redis.username string                 Redis database username. If set, it overrides the username in the connection URL.
      --storage.sql.connection string                 Connection string for the SQL database. If not set it, defaults to a SQLite database stored inside the configured data directory. Note: using SQLite is not recommended in production environments. If using SQLite anyways, remember to enable foreign keys ('_foreign_keys=on') and the write-ahead-log ('_journal_mode=WAL').
      --strictmode                                    When set, insecure settings are forbidden. (default true)
      --tls.certfile string                           PEM file containing the certificate for the server (also used as client certificate). Required in strict mode.
      --tls.certheader string                         Name of the HTTP header that will contain the client certificate when TLS is offloaded.
      --tls.certkeyfile string                        PEM file containing the private key of the server certificate. Required in strict mode.
      --tls.offload string                            Whether to enable TLS offloading for incoming connections. Enable by setting it to 'incoming'. If enabled 'tls.certheader' must be configured as well.
      --tls.truststorefile string                     PEM file containing the trusted CA certificates for authenticating remote servers. Required in strict mode. (default "truststore.pem")
      --url string                                    Public facing URL of the server (required). Must be HTTPS when strictmode is set.
      --vcr.openid4vci.definitionsdir string          Directory with the additional credential definitions the node could issue (experimental, may change without notice).
      --vcr.openid4vci.enabled                        Enable issuing and receiving credentials over OpenID4VCI. (default true)
      --vcr.openid4vci.timeout duration               Time-out for OpenID4VCI HTTP client operations. (default 30s)
      --verbosity string                              Log level (trace, debug, info, warn, error) (default "info")
>>>>>>> 6468bb96

nuts config
^^^^^^^^^^^

Prints the current config

::

  nuts config [flags]


nuts crypto fs2external
^^^^^^^^^^^^^^^^^^^^^^^

Imports private keys from filesystem based storage into the secret store server. The given directory must contain the private key files. The Nuts node must be configured to use storage-api as crypto storage. Can only be run on the local Nuts node, from the directory where nuts.yaml resides.

::

  nuts crypto fs2external [directory] [flags]


nuts crypto fs2vault
^^^^^^^^^^^^^^^^^^^^

Imports private keys from filesystem based storage into Vault. The given directory must contain the private key files.The Nuts node must be configured to use Vault as crypto storage. Can only be run on the local Nuts node, from the directory where nuts.yaml resides.

::

  nuts crypto fs2vault [directory] [flags]


nuts http gen-token
^^^^^^^^^^^^^^^^^^^

Generates an access token for administrative operations.

::

  nuts http gen-token [user name] [days valid] [flags]


nuts server
^^^^^^^^^^^

Starts the Nuts server

::

  nuts server [flags]

<<<<<<< HEAD

Client Commands
***************


nuts didman svc add
^^^^^^^^^^^^^^^^^^^

Adds a service of the specified type to DID document identified by the given DID. The given service endpoint can either be a string a compound service map in JSON format.

::

  nuts didman svc add [DID] [type] [endpoint] [flags]

      --address string      Address of the node. Must contain at least host and port, URL scheme may be omitted. In that case it 'http://' is prepended. (default "localhost:8081")
  -h, --help                help for add
      --timeout duration    Client time-out when performing remote operations, such as '500ms' or '10s'. Refer to Golang's 'time.Duration' syntax for a more elaborate description of the syntax. (default 10s)
      --token string        Token to be used for authenticating on the remote node. Takes precedence over 'token-file'.
      --token-file string   File from which the authentication token will be read. If not specified it will try to read the token from the '.nuts-client.cfg' file in the user's home dir.
      --verbosity string    Log level (trace, debug, info, warn, error) (default "info")

nuts didman svc delete
^^^^^^^^^^^^^^^^^^^^^^

Deletes a service from a DID document.

::

  nuts didman svc delete [DID] [type] [flags]

      --address string      Address of the node. Must contain at least host and port, URL scheme may be omitted. In that case it 'http://' is prepended. (default "localhost:8081")
  -h, --help                help for delete
      --timeout duration    Client time-out when performing remote operations, such as '500ms' or '10s'. Refer to Golang's 'time.Duration' syntax for a more elaborate description of the syntax. (default 10s)
      --token string        Token to be used for authenticating on the remote node. Takes precedence over 'token-file'.
      --token-file string   File from which the authentication token will be read. If not specified it will try to read the token from the '.nuts-client.cfg' file in the user's home dir.
      --verbosity string    Log level (trace, debug, info, warn, error) (default "info")

nuts network get
^^^^^^^^^^^^^^^^

Gets a transaction from the network

::

  nuts network get [ref] [flags]

      --address string      Address of the node. Must contain at least host and port, URL scheme may be omitted. In that case it 'http://' is prepended. (default "localhost:8081")
  -h, --help                help for get
      --timeout duration    Client time-out when performing remote operations, such as '500ms' or '10s'. Refer to Golang's 'time.Duration' syntax for a more elaborate description of the syntax. (default 10s)
      --token string        Token to be used for authenticating on the remote node. Takes precedence over 'token-file'.
      --token-file string   File from which the authentication token will be read. If not specified it will try to read the token from the '.nuts-client.cfg' file in the user's home dir.
      --verbosity string    Log level (trace, debug, info, warn, error) (default "info")

nuts network list
^^^^^^^^^^^^^^^^^

Lists the transactions on the network

::

  nuts network list [flags]

      --address string      Address of the node. Must contain at least host and port, URL scheme may be omitted. In that case it 'http://' is prepended. (default "localhost:8081")
      --end string          exclusive end of lamport clock range
  -h, --help                help for list
      --sort string         sort the results on either time or type (default "time")
      --start string        inclusive start of lamport clock range
      --timeout duration    Client time-out when performing remote operations, such as '500ms' or '10s'. Refer to Golang's 'time.Duration' syntax for a more elaborate description of the syntax. (default 10s)
      --token string        Token to be used for authenticating on the remote node. Takes precedence over 'token-file'.
      --token-file string   File from which the authentication token will be read. If not specified it will try to read the token from the '.nuts-client.cfg' file in the user's home dir.
      --verbosity string    Log level (trace, debug, info, warn, error) (default "info")

nuts network payload
^^^^^^^^^^^^^^^^^^^^

Retrieves the payload of a transaction from the network

::

  nuts network payload [ref] [flags]

      --address string      Address of the node. Must contain at least host and port, URL scheme may be omitted. In that case it 'http://' is prepended. (default "localhost:8081")
  -h, --help                help for payload
      --timeout duration    Client time-out when performing remote operations, such as '500ms' or '10s'. Refer to Golang's 'time.Duration' syntax for a more elaborate description of the syntax. (default 10s)
      --token string        Token to be used for authenticating on the remote node. Takes precedence over 'token-file'.
      --token-file string   File from which the authentication token will be read. If not specified it will try to read the token from the '.nuts-client.cfg' file in the user's home dir.
      --verbosity string    Log level (trace, debug, info, warn, error) (default "info")

nuts network peers
^^^^^^^^^^^^^^^^^^

Get diagnostic information of the node's peers

::

  nuts network peers [flags]

      --address string      Address of the node. Must contain at least host and port, URL scheme may be omitted. In that case it 'http://' is prepended. (default "localhost:8081")
  -h, --help                help for peers
      --timeout duration    Client time-out when performing remote operations, such as '500ms' or '10s'. Refer to Golang's 'time.Duration' syntax for a more elaborate description of the syntax. (default 10s)
      --token string        Token to be used for authenticating on the remote node. Takes precedence over 'token-file'.
      --token-file string   File from which the authentication token will be read. If not specified it will try to read the token from the '.nuts-client.cfg' file in the user's home dir.
      --verbosity string    Log level (trace, debug, info, warn, error) (default "info")

nuts network reprocess
^^^^^^^^^^^^^^^^^^^^^^

Reprocess all transactions with the give contentType (ex: application/did+json)

::

  nuts network reprocess [contentType] [flags]

      --address string      Address of the node. Must contain at least host and port, URL scheme may be omitted. In that case it 'http://' is prepended. (default "localhost:8081")
  -h, --help                help for reprocess
      --timeout duration    Client time-out when performing remote operations, such as '500ms' or '10s'. Refer to Golang's 'time.Duration' syntax for a more elaborate description of the syntax. (default 10s)
      --token string        Token to be used for authenticating on the remote node. Takes precedence over 'token-file'.
      --token-file string   File from which the authentication token will be read. If not specified it will try to read the token from the '.nuts-client.cfg' file in the user's home dir.
      --verbosity string    Log level (trace, debug, info, warn, error) (default "info")

nuts status
^^^^^^^^^^^

Shows the status of the Nuts Node.

::

  nuts status [flags]

      --address string      Address of the node. Must contain at least host and port, URL scheme may be omitted. In that case it 'http://' is prepended. (default "localhost:8081")
  -h, --help                help for status
      --timeout duration    Client time-out when performing remote operations, such as '500ms' or '10s'. Refer to Golang's 'time.Duration' syntax for a more elaborate description of the syntax. (default 10s)
      --token string        Token to be used for authenticating on the remote node. Takes precedence over 'token-file'.
      --token-file string   File from which the authentication token will be read. If not specified it will try to read the token from the '.nuts-client.cfg' file in the user's home dir.
      --verbosity string    Log level (trace, debug, info, warn, error) (default "info")

nuts vcr issue
^^^^^^^^^^^^^^

Issues a Verifiable Credential as the given issuer (as DID). The context must be a single JSON-LD context URI (e.g. 'https://nuts.nl/credentials/v1'). The type must be a single VC type (not being VerifiableCredential). The subject must be the credential subject in JSON format. It prints the issued VC if successfully issued.

::

  nuts vcr issue [context] [type] [issuer-did] [subject] [flags]

      --address string      Address of the node. Must contain at least host and port, URL scheme may be omitted. In that case it 'http://' is prepended. (default "localhost:8081")
  -e, --expiration string   Date in RFC3339 format when the VC expires.
  -h, --help                help for issue
  -p, --publish             Whether to publish the credential to the network. (default true)
      --timeout duration    Client time-out when performing remote operations, such as '500ms' or '10s'. Refer to Golang's 'time.Duration' syntax for a more elaborate description of the syntax. (default 10s)
      --token string        Token to be used for authenticating on the remote node. Takes precedence over 'token-file'.
      --token-file string   File from which the authentication token will be read. If not specified it will try to read the token from the '.nuts-client.cfg' file in the user's home dir.
      --verbosity string    Log level (trace, debug, info, warn, error) (default "info")
  -v, --visibility string   Whether to publish the credential publicly ('public') or privately ('private'). (default "private")

**Example**

::

  nuts vcr issue "https://nuts.nl/credentials/v1" "NutsAuthorizationCredential" "did:nuts:1234" "{'id': 'did:nuts:4321', 'purposeOfUse': 'eOverdracht-sender', 'etc': 'etcetc'}"


nuts vcr list-trusted
^^^^^^^^^^^^^^^^^^^^^

List trusted issuers for given credential type

::

  nuts vcr list-trusted [type] [flags]

      --address string      Address of the node. Must contain at least host and port, URL scheme may be omitted. In that case it 'http://' is prepended. (default "localhost:8081")
  -h, --help                help for list-trusted
      --timeout duration    Client time-out when performing remote operations, such as '500ms' or '10s'. Refer to Golang's 'time.Duration' syntax for a more elaborate description of the syntax. (default 10s)
      --token string        Token to be used for authenticating on the remote node. Takes precedence over 'token-file'.
      --token-file string   File from which the authentication token will be read. If not specified it will try to read the token from the '.nuts-client.cfg' file in the user's home dir.
      --verbosity string    Log level (trace, debug, info, warn, error) (default "info")

nuts vcr list-untrusted
^^^^^^^^^^^^^^^^^^^^^^^

List untrusted issuers for given credential type

::

  nuts vcr list-untrusted [type] [flags]

      --address string      Address of the node. Must contain at least host and port, URL scheme may be omitted. In that case it 'http://' is prepended. (default "localhost:8081")
  -h, --help                help for list-untrusted
      --timeout duration    Client time-out when performing remote operations, such as '500ms' or '10s'. Refer to Golang's 'time.Duration' syntax for a more elaborate description of the syntax. (default 10s)
      --token string        Token to be used for authenticating on the remote node. Takes precedence over 'token-file'.
      --token-file string   File from which the authentication token will be read. If not specified it will try to read the token from the '.nuts-client.cfg' file in the user's home dir.
      --verbosity string    Log level (trace, debug, info, warn, error) (default "info")

nuts vcr trust
^^^^^^^^^^^^^^

Trust VCs of a certain credential type when published by the given issuer.

::

  nuts vcr trust [type] [issuer DID] [flags]

      --address string      Address of the node. Must contain at least host and port, URL scheme may be omitted. In that case it 'http://' is prepended. (default "localhost:8081")
  -h, --help                help for trust
      --timeout duration    Client time-out when performing remote operations, such as '500ms' or '10s'. Refer to Golang's 'time.Duration' syntax for a more elaborate description of the syntax. (default 10s)
      --token string        Token to be used for authenticating on the remote node. Takes precedence over 'token-file'.
      --token-file string   File from which the authentication token will be read. If not specified it will try to read the token from the '.nuts-client.cfg' file in the user's home dir.
      --verbosity string    Log level (trace, debug, info, warn, error) (default "info")

nuts vcr untrust
^^^^^^^^^^^^^^^^

Untrust VCs of a certain credential type when published by the given issuer.

::

  nuts vcr untrust [type] [issuer DID] [flags]

      --address string      Address of the node. Must contain at least host and port, URL scheme may be omitted. In that case it 'http://' is prepended. (default "localhost:8081")
  -h, --help                help for untrust
      --timeout duration    Client time-out when performing remote operations, such as '500ms' or '10s'. Refer to Golang's 'time.Duration' syntax for a more elaborate description of the syntax. (default 10s)
      --token string        Token to be used for authenticating on the remote node. Takes precedence over 'token-file'.
      --token-file string   File from which the authentication token will be read. If not specified it will try to read the token from the '.nuts-client.cfg' file in the user's home dir.
      --verbosity string    Log level (trace, debug, info, warn, error) (default "info")

nuts vdr add-keyagreement
^^^^^^^^^^^^^^^^^^^^^^^^^

Add a key agreement key to the DID document. It must be a reference to an existing key in the same DID document, for instance created using the 'addvm' command. When successful, it outputs the updated DID document.

::

  nuts vdr add-keyagreement [KID] [flags]

      --address string      Address of the node. Must contain at least host and port, URL scheme may be omitted. In that case it 'http://' is prepended. (default "localhost:8081")
  -h, --help                help for add-keyagreement
      --timeout duration    Client time-out when performing remote operations, such as '500ms' or '10s'. Refer to Golang's 'time.Duration' syntax for a more elaborate description of the syntax. (default 10s)
      --token string        Token to be used for authenticating on the remote node. Takes precedence over 'token-file'.
      --token-file string   File from which the authentication token will be read. If not specified it will try to read the token from the '.nuts-client.cfg' file in the user's home dir.
      --verbosity string    Log level (trace, debug, info, warn, error) (default "info")

nuts vdr addvm
^^^^^^^^^^^^^^

Add a verification method key to the DID document.

::

  nuts vdr addvm [DID] [flags]

      --address string      Address of the node. Must contain at least host and port, URL scheme may be omitted. In that case it 'http://' is prepended. (default "localhost:8081")
  -h, --help                help for addvm
      --timeout duration    Client time-out when performing remote operations, such as '500ms' or '10s'. Refer to Golang's 'time.Duration' syntax for a more elaborate description of the syntax. (default 10s)
      --token string        Token to be used for authenticating on the remote node. Takes precedence over 'token-file'.
      --token-file string   File from which the authentication token will be read. If not specified it will try to read the token from the '.nuts-client.cfg' file in the user's home dir.
      --verbosity string    Log level (trace, debug, info, warn, error) (default "info")

nuts vdr conflicted
^^^^^^^^^^^^^^^^^^^

Print conflicted documents and their metadata

::

  nuts vdr conflicted [flags]

      --address string      Address of the node. Must contain at least host and port, URL scheme may be omitted. In that case it 'http://' is prepended. (default "localhost:8081")
      --document            Pass 'true' to only print the document (unless other flags are provided as well).
  -h, --help                help for conflicted
      --metadata            Pass 'true' to only print the metadata (unless other flags are provided as well).
      --timeout duration    Client time-out when performing remote operations, such as '500ms' or '10s'. Refer to Golang's 'time.Duration' syntax for a more elaborate description of the syntax. (default 10s)
      --token string        Token to be used for authenticating on the remote node. Takes precedence over 'token-file'.
      --token-file string   File from which the authentication token will be read. If not specified it will try to read the token from the '.nuts-client.cfg' file in the user's home dir.
      --verbosity string    Log level (trace, debug, info, warn, error) (default "info")

nuts vdr create-did
^^^^^^^^^^^^^^^^^^^

When using the V2 API, a did:web DID will be created. All the other options are ignored for did:web.

::

  nuts vdr create-did [flags]

      --address string         Address of the node. Must contain at least host and port, URL scheme may be omitted. In that case it 'http://' is prepended. (default "localhost:8081")
      --assertionMethod        Pass 'false' to disable assertionMethod capabilities. (default true)
      --authentication         Pass 'true' to enable authentication capabilities.
      --capabilityDelegation   Pass 'true' to enable capabilityDelegation capabilities.
      --capabilityInvocation   Pass 'false' to disable capabilityInvocation capabilities. (default true)
      --controllers strings    Comma-separated list of DIDs that can control the generated DID Document.
  -h, --help                   help for create-did
      --keyAgreement           Pass 'false' to disable keyAgreement capabilities. (default true)
      --selfControl            Pass 'false' to disable DID Document control. (default true)
      --timeout duration       Client time-out when performing remote operations, such as '500ms' or '10s'. Refer to Golang's 'time.Duration' syntax for a more elaborate description of the syntax. (default 10s)
      --token string           Token to be used for authenticating on the remote node. Takes precedence over 'token-file'.
      --token-file string      File from which the authentication token will be read. If not specified it will try to read the token from the '.nuts-client.cfg' file in the user's home dir.
      --v2                     Pass 'true' to use the V2 API and create a did:web DID.
      --verbosity string       Log level (trace, debug, info, warn, error) (default "info")

nuts vdr deactivate
^^^^^^^^^^^^^^^^^^^

Deactivate a DID document based on its DID

::

  nuts vdr deactivate [DID] [flags]

      --address string      Address of the node. Must contain at least host and port, URL scheme may be omitted. In that case it 'http://' is prepended. (default "localhost:8081")
  -h, --help                help for deactivate
      --timeout duration    Client time-out when performing remote operations, such as '500ms' or '10s'. Refer to Golang's 'time.Duration' syntax for a more elaborate description of the syntax. (default 10s)
      --token string        Token to be used for authenticating on the remote node. Takes precedence over 'token-file'.
      --token-file string   File from which the authentication token will be read. If not specified it will try to read the token from the '.nuts-client.cfg' file in the user's home dir.
      --verbosity string    Log level (trace, debug, info, warn, error) (default "info")

nuts vdr delvm
^^^^^^^^^^^^^^

Deletes a verification method from the DID document.

::

  nuts vdr delvm [DID] [kid] [flags]

      --address string      Address of the node. Must contain at least host and port, URL scheme may be omitted. In that case it 'http://' is prepended. (default "localhost:8081")
  -h, --help                help for delvm
      --timeout duration    Client time-out when performing remote operations, such as '500ms' or '10s'. Refer to Golang's 'time.Duration' syntax for a more elaborate description of the syntax. (default 10s)
      --token string        Token to be used for authenticating on the remote node. Takes precedence over 'token-file'.
      --token-file string   File from which the authentication token will be read. If not specified it will try to read the token from the '.nuts-client.cfg' file in the user's home dir.
      --verbosity string    Log level (trace, debug, info, warn, error) (default "info")

nuts vdr resolve
^^^^^^^^^^^^^^^^

Resolve a DID document based on its DID

::

  nuts vdr resolve [DID] [flags]

      --address string      Address of the node. Must contain at least host and port, URL scheme may be omitted. In that case it 'http://' is prepended. (default "localhost:8081")
      --document            Pass 'true' to only print the document (unless other flags are provided as well).
  -h, --help                help for resolve
      --metadata            Pass 'true' to only print the metadata (unless other flags are provided as well).
      --timeout duration    Client time-out when performing remote operations, such as '500ms' or '10s'. Refer to Golang's 'time.Duration' syntax for a more elaborate description of the syntax. (default 10s)
      --token string        Token to be used for authenticating on the remote node. Takes precedence over 'token-file'.
      --token-file string   File from which the authentication token will be read. If not specified it will try to read the token from the '.nuts-client.cfg' file in the user's home dir.
      --verbosity string    Log level (trace, debug, info, warn, error) (default "info")

nuts vdr update
^^^^^^^^^^^^^^^

Update a DID with the given DID document, this replaces the DID document. If no file is given, a pipe is assumed. The hash is needed to prevent concurrent updates.

::

  nuts vdr update [DID] [hash] [file] [flags]

      --address string      Address of the node. Must contain at least host and port, URL scheme may be omitted. In that case it 'http://' is prepended. (default "localhost:8081")
  -h, --help                help for update
      --timeout duration    Client time-out when performing remote operations, such as '500ms' or '10s'. Refer to Golang's 'time.Duration' syntax for a more elaborate description of the syntax. (default 10s)
      --token string        Token to be used for authenticating on the remote node. Takes precedence over 'token-file'.
      --token-file string   File from which the authentication token will be read. If not specified it will try to read the token from the '.nuts-client.cfg' file in the user's home dir.
      --verbosity string    Log level (trace, debug, info, warn, error) (default "info")
=======
>>>>>>> 6468bb96
<|MERGE_RESOLUTION|>--- conflicted
+++ resolved
@@ -13,79 +13,6 @@
 
 ::
 
-<<<<<<< HEAD
-      --auth.accesstokenlifespan int                   defines how long (in seconds) an access token is valid. Uses default in strict mode. (default 60)
-      --auth.clockskew int                             allowed JWT Clock skew in milliseconds (default 5000)
-      --auth.contractvalidators strings                sets the different contract validators to use (default [irma,uzi,dummy,employeeid])
-      --auth.irma.autoupdateschemas                    set if you want automatically update the IRMA schemas every 60 minutes. (default true)
-      --auth.irma.schememanager string                 IRMA schemeManager to use for attributes. Can be either 'pbdf' or 'irma-demo'. (default "pbdf")
-      --configfile string                              Nuts config file (default "nuts.yaml")
-      --cpuprofile string                              When set, a CPU profile is written to the given path. Ignored when strictmode is set.
-      --crypto.external.address string                 Address of the external storage service.
-      --crypto.external.timeout duration               Time-out when invoking the external storage backend, in Golang time.Duration string format (e.g. 1s). (default 100ms)
-      --crypto.storage string                          Storage to use, 'external' for an external backend (experimental), 'fs' for file system (for development purposes), 'vaultkv' for Vault KV store (recommended, will be replaced by external backend in future).
-      --crypto.vault.address string                    The Vault address. If set it overwrites the VAULT_ADDR env var.
-      --crypto.vault.pathprefix string                 The Vault path prefix. (default "kv")
-      --crypto.vault.timeout duration                  Timeout of client calls to Vault, in Golang time.Duration string format (e.g. 1s). (default 5s)
-      --crypto.vault.token string                      The Vault token. If set it overwrites the VAULT_TOKEN env var.
-      --datadir string                                 Directory where the node stores its files. (default "./data")
-      --discovery.client.refresh_interval duration     Interval at which the client synchronizes with the Discovery Server; refreshing Verifiable Presentations of local DIDs and loading changes, updating the local copy. It only will actually refresh registrations of local DIDs that about to expire (less than 1/4th of their lifetime left). Specified as Golang duration (e.g. 1m, 1h30m). (default 10m0s)
-      --discovery.definitions.directory string         Directory to load Discovery Service Definitions from. If not set, the discovery service will be disabled. If the directory contains JSON files that can't be parsed as service definition, the node will fail to start.
-      --discovery.server.definition_ids strings        IDs of the Discovery Service Definitions for which to act as server. If an ID does not map to a loaded service definition, the node will fail to start.
-      --events.nats.hostname string                    Hostname for the NATS server (default "0.0.0.0")
-      --events.nats.port int                           Port where the NATS server listens on (default 4222)
-      --events.nats.storagedir string                  Directory where file-backed streams are stored in the NATS server
-      --events.nats.timeout int                        Timeout for NATS server operations (default 30)
-      --goldenhammer.enabled                           Whether to enable automatically fixing DID documents with the required endpoints. (default true)
-      --goldenhammer.interval duration                 The interval in which to check for DID documents to fix. (default 10m0s)
-      --http.external.address string                   Address and port the server will be listening to for external-facing endpoints. (default ":8080")
-      --http.internal.address string                   Address and port the server will be listening to for internal-facing endpoints. (default "localhost:8081")
-      --http.internal.auth.audience string             Expected audience for JWT tokens (default: hostname)
-      --http.internal.auth.authorizedkeyspath string   Path to an authorized_keys file for trusted JWT signers
-      --http.internal.auth.type string                 Whether to enable authentication for /internal endpoints, specify 'token_v2' for bearer token mode or 'token' for legacy bearer token mode.
-      --http.log string                                What to log about HTTP requests. Options are 'nothing', 'metadata' (log request method, URI, IP and response code), and 'metadata-and-body' (log the request and response body, in addition to the metadata). (default "metadata")
-      --httpclient.timeout duration                    Request time-out for HTTP clients, such as '10s'. Refer to Golang's 'time.Duration' syntax for a more elaborate description of the syntax. (default 30s)
-      --internalratelimiter                            When set, expensive internal calls are rate-limited to protect the network. Always enabled in strict mode. (default true)
-      --jsonld.contexts.localmapping stringToString    This setting allows mapping external URLs to local files for e.g. preventing external dependencies. These mappings have precedence over those in remoteallowlist. (default [https://schema.org=assets/contexts/schema-org-v13.ldjson,https://nuts.nl/credentials/v1=assets/contexts/nuts.ldjson,https://www.w3.org/2018/credentials/v1=assets/contexts/w3c-credentials-v1.ldjson,https://w3id.org/vc/status-list/2021/v1=assets/contexts/w3c-statuslist2021.ldjson,https://w3c-ccg.github.io/lds-jws2020/contexts/lds-jws2020-v1.json=assets/contexts/lds-jws2020-v1.ldjson])
-      --jsonld.contexts.remoteallowlist strings        In strict mode, fetching external JSON-LD contexts is not allowed except for context-URLs listed here. (default [https://schema.org,https://www.w3.org/2018/credentials/v1,https://w3c-ccg.github.io/lds-jws2020/contexts/lds-jws2020-v1.json,https://w3id.org/vc/status-list/2021/v1])
-      --loggerformat string                            Log format (text, json) (default "text")
-      --network.bootstrapnodes strings                 List of bootstrap nodes ('<host>:<port>') which the node initially connect to.
-      --network.connectiontimeout int                  Timeout before an outbound connection attempt times out (in milliseconds). (default 5000)
-      --network.enablediscovery                        Whether to enable automatic connecting to other nodes. (default true)
-      --network.grpcaddr string                        Local address for gRPC to listen on. If empty the gRPC server won't be started and other nodes will not be able to connect to this node (outbound connections can still be made). (default ":5555")
-      --network.maxbackoff duration                    Maximum between outbound connections attempts to unresponsive nodes (in Golang duration format, e.g. '1h', '30m'). (default 24h0m0s)
-      --network.nodedid string                         Specifies the DID of the organization that operates this node, typically a vendor for EPD software. It is used to identify the node on the network. If the DID document does not exist of is deactivated, the node will not start.
-      --network.protocols ints                         Specifies the list of network protocols to enable on the server. They are specified by version (1, 2). If not set, all protocols are enabled.
-      --network.v2.diagnosticsinterval int             Interval (in milliseconds) that specifies how often the node should broadcast its diagnostic information to other nodes (specify 0 to disable). (default 5000)
-      --network.v2.gossipinterval int                  Interval (in milliseconds) that specifies how often the node should gossip its new hashes to other nodes. (default 5000)
-      --pki.maxupdatefailhours int                     Maximum number of hours that a denylist update can fail (default 4)
-      --pki.softfail                                   Do not reject certificates if their revocation status cannot be established when softfail is true (default true)
-      --policy.address string                          The address of a remote policy server. Mutual exclusive with policy.directory.
-      --policy.directory string                        Directory to read policy files from. Policy files are JSON files that contain a scope to PresentationDefinition mapping. Mutual exclusive with policy.address.
-      --storage.bbolt.backup.directory string          Target directory for BBolt database backups.
-      --storage.bbolt.backup.interval duration         Interval, formatted as Golang duration (e.g. 10m, 1h) at which BBolt database backups will be performed.
-      --storage.redis.address string                   Redis database server address. This can be a simple 'host:port' or a Redis connection URL with scheme, auth and other options.
-      --storage.redis.database string                  Redis database name, which is used as prefix every key. Can be used to have multiple instances use the same Redis instance.
-      --storage.redis.password string                  Redis database password. If set, it overrides the username in the connection URL.
-      --storage.redis.sentinel.master string           Name of the Redis Sentinel master. Setting this property enables Redis Sentinel.
-      --storage.redis.sentinel.nodes strings           Addresses of the Redis Sentinels to connect to initially. Setting this property enables Redis Sentinel.
-      --storage.redis.sentinel.password string         Password for authenticating to Redis Sentinels.
-      --storage.redis.sentinel.username string         Username for authenticating to Redis Sentinels.
-      --storage.redis.tls.truststorefile string        PEM file containing the trusted CA certificate(s) for authenticating remote Redis servers. Can only be used when connecting over TLS (use 'rediss://' as scheme in address).
-      --storage.redis.username string                  Redis database username. If set, it overrides the username in the connection URL.
-      --storage.sql.connection string                  Connection string for the SQL database. If not set it, defaults to a SQLite database stored inside the configured data directory. Note: using SQLite is not recommended in production environments. If using SQLite anyways, remember to enable foreign keys ('_foreign_keys=on') and the write-ahead-log ('_journal_mode=WAL').
-      --strictmode                                     When set, insecure settings are forbidden. (default true)
-      --tls.certfile string                            PEM file containing the certificate for the server (also used as client certificate). Required in strict mode.
-      --tls.certheader string                          Name of the HTTP header that will contain the client certificate when TLS is offloaded.
-      --tls.certkeyfile string                         PEM file containing the private key of the server certificate. Required in strict mode.
-      --tls.offload string                             Whether to enable TLS offloading for incoming connections. Enable by setting it to 'incoming'. If enabled 'tls.certheader' must be configured as well.
-      --tls.truststorefile string                      PEM file containing the trusted CA certificates for authenticating remote servers. Required in strict mode. (default "truststore.pem")
-      --url string                                     Public facing URL of the server (required). Must be HTTPS when strictmode is set.
-      --vcr.openid4vci.definitionsdir string           Directory with the additional credential definitions the node could issue (experimental, may change without notice).
-      --vcr.openid4vci.enabled                         Enable issuing and receiving credentials over OpenID4VCI. (default true)
-      --vcr.openid4vci.timeout duration                Time-out for OpenID4VCI HTTP client operations. (default 30s)
-      --verbosity string                               Log level (trace, debug, info, warn, error) (default "info")
-=======
       --auth.accesstokenlifespan int                  defines how long (in seconds) an access token is valid. Uses default in strict mode. (default 60)
       --auth.clockskew int                            allowed JWT Clock skew in milliseconds (default 5000)
       --auth.contractvalidators strings               sets the different contract validators to use (default [irma,uzi,dummy,employeeid])
@@ -158,7 +85,6 @@
       --vcr.openid4vci.enabled                        Enable issuing and receiving credentials over OpenID4VCI. (default true)
       --vcr.openid4vci.timeout duration               Time-out for OpenID4VCI HTTP client operations. (default 30s)
       --verbosity string                              Log level (trace, debug, info, warn, error) (default "info")
->>>>>>> 6468bb96
 
 nuts config
 ^^^^^^^^^^^
@@ -209,371 +135,3 @@
 
   nuts server [flags]
 
-<<<<<<< HEAD
-
-Client Commands
-***************
-
-
-nuts didman svc add
-^^^^^^^^^^^^^^^^^^^
-
-Adds a service of the specified type to DID document identified by the given DID. The given service endpoint can either be a string a compound service map in JSON format.
-
-::
-
-  nuts didman svc add [DID] [type] [endpoint] [flags]
-
-      --address string      Address of the node. Must contain at least host and port, URL scheme may be omitted. In that case it 'http://' is prepended. (default "localhost:8081")
-  -h, --help                help for add
-      --timeout duration    Client time-out when performing remote operations, such as '500ms' or '10s'. Refer to Golang's 'time.Duration' syntax for a more elaborate description of the syntax. (default 10s)
-      --token string        Token to be used for authenticating on the remote node. Takes precedence over 'token-file'.
-      --token-file string   File from which the authentication token will be read. If not specified it will try to read the token from the '.nuts-client.cfg' file in the user's home dir.
-      --verbosity string    Log level (trace, debug, info, warn, error) (default "info")
-
-nuts didman svc delete
-^^^^^^^^^^^^^^^^^^^^^^
-
-Deletes a service from a DID document.
-
-::
-
-  nuts didman svc delete [DID] [type] [flags]
-
-      --address string      Address of the node. Must contain at least host and port, URL scheme may be omitted. In that case it 'http://' is prepended. (default "localhost:8081")
-  -h, --help                help for delete
-      --timeout duration    Client time-out when performing remote operations, such as '500ms' or '10s'. Refer to Golang's 'time.Duration' syntax for a more elaborate description of the syntax. (default 10s)
-      --token string        Token to be used for authenticating on the remote node. Takes precedence over 'token-file'.
-      --token-file string   File from which the authentication token will be read. If not specified it will try to read the token from the '.nuts-client.cfg' file in the user's home dir.
-      --verbosity string    Log level (trace, debug, info, warn, error) (default "info")
-
-nuts network get
-^^^^^^^^^^^^^^^^
-
-Gets a transaction from the network
-
-::
-
-  nuts network get [ref] [flags]
-
-      --address string      Address of the node. Must contain at least host and port, URL scheme may be omitted. In that case it 'http://' is prepended. (default "localhost:8081")
-  -h, --help                help for get
-      --timeout duration    Client time-out when performing remote operations, such as '500ms' or '10s'. Refer to Golang's 'time.Duration' syntax for a more elaborate description of the syntax. (default 10s)
-      --token string        Token to be used for authenticating on the remote node. Takes precedence over 'token-file'.
-      --token-file string   File from which the authentication token will be read. If not specified it will try to read the token from the '.nuts-client.cfg' file in the user's home dir.
-      --verbosity string    Log level (trace, debug, info, warn, error) (default "info")
-
-nuts network list
-^^^^^^^^^^^^^^^^^
-
-Lists the transactions on the network
-
-::
-
-  nuts network list [flags]
-
-      --address string      Address of the node. Must contain at least host and port, URL scheme may be omitted. In that case it 'http://' is prepended. (default "localhost:8081")
-      --end string          exclusive end of lamport clock range
-  -h, --help                help for list
-      --sort string         sort the results on either time or type (default "time")
-      --start string        inclusive start of lamport clock range
-      --timeout duration    Client time-out when performing remote operations, such as '500ms' or '10s'. Refer to Golang's 'time.Duration' syntax for a more elaborate description of the syntax. (default 10s)
-      --token string        Token to be used for authenticating on the remote node. Takes precedence over 'token-file'.
-      --token-file string   File from which the authentication token will be read. If not specified it will try to read the token from the '.nuts-client.cfg' file in the user's home dir.
-      --verbosity string    Log level (trace, debug, info, warn, error) (default "info")
-
-nuts network payload
-^^^^^^^^^^^^^^^^^^^^
-
-Retrieves the payload of a transaction from the network
-
-::
-
-  nuts network payload [ref] [flags]
-
-      --address string      Address of the node. Must contain at least host and port, URL scheme may be omitted. In that case it 'http://' is prepended. (default "localhost:8081")
-  -h, --help                help for payload
-      --timeout duration    Client time-out when performing remote operations, such as '500ms' or '10s'. Refer to Golang's 'time.Duration' syntax for a more elaborate description of the syntax. (default 10s)
-      --token string        Token to be used for authenticating on the remote node. Takes precedence over 'token-file'.
-      --token-file string   File from which the authentication token will be read. If not specified it will try to read the token from the '.nuts-client.cfg' file in the user's home dir.
-      --verbosity string    Log level (trace, debug, info, warn, error) (default "info")
-
-nuts network peers
-^^^^^^^^^^^^^^^^^^
-
-Get diagnostic information of the node's peers
-
-::
-
-  nuts network peers [flags]
-
-      --address string      Address of the node. Must contain at least host and port, URL scheme may be omitted. In that case it 'http://' is prepended. (default "localhost:8081")
-  -h, --help                help for peers
-      --timeout duration    Client time-out when performing remote operations, such as '500ms' or '10s'. Refer to Golang's 'time.Duration' syntax for a more elaborate description of the syntax. (default 10s)
-      --token string        Token to be used for authenticating on the remote node. Takes precedence over 'token-file'.
-      --token-file string   File from which the authentication token will be read. If not specified it will try to read the token from the '.nuts-client.cfg' file in the user's home dir.
-      --verbosity string    Log level (trace, debug, info, warn, error) (default "info")
-
-nuts network reprocess
-^^^^^^^^^^^^^^^^^^^^^^
-
-Reprocess all transactions with the give contentType (ex: application/did+json)
-
-::
-
-  nuts network reprocess [contentType] [flags]
-
-      --address string      Address of the node. Must contain at least host and port, URL scheme may be omitted. In that case it 'http://' is prepended. (default "localhost:8081")
-  -h, --help                help for reprocess
-      --timeout duration    Client time-out when performing remote operations, such as '500ms' or '10s'. Refer to Golang's 'time.Duration' syntax for a more elaborate description of the syntax. (default 10s)
-      --token string        Token to be used for authenticating on the remote node. Takes precedence over 'token-file'.
-      --token-file string   File from which the authentication token will be read. If not specified it will try to read the token from the '.nuts-client.cfg' file in the user's home dir.
-      --verbosity string    Log level (trace, debug, info, warn, error) (default "info")
-
-nuts status
-^^^^^^^^^^^
-
-Shows the status of the Nuts Node.
-
-::
-
-  nuts status [flags]
-
-      --address string      Address of the node. Must contain at least host and port, URL scheme may be omitted. In that case it 'http://' is prepended. (default "localhost:8081")
-  -h, --help                help for status
-      --timeout duration    Client time-out when performing remote operations, such as '500ms' or '10s'. Refer to Golang's 'time.Duration' syntax for a more elaborate description of the syntax. (default 10s)
-      --token string        Token to be used for authenticating on the remote node. Takes precedence over 'token-file'.
-      --token-file string   File from which the authentication token will be read. If not specified it will try to read the token from the '.nuts-client.cfg' file in the user's home dir.
-      --verbosity string    Log level (trace, debug, info, warn, error) (default "info")
-
-nuts vcr issue
-^^^^^^^^^^^^^^
-
-Issues a Verifiable Credential as the given issuer (as DID). The context must be a single JSON-LD context URI (e.g. 'https://nuts.nl/credentials/v1'). The type must be a single VC type (not being VerifiableCredential). The subject must be the credential subject in JSON format. It prints the issued VC if successfully issued.
-
-::
-
-  nuts vcr issue [context] [type] [issuer-did] [subject] [flags]
-
-      --address string      Address of the node. Must contain at least host and port, URL scheme may be omitted. In that case it 'http://' is prepended. (default "localhost:8081")
-  -e, --expiration string   Date in RFC3339 format when the VC expires.
-  -h, --help                help for issue
-  -p, --publish             Whether to publish the credential to the network. (default true)
-      --timeout duration    Client time-out when performing remote operations, such as '500ms' or '10s'. Refer to Golang's 'time.Duration' syntax for a more elaborate description of the syntax. (default 10s)
-      --token string        Token to be used for authenticating on the remote node. Takes precedence over 'token-file'.
-      --token-file string   File from which the authentication token will be read. If not specified it will try to read the token from the '.nuts-client.cfg' file in the user's home dir.
-      --verbosity string    Log level (trace, debug, info, warn, error) (default "info")
-  -v, --visibility string   Whether to publish the credential publicly ('public') or privately ('private'). (default "private")
-
-**Example**
-
-::
-
-  nuts vcr issue "https://nuts.nl/credentials/v1" "NutsAuthorizationCredential" "did:nuts:1234" "{'id': 'did:nuts:4321', 'purposeOfUse': 'eOverdracht-sender', 'etc': 'etcetc'}"
-
-
-nuts vcr list-trusted
-^^^^^^^^^^^^^^^^^^^^^
-
-List trusted issuers for given credential type
-
-::
-
-  nuts vcr list-trusted [type] [flags]
-
-      --address string      Address of the node. Must contain at least host and port, URL scheme may be omitted. In that case it 'http://' is prepended. (default "localhost:8081")
-  -h, --help                help for list-trusted
-      --timeout duration    Client time-out when performing remote operations, such as '500ms' or '10s'. Refer to Golang's 'time.Duration' syntax for a more elaborate description of the syntax. (default 10s)
-      --token string        Token to be used for authenticating on the remote node. Takes precedence over 'token-file'.
-      --token-file string   File from which the authentication token will be read. If not specified it will try to read the token from the '.nuts-client.cfg' file in the user's home dir.
-      --verbosity string    Log level (trace, debug, info, warn, error) (default "info")
-
-nuts vcr list-untrusted
-^^^^^^^^^^^^^^^^^^^^^^^
-
-List untrusted issuers for given credential type
-
-::
-
-  nuts vcr list-untrusted [type] [flags]
-
-      --address string      Address of the node. Must contain at least host and port, URL scheme may be omitted. In that case it 'http://' is prepended. (default "localhost:8081")
-  -h, --help                help for list-untrusted
-      --timeout duration    Client time-out when performing remote operations, such as '500ms' or '10s'. Refer to Golang's 'time.Duration' syntax for a more elaborate description of the syntax. (default 10s)
-      --token string        Token to be used for authenticating on the remote node. Takes precedence over 'token-file'.
-      --token-file string   File from which the authentication token will be read. If not specified it will try to read the token from the '.nuts-client.cfg' file in the user's home dir.
-      --verbosity string    Log level (trace, debug, info, warn, error) (default "info")
-
-nuts vcr trust
-^^^^^^^^^^^^^^
-
-Trust VCs of a certain credential type when published by the given issuer.
-
-::
-
-  nuts vcr trust [type] [issuer DID] [flags]
-
-      --address string      Address of the node. Must contain at least host and port, URL scheme may be omitted. In that case it 'http://' is prepended. (default "localhost:8081")
-  -h, --help                help for trust
-      --timeout duration    Client time-out when performing remote operations, such as '500ms' or '10s'. Refer to Golang's 'time.Duration' syntax for a more elaborate description of the syntax. (default 10s)
-      --token string        Token to be used for authenticating on the remote node. Takes precedence over 'token-file'.
-      --token-file string   File from which the authentication token will be read. If not specified it will try to read the token from the '.nuts-client.cfg' file in the user's home dir.
-      --verbosity string    Log level (trace, debug, info, warn, error) (default "info")
-
-nuts vcr untrust
-^^^^^^^^^^^^^^^^
-
-Untrust VCs of a certain credential type when published by the given issuer.
-
-::
-
-  nuts vcr untrust [type] [issuer DID] [flags]
-
-      --address string      Address of the node. Must contain at least host and port, URL scheme may be omitted. In that case it 'http://' is prepended. (default "localhost:8081")
-  -h, --help                help for untrust
-      --timeout duration    Client time-out when performing remote operations, such as '500ms' or '10s'. Refer to Golang's 'time.Duration' syntax for a more elaborate description of the syntax. (default 10s)
-      --token string        Token to be used for authenticating on the remote node. Takes precedence over 'token-file'.
-      --token-file string   File from which the authentication token will be read. If not specified it will try to read the token from the '.nuts-client.cfg' file in the user's home dir.
-      --verbosity string    Log level (trace, debug, info, warn, error) (default "info")
-
-nuts vdr add-keyagreement
-^^^^^^^^^^^^^^^^^^^^^^^^^
-
-Add a key agreement key to the DID document. It must be a reference to an existing key in the same DID document, for instance created using the 'addvm' command. When successful, it outputs the updated DID document.
-
-::
-
-  nuts vdr add-keyagreement [KID] [flags]
-
-      --address string      Address of the node. Must contain at least host and port, URL scheme may be omitted. In that case it 'http://' is prepended. (default "localhost:8081")
-  -h, --help                help for add-keyagreement
-      --timeout duration    Client time-out when performing remote operations, such as '500ms' or '10s'. Refer to Golang's 'time.Duration' syntax for a more elaborate description of the syntax. (default 10s)
-      --token string        Token to be used for authenticating on the remote node. Takes precedence over 'token-file'.
-      --token-file string   File from which the authentication token will be read. If not specified it will try to read the token from the '.nuts-client.cfg' file in the user's home dir.
-      --verbosity string    Log level (trace, debug, info, warn, error) (default "info")
-
-nuts vdr addvm
-^^^^^^^^^^^^^^
-
-Add a verification method key to the DID document.
-
-::
-
-  nuts vdr addvm [DID] [flags]
-
-      --address string      Address of the node. Must contain at least host and port, URL scheme may be omitted. In that case it 'http://' is prepended. (default "localhost:8081")
-  -h, --help                help for addvm
-      --timeout duration    Client time-out when performing remote operations, such as '500ms' or '10s'. Refer to Golang's 'time.Duration' syntax for a more elaborate description of the syntax. (default 10s)
-      --token string        Token to be used for authenticating on the remote node. Takes precedence over 'token-file'.
-      --token-file string   File from which the authentication token will be read. If not specified it will try to read the token from the '.nuts-client.cfg' file in the user's home dir.
-      --verbosity string    Log level (trace, debug, info, warn, error) (default "info")
-
-nuts vdr conflicted
-^^^^^^^^^^^^^^^^^^^
-
-Print conflicted documents and their metadata
-
-::
-
-  nuts vdr conflicted [flags]
-
-      --address string      Address of the node. Must contain at least host and port, URL scheme may be omitted. In that case it 'http://' is prepended. (default "localhost:8081")
-      --document            Pass 'true' to only print the document (unless other flags are provided as well).
-  -h, --help                help for conflicted
-      --metadata            Pass 'true' to only print the metadata (unless other flags are provided as well).
-      --timeout duration    Client time-out when performing remote operations, such as '500ms' or '10s'. Refer to Golang's 'time.Duration' syntax for a more elaborate description of the syntax. (default 10s)
-      --token string        Token to be used for authenticating on the remote node. Takes precedence over 'token-file'.
-      --token-file string   File from which the authentication token will be read. If not specified it will try to read the token from the '.nuts-client.cfg' file in the user's home dir.
-      --verbosity string    Log level (trace, debug, info, warn, error) (default "info")
-
-nuts vdr create-did
-^^^^^^^^^^^^^^^^^^^
-
-When using the V2 API, a did:web DID will be created. All the other options are ignored for did:web.
-
-::
-
-  nuts vdr create-did [flags]
-
-      --address string         Address of the node. Must contain at least host and port, URL scheme may be omitted. In that case it 'http://' is prepended. (default "localhost:8081")
-      --assertionMethod        Pass 'false' to disable assertionMethod capabilities. (default true)
-      --authentication         Pass 'true' to enable authentication capabilities.
-      --capabilityDelegation   Pass 'true' to enable capabilityDelegation capabilities.
-      --capabilityInvocation   Pass 'false' to disable capabilityInvocation capabilities. (default true)
-      --controllers strings    Comma-separated list of DIDs that can control the generated DID Document.
-  -h, --help                   help for create-did
-      --keyAgreement           Pass 'false' to disable keyAgreement capabilities. (default true)
-      --selfControl            Pass 'false' to disable DID Document control. (default true)
-      --timeout duration       Client time-out when performing remote operations, such as '500ms' or '10s'. Refer to Golang's 'time.Duration' syntax for a more elaborate description of the syntax. (default 10s)
-      --token string           Token to be used for authenticating on the remote node. Takes precedence over 'token-file'.
-      --token-file string      File from which the authentication token will be read. If not specified it will try to read the token from the '.nuts-client.cfg' file in the user's home dir.
-      --v2                     Pass 'true' to use the V2 API and create a did:web DID.
-      --verbosity string       Log level (trace, debug, info, warn, error) (default "info")
-
-nuts vdr deactivate
-^^^^^^^^^^^^^^^^^^^
-
-Deactivate a DID document based on its DID
-
-::
-
-  nuts vdr deactivate [DID] [flags]
-
-      --address string      Address of the node. Must contain at least host and port, URL scheme may be omitted. In that case it 'http://' is prepended. (default "localhost:8081")
-  -h, --help                help for deactivate
-      --timeout duration    Client time-out when performing remote operations, such as '500ms' or '10s'. Refer to Golang's 'time.Duration' syntax for a more elaborate description of the syntax. (default 10s)
-      --token string        Token to be used for authenticating on the remote node. Takes precedence over 'token-file'.
-      --token-file string   File from which the authentication token will be read. If not specified it will try to read the token from the '.nuts-client.cfg' file in the user's home dir.
-      --verbosity string    Log level (trace, debug, info, warn, error) (default "info")
-
-nuts vdr delvm
-^^^^^^^^^^^^^^
-
-Deletes a verification method from the DID document.
-
-::
-
-  nuts vdr delvm [DID] [kid] [flags]
-
-      --address string      Address of the node. Must contain at least host and port, URL scheme may be omitted. In that case it 'http://' is prepended. (default "localhost:8081")
-  -h, --help                help for delvm
-      --timeout duration    Client time-out when performing remote operations, such as '500ms' or '10s'. Refer to Golang's 'time.Duration' syntax for a more elaborate description of the syntax. (default 10s)
-      --token string        Token to be used for authenticating on the remote node. Takes precedence over 'token-file'.
-      --token-file string   File from which the authentication token will be read. If not specified it will try to read the token from the '.nuts-client.cfg' file in the user's home dir.
-      --verbosity string    Log level (trace, debug, info, warn, error) (default "info")
-
-nuts vdr resolve
-^^^^^^^^^^^^^^^^
-
-Resolve a DID document based on its DID
-
-::
-
-  nuts vdr resolve [DID] [flags]
-
-      --address string      Address of the node. Must contain at least host and port, URL scheme may be omitted. In that case it 'http://' is prepended. (default "localhost:8081")
-      --document            Pass 'true' to only print the document (unless other flags are provided as well).
-  -h, --help                help for resolve
-      --metadata            Pass 'true' to only print the metadata (unless other flags are provided as well).
-      --timeout duration    Client time-out when performing remote operations, such as '500ms' or '10s'. Refer to Golang's 'time.Duration' syntax for a more elaborate description of the syntax. (default 10s)
-      --token string        Token to be used for authenticating on the remote node. Takes precedence over 'token-file'.
-      --token-file string   File from which the authentication token will be read. If not specified it will try to read the token from the '.nuts-client.cfg' file in the user's home dir.
-      --verbosity string    Log level (trace, debug, info, warn, error) (default "info")
-
-nuts vdr update
-^^^^^^^^^^^^^^^
-
-Update a DID with the given DID document, this replaces the DID document. If no file is given, a pipe is assumed. The hash is needed to prevent concurrent updates.
-
-::
-
-  nuts vdr update [DID] [hash] [file] [flags]
-
-      --address string      Address of the node. Must contain at least host and port, URL scheme may be omitted. In that case it 'http://' is prepended. (default "localhost:8081")
-  -h, --help                help for update
-      --timeout duration    Client time-out when performing remote operations, such as '500ms' or '10s'. Refer to Golang's 'time.Duration' syntax for a more elaborate description of the syntax. (default 10s)
-      --token string        Token to be used for authenticating on the remote node. Takes precedence over 'token-file'.
-      --token-file string   File from which the authentication token will be read. If not specified it will try to read the token from the '.nuts-client.cfg' file in the user's home dir.
-      --verbosity string    Log level (trace, debug, info, warn, error) (default "info")
-=======
->>>>>>> 6468bb96
