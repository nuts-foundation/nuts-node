--- conflicted
+++ resolved
@@ -243,7 +243,6 @@
           example: company.name
         value:
           type: string
-<<<<<<< HEAD
     ResolutionResult:
       type: object
       description: result of doing a Resolve operation.
@@ -257,39 +256,19 @@
           description: trusted is the only valid state. Revoked is returned regardless of if it's trusted.
         verifiableCredential:
           $ref: "#/components/schemas/VerifiableCredential"
-=======
->>>>>>> bb05d27f
     Revocation:
       type: object
       description: Credential revocation record
       required:
         - issuer
         - subject
-<<<<<<< HEAD
-        - currentStatus
-        - statusDate
-=======
         - date
->>>>>>> bb05d27f
       properties:
         issuer:
           type: string
           description: issuer refers to the party that issued the credential
         subject:
           type: string
-<<<<<<< HEAD
-          description: subject refers to the VC that is revoked
-        currentStatus:
-          type: string
-          description: currentStatus describes the current status
-          enum: ["Revoked"]
-        statusReason:
-          type: string
-          description: statusReason describes why the VC has been revoked
-        statusDate:
-          type: string
-          description: statusDate is a rfc3339 formatted datetime.
-=======
           description: subject refers to the credential identifier that is revoked
         reason:
           type: string
@@ -297,7 +276,6 @@
         date:
           type: string
           description: date is a rfc3339 formatted datetime.
->>>>>>> bb05d27f
         proof:
           type: object
           description: Proof contains the cryptographic proof(s).
