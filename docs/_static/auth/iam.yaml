openapi: 3.0.0
info:
  title: Auth v2 API (experimental)
  version: 0.0.0
servers:
  - url: "http://localhost:1323"
paths:
  /iam/{id}/did.json:
    parameters:
      - name: id
        in: path
        description: ID of DID.
        required: true
        example: EwVMYK2ugaMvRHUbGFBhuyF423JuNQbtpes35eHhkQic
        schema:
          type: string
    get:
      summary: "Returns the did:web version of a Nuts DID document"
      description: |
        Returns the did:web DID document, if it is owned by this node.
      operationId: "getWebDID"
      tags:
        - DID
      responses:
        "200":
          description: DID has been found and returned.
          content:
            application/json:
              schema:
                $ref: '#/components/schemas/DIDDocument'
        "404":
          description: DID does not exist.
  "/iam/{id}/token":
    post:
      summary: Used by to request access- or refresh tokens.
      description: Specified by https://openid.net/specs/openid-4-verifiable-credential-issuance-1_0.html#name-token-endpoint
      operationId: handleTokenRequest
      tags:
        - oauth2
      parameters:
        - name: id
          in: path
          required: true
          description: the id part of the web DID
          schema:
            type: string
            example: EwVMYK2ugaMvRHUbGFBhuyF423JuNQbtpes35eHhkQic
      requestBody:
        content:
          application/x-www-form-urlencoded:
            schema:
              type: object
              required:
                - grant_type
              properties:
                grant_type:
                  type: string
                  example: urn:ietf:params:oauth:grant-type:authorized_code
                code:
                  type: string
                client_id:
                  type: string
                assertion:
                  type: string
                presentation_submission:
                  type: string
                redirect_uri:
                  type: string
                scope:
                  type: string
      responses:
        "200":
          description: OK
          content:
            application/json:
              schema:
                "$ref": "#/components/schemas/TokenResponse"
        "default":
          $ref: '../common/error_response.yaml'
  "/iam/{id}/authorize":
    get:
      summary: Used by resource owners to initiate the authorization code flow.
      description: Specified by https://datatracker.ietf.org/doc/html/rfc6749#section-3.1
      operationId: handleAuthorizeRequest
      tags:
        - oauth2
      parameters:
        - name: id
          in: path
          required: true
          description: the id part of the web DID
          schema:
            type: string
            example: EwVMYK2ugaMvRHUbGFBhuyF423JuNQbtpes35eHhkQic
        # Way to specify dynamic query parameters
        # See https://stackoverflow.com/questions/49582559/how-to-document-dynamic-query-parameter-names-in-openapi-swagger
        - in: query
          name: params
          schema:
            type: object
            additionalProperties:
              type: string
          style: form
          explode: true
      responses:
        "200":
          description: Authorization request accepted, user is asked for consent.
          content:
            text/html:
              schema:
                type: string
        "302":
          description: >
            If an error occurs, the user-agent is redirected, the authorization server redirects the user-agent to the provided redirect URI.
          headers:
            Location:
              schema:
                type: string
                format: uri
  "/iam/{id}/callback":
    get:
      summary: The OAuth2 callback endpoint of the client.
      description: |
        When the OAuth2 flow is completed, the user-agent is redirected to this endpoint.
        This can be the result of a successful authorization request or an error.
        The result of this callback is a redirect back to the calling application.
      operationId: callback
      tags:
        - oauth2
      parameters:
        - name: id
          in: path
          required: true
          schema:
            description: must be the key fingerprint identifying the did:web address
            type: string
            example: NzbLsXh8uDCcd-6MNwXF4W_7noWXFZAfHkxZsRGC9Xs
        - name: code
          in: query
          description: The authorization code received from the authorization server.
          schema:
            type: string
        - name: state
          in: query
          description: The client state.
          schema:
            type: string
        - name: error
          in: query
          description: The error code.
          schema:
            type: string
        - name: error_description
          in: query
          description: The error description.
          schema:
            type: string
      responses:
        "302":
          description: Redirect to the calling application.
          headers:
            Location:
              schema:
                type: string
                format: uri
        "default":
          $ref: '../common/error_response.yaml'
  "/iam/{id}/presentation_definition":
    get:
      summary: Used by relying parties to obtain a presentation definition for desired scopes as specified by Nuts RFC021.
      description: |
        The presentation definition (specified by https://identity.foundation/presentation-exchange/spec/v2.0.0/) is a JSON object that describes the desired verifiable credentials and presentation formats.
        A presentation definition is matched against a wallet. If verifiable credentials matching the definition are found, 
        a presentation can created together with a presentation submission.
        The API returns an array of definitions, one per scope/backend combination if applicable.
      operationId: presentationDefinition
      tags:
        - oauth2
      parameters:
        - name: id
          in: path
          required: true
          description: the id part of the web DID
          schema:
            type: string
            example: EwVMYK2ugaMvRHUbGFBhuyF423JuNQbtpes35eHhkQic
        - name: scope
          in: query
          required: true
          schema:
            type: string
            description: | 
              The scope for which a presentation definition is requested. Multiple scopes can be specified by separating them with a space.
            example: usecase patient:x:read
      responses:
        "200":
          description: PresentationDefinition that matches scope is found.
          content:
            application/json:
              schema:
                "$ref": "#/components/schemas/PresentationDefinition"
        "default":
          $ref: '../common/error_response.yaml'
  "/iam/{id}/response":
    post:
      summary: Used by wallets to post the authorization response or error to.
      description: | 
        Specified by https://openid.net/specs/openid-4-verifiable-presentations-1_0.html#name-response-mode-direct_postjw
        The response is either an error response with error, error_description and state filled or a submission with vp_token and presentation_submission filled.
        When an error is posted, the state is used to fetch the holder's callbackURI from the verifiers client state.
      operationId: handleAuthorizeResponse
      tags:
        - oauth2
      parameters:
        - name: id
          in: path
          required: true
          description: the id part of the web DID
          schema:
            type: string
            example: EwVMYK2ugaMvRHUbGFBhuyF423JuNQbtpes35eHhkQic
      requestBody:
        required: true
        content:
          application/x-www-form-urlencoded:
            schema:
              type: object
              properties:
                error:
                  description: error code as defined by the OAuth2 specification
                  type: string
                error_description:
                  description: error description as defined by the OAuth2 specification
                  type: string
                presentation_submission:
                  type: string
                state:
                  description: the client state for the verifier
                  type: string
                vp_token:
                  description: A Verifiable Presentation in either JSON-LD or JWT format.
                  type: string
      responses:
        "200":
          description: Authorization response with a redirect URL, also used for error returns if possible.
          content:
            application/json:
              schema:
                $ref: '#/components/schemas/RedirectResponse'
  # TODO: What format to use? (codegenerator breaks on aliases)
  # See issue https://github.com/nuts-foundation/nuts-node/issues/2365
  # create aliases for the specced path
#  /iam/{did}/oauth-authorization-server:
#    $ref: '#/paths/~1.well-known~1oauth-authorization-server~1iam~1{did}'
#  /iam/{did}/.well-known/oauth-authorization-server:
#    $ref: '#/paths/~1.well-known~1oauth-authorization-server~1iam~1{did}'
  /.well-known/oauth-authorization-server/iam/{id}:
    get:
      tags:
        - well-known
      summary: Get the OAuth2 Authorization Server metadata
      description: >
        Specified by https://www.rfc-editor.org/info/rfc8414
        The well-known path is the default specified by https://www.rfc-editor.org/rfc/rfc8414.html#section-3
        
        error returns:
        * 400 - invalid input
        * 404 - did not found; possibly be non-existing, deactivated, or not managed by this node
        * 500 - internal server error
      operationId: OAuthAuthorizationServerMetadata
      parameters:
        - name: id
          in: path
          required: true
          description: the id part of the web DID
          schema:
            type: string
            example: EwVMYK2ugaMvRHUbGFBhuyF423JuNQbtpes35eHhkQic
      responses:
        "200":
          description: OK
          content:
            application/json:
              schema:
                "$ref": "#/components/schemas/OAuthAuthorizationServerMetadata"
        default:
          $ref: '../common/error_response.yaml'
  /iam/{id}/oauth-client:
    get:
      tags:
        - well-known
      summary: Get the OAuth2 Client metadata
      description: >
        Returns relevant OAuth Client metadata as defined in 
        https://www.iana.org/assignments/oauth-parameters/oauth-parameters.xhtml#client-metadata
        and other OpenID4VC specification set.
        
        error returns:
        * 400 - invalid input
        * 404 - did not found; possibly be non-existing, deactivated, or not managed by this node
        * 500 - internal server error
      operationId: OAuthClientMetadata
      parameters:
        - name: id
          in: path
          required: true
          schema:
            description: must be the key fingerprint identifying the did:web address
            type: string
            example: NzbLsXh8uDCcd-6MNwXF4W_7noWXFZAfHkxZsRGC9Xs
      responses:
        "200":
          description: OK
          content:
            application/json:
              schema:
                "$ref": "#/components/schemas/OAuthClientMetadata"
        default:
          $ref: '../common/error_response.yaml'
#  /internal/auth/v2/{did}/request-presentation:
#    post:
#      operationId: requestPresentation
#      summary: Requests a credential presentation using OAuth2 from a remote wallet through a user-agent.
#      description: |
#        Requests a credential presentation using OAuth2 from a remote wallet.
#        It will redirect the user-agent to the wallet, so the user can give consent.
#
#        error returns:
#        * 400 - one of the parameters has the wrong format
#        * 503 - the authorizer could not be reached or returned an error
#      tags:
#        - auth
#      parameters:
#        - name: did
#          in: path
#          required: true
#          schema:
#            type: string
#            example: did:nuts:123
#      requestBody:
#        required: true
#        content:
#          application/json:
#            schema:
#              required:
#                - wallet
#                - scope
#              properties:
#                wallet:
#                  type: string
#                # TODO: how should this be specified?
#                scope:
#                  type: string
#                  description: maps to the verifiable credentials to request
#      responses:
#        '200':
#          description: Request initiated, the response will contain a redirect URL to which the user-agent
#          content:
#            application/json:
#              schema:
#                required:
#                  - redirect_uri
#                properties:
#                  redirect_uri:
#                    type: string
#        default:
#          $ref: '../common/error_response.yaml'
  /internal/auth/v2/{did}/request-service-access-token:
    post:
      operationId: requestServiceAccessToken
      summary: Start the authorization flow to get an access token from a remote authorization server.
      description: |
        Initiates an OAuth2 flow to request an access token from a remote authorization server.
        It'll initiate a s2s (RFC021) flow.

        error returns:
        * 400 - one of the parameters has the wrong format or an OAuth error occurred
        * 412 - the organization wallet does not contain the correct credentials
        * 503 - the authorizer could not be reached or returned an error
      tags:
        - auth
      parameters:
        - name: did
          in: path
          required: true
          description: The DID of the requester, a Wallet owner at this node.
          schema:
            type: string
            example: did:web:example.com
      requestBody:
        required: true
        content:
          application/json:
            schema:
              required:
                - verifier
                - scope
              properties:
                verifier:
                  type: string
                  example: did:web:example.com
                scope:
                  type: string
                  description: The scope that will be the service for which this access token can be used.
                  example: eOverdracht-sender
      responses:
        '200':
          description: Successful request. Responds with an access token as described in rfc6749 section 5.1.
          content:
            application/json:
              schema:
                $ref: '#/components/schemas/TokenResponse'
        default:
          $ref: '../common/error_response.yaml'
  /internal/auth/v2/{did}/request-user-access-token:
    post:
      operationId: requestUserAccessToken
      summary: Start the authorization code flow to get an access token from a remote authorization server when user context is required.
      description: |
        Initiates an OAuth2 flow to request an access token from a remote authorization server.
        A user_id must be given, it's used to select the right ID Wallet. This call will initiate an OpenID4VP flow.

        error returns:
        * 400 - one of the parameters has the wrong format or an OAuth error occurred
        * 412 - the organization wallet does not contain the correct credentials
        * 503 - the authorizer could not be reached or returned an error
      tags:
        - auth
      parameters:
        - name: did
          in: path
          required: true
          description: The DID of the requester, a wallet owner at this node.
          schema:
            type: string
            example: did:web:example.com
      requestBody:
        required: true
        content:
          application/json:
            schema:
              required:
                - redirect_uri
                - scope
                - user_id
                - verifier
              properties:
                verifier:
                  type: string
                  description: The DID of the verifier, the relying party for which this access token is requested.
                  example: did:web:example.com
                scope:
                  type: string
                  description: The scope that will be the service for which this access token can be used.
                  example: eOverdracht-sender
                user_id:
                  type: string
                  description: The ID of the user for which this access token is requested.
                redirect_uri:
                  type: string
                  description: |
                    The URL to which the user-agent will be redirected after the authorization request.
                    This is the URL of the calling application. 
                    The OAuth2 flow will finish at the /callback URL of the node and the node will redirect the user to this redirect_uri.
      responses:
        '200':
          description: | 
            Successful request. Responds with a redirect_uri for the user and a token for the calling application.
            The token can be used by the calling application to get the status of the session.
          content:
            application/json:
              schema:
                $ref: '#/components/schemas/RedirectResponseWithID'
        default:
          $ref: '../common/error_response.yaml'
  /internal/auth/v2/accesstoken/{sessionID}:
    get:
      operationId: retrieveAccessToken
      summary: Get the access token from the Nuts node that was requested through /request-user-access-token.
      description: |
        If the OAuth2 flow has completed, this call will return the access token. 
        After returning the access token, the token used to retrieve the access token is no longer valid.
        If the flow hasn't completed yet, the response will contain the 'pending' status value.
        Therefore this API can be used to poll for the status of the OAuth2 flow.
      tags:
        - auth
      parameters:
        - name: sessionID
          in: path
          required: true
          description: This ID is given to the calling application as response to the request-user-access-token call.
          schema:
            type: string
            example: eyJhbGciOiJSUzI1NiIsInR5cCI6Ikp
      responses:
        '200':
          description: | 
            Successful request. Responds with an access token as described in rfc6749 section 5.1 when available.
            If the OAuth2 flow hasn't completed yet, the response will only contain the 'pending' status value.
          content:
            application/json:
              schema:
                $ref: '#/components/schemas/TokenResponse'
        default:
          $ref: '../common/error_response.yaml'
  /internal/auth/v2/accesstoken/introspect:
    post:
      operationId: introspectAccessToken
      summary: Introspection endpoint to retrieve information from an Access Token as described by RFC7662
      tags:
        - auth
      requestBody:
        required: true
        content:
          application/x-www-form-urlencoded:
            schema:
              $ref: "#/components/schemas/TokenIntrospectionRequest"
      responses:
        '200':
          description: |
            An Introspection response as described in RFC7662 section 2.2. The Irma, Dummy and Employee identity means all return 'username', 'initials',  'prefix', 'family_name' and 'assurance_level'.
            'username' should be used as unique identifier for the user.
          content:
            application/json:
              schema:
                $ref: "#/components/schemas/TokenIntrospectionResponse"
        '401':
          description: |
            This is returned when an OAuth2 Client is unauthorized to talk to the introspection endpoint.
            Note: introspection of an invalid or malformed token returns a 200 where with field 'active'=false
<<<<<<< HEAD
  /iam/{did}/start-oid4vci-issuance:
    post:
      operationId: startOid4vciIssuance
      summary: Start the Oid4VCI authorization flow.
      description: |
        Initiates an Oid4VCI flow to request an VC from a Credential Issuer.

        error returns:
        * 400 - one of the parameters has the wrong format or an OAuth error occurred
        * 412 - the organization wallet does not contain the correct credentials
        * 503 - the authorizer could not be reached or returned an error
      tags:
        - auth
      parameters:
        - name: did
          in: path
          required: true
          description: The DID of the requester, a Wallet owner at this node.
          schema:
            type: string
            example: did:web:example.com
      requestBody:
        required: true
        content:
          application/json:
            schema:
              required:
                - issuer
                - authorizationDetails
                - redirectURL
              properties:
                issuer:
                  type: string
                  example: did:web:example.com
                authorizationDetails:
                  type: array
                  items:
                    type: object
                    description: | 
                      The request parameter authorization_details defined in Section 2 of [RFC9396] MUST be used to convey the details about the Credentials the Wallet wants to obtain..
                    properties:
                      type:
                        type: string
                      format:
                        type: string
                      credential_definition:
                        type: object
                redirectURL:
                  type: string
                  description: |
                    The URL to which the user-agent will be redirected after the authorization request.
      responses:
        '302':
          description: |
            The user-agent is redirected to the authorization server to start the OpenID4VCI flow.
            The user could be asked to agree or authenticate.
          headers:
            Location:
              schema:
                type: string
                format: uri
        default:
          $ref: '../common/error_response.yaml'
  /iam/oid4vci/dcr/{sessionId}/.well-known/openid-configuration:
    get:
      operationId: dcrOid4vpMetadata
      summary: Metadata in the Dynamic Credential Request OID4VP flow.
      tags:
        - dcr
        - oid4vp
      parameters:
        - name: sessionId
          in: path
          required: true
          description: The sessionId of the callback request.
          schema:
            type: string
            example: 55d7a35d-d7bf-436f-80f7-3fef4077f8a8
      responses:
        '200':
          description: |
            The user-agent is redirected to the redirectURL submitted at the start-oid4vci-issuance request.
          content:
            application/json:
              schema:
                required:
                  - authorization_endpoint
                  - issuer
                  - response_types_supported
                  - scopes_supported
                  - subject_types_supported
                  - id_token_signing_alg_values_supported
                  - request_object_signing_alg_values_supported
                  - subject_syntax_types_supported
                properties:
                  authorization_endpoint:
                    type: string
                    description: "URL of the Self-Issued OP used by the RP to perform Authentication of the End-User. Can be custom URL scheme, or Universal Links/App links."
                  issuer:
                    type: string
                    description: "URL using the https scheme with no query or fragment component that the Self-Issued OP asserts as its Issuer Identifier. MUST be identical to the iss Claim value in ID Tokens issued from this Self-Issued OP."
                  response_types_supported:
                    type: array
                    items:
                      type: string
                    description: "A JSON array of strings representing supported response types. MUST include id_token"
                  scopes_supported:
                    type: array
                    items:
                      type: string
                    description: "A JSON array of strings representing supported scopes. MUST support the openid scope value"
                  subject_types_supported:
                    type: array
                    items:
                      type: string
                    description: "A JSON array of strings representing supported subject types. Valid values include pairwise and public."
                  id_token_signing_alg_values_supported:
                    type: array
                    items:
                      type: string
                    description: "A JSON array containing a list of the JWS signing algorithms (alg values) supported by the OP for the ID Token to encode the Claims in a JWT [RFC7519]. Valid values include RS256, ES256, ES256K, and EdDSA."
                  request_object_signing_alg_values_supported:
                    type: array
                    items:
                      type: string
                    description: "A JSON array containing a list of the JWS signing algorithms (alg values) supported by the OP for Request Objects, which are described in Section 6.1 of [OpenID.Core]. Valid values include none, RS256, ES256, ES256K, and EdDSA."
                  subject_syntax_types_supported:
                    type: array
                    items:
                      type: string
                    description: "A JSON array of strings representing URI scheme identifiers and optionally method names of supported Subject Syntax Types defined in Section 8. When Subject Syntax Type is JWK Thumbprint, a valid value is urn:ietf:params:oauth:jwk-thumbprint defined in [RFC9278]. When Subject Syntax Type is Decentralized Identifier, valid values MUST be a did: prefix followed by a supported DID method without a : suffix. For example, support for the DID method with a method-name \"example\" would be represented by did:example. Support for all DID methods listed in Section 13 of [DID_Specification_Registries] is indicated by sending did without any method-name."
                  id_token_types_supported:
                    type: array
                    items:
                      type: string
                    description: | 
                      A JSON array of strings containing the list of ID Token types supported by the OP, the default value is attester_signed_id_token. The ID Token types defined in this specification are:
                      subject_signed_id_token: Self-Issued ID Token, i.e. the ID Token is signed with key material under the End-User's control.
                      attester_signed_id_token: the ID Token is issued by the party operating the OP, i.e. this is the classical ID Token as defined in [OpenID.Core].
        default:
          $ref: '../common/error_response.yaml'
  /iam/oid4vci/dcr/{sessionId}/authorize:
    get:
      operationId: dcrOid4vpAuthorize
      summary: Authorize in the Dynamic Credential Request OID4VP flow.
      tags:
        - dcr
        - oid4vp
      parameters:
        - name: sessionId
          in: path
          required: true
          description: The sessionId of the callback request.
          schema:
            type: string
            example: 55d7a35d-d7bf-436f-80f7-3fef4077f8a8
        - name: request
          in: query
          required: true
          description: | 
            Should be a signed request object as JWT with the following required fields:
              - response_type : vp_token
              - client_id : did value
              - client_id_scheme : "did"
              - redirect_uri: the uri to redirect to
              - state: state 
              - nonce: unique 
              - presentation_definition or presentation_definition_uri
              - user_hint
          schema:
            type: string
      responses:
        '302':
          description: |
            The user-agent is redirected to the redirectURL submitted at the start-oid4vci-issuance request.
          headers:
            Location:
              schema:
                type: string
                format: uri
  /iam/oid4vci/{sessionId}/callback:
    get:
      operationId: callbackOid4vciIssuance
      summary: Callback for the Oid4VCI flow.
      description: |
        Initiates an Oid4VCI flow to request an VC from a Credential Issuer.

        error returns:
        * 400 - one of the parameters has the wrong format or an OAuth error occurred
        * 412 - the organization wallet does not contain the correct credentials
        * 503 - the authorizer could not be reached or returned an error
      tags:
        - auth
      parameters:
        - name: sessionId
          in: path
          required: true
          description: The sessionId of the callback request.
          schema:
            type: string
            example: 55d7a35d-d7bf-436f-80f7-3fef4077f8a8
        - name: code
          in: query
          required: true
          description: The oauth2 code response.
          schema:
            type: string
            example: 55d7a35d-d7bf-436f-80f7-3fef4077f8a8
      responses:
        '302':
          description: |
            The user-agent is redirected to the redirectURL submitted at the start-oid4vci-issuance request.
          headers:
            Location:
              schema:
                type: string
                format: uri
        default:
          $ref: '../common/error_response.yaml'
  /internal/auth/v2/{did}/wallet:
    get:
      operationId: searchWallet
      summary: Helper method to search the wallet.
      description: |
        Does a List() of the wallet.

        error returns:
        * 400 - one of the parameters has the wrong format or an OAuth error occurred
        * 412 - the organization wallet does not contain the correct credentials
        * 503 - the authorizer could not be reached or returned an error
      tags:
        - auth
        - wallet
      parameters:
        - name: did
          in: path
          required: true
          description: The did of the owner.
          schema:
            type: string
            example: did:web:example.com:55d7a35d-d7bf-436f-80f7-3fef4077f8a8
      responses:
        "200":
          description: A list of matching credentials
          content:
            application/json:
              schema:
                $ref: '#/components/schemas/SearchVCResults'
              description: The Verifiable Presentations that were used to request the access token using the same encoding as used in the access token request.
        default:
          $ref: '../common/error_response.yaml'
  /internal/auth/v2/{did}/wallet/{id}:
    delete:
      summary: Delete a specific credential in a wallet
      description: |
        Removes the credential from the wallet.

        error returns:
        * 404 - Corresponding credential could not be found
        * 500 - An error occurred while processing the request
      tags:
        - auth
        - wallet
      parameters:
        - name: did
          in: path
          required: true
          description: The did of the owner.
          schema:
            type: string
            example: did:web:example.com:55d7a35d-d7bf-436f-80f7-3fef4077f8a8
        - name: id
          in: path
          required: true
          description: The id of the credential.
          schema:
            type: string
            example: did:web:example.com:55d7a35d-d7bf-436f-80f7-3fef4077f8a8#dadas
      operationId: deleteWalletCredential
      responses:
        "204":
          description: Credential was successfully deleted
=======
  /iam/{id}/statuslist/{page}:
    parameters:
      - name: id
        in: path
        required: true
        description: The ID part of the web DID
        schema:
          type: string
          example: EwVMYK2ugaMvRHUbGFBhuyF423JuNQbtpes35eHhkQic
      - name: page
        in: path
        required: true
        description: StatusListCredential page number for this DID
        schema:
          type: integer
          example: 1
    get:
      summary: Get the StatusList2021Credential for the given DID and page
      description: >
        Returns the StatusList2021Credential as specified in https://www.w3.org/TR/2023/WD-vc-status-list-20230427/
  
        error returns:
        * 404 - id or page not found; possibly be non-existing, deactivated, or not managed by this node
        * 500 - internal server error
      operationId: statusList
      responses:
        "200":
          description: OK, StatusList2021Credential found and returned
          content:
            application/json:
              schema:
                "$ref": "#/components/schemas/VerifiableCredential"
>>>>>>> 74f1e28b
        default:
          $ref: '../common/error_response.yaml'
components:
  schemas:
    DIDDocument:
      $ref: '../common/ssi_types.yaml#/components/schemas/DIDDocument'
    VerifiablePresentation:
      $ref: '../common/ssi_types.yaml#/components/schemas/VerifiablePresentation'
    RedirectResponse:
      type: object
      required:
        - redirect_uri
      properties:
        redirect_uri:
          type: string
          description: |
            The URL to which the user-agent will be redirected after the authorization request.
          example: "https://example.com/callback"
    RedirectResponseWithID:
      type: object
      required:
        - redirect_uri
        - session_id
      properties:
        redirect_uri:
          type: string
          description: The URL to which the user-agent will be redirected after the authorization request.
          example: "https://example.com/callback"
        session_id:
          type: string
          description: The session ID that can be used to retrieve the access token by the calling application.
          example: "eyJhbGciOiJSUzI1NiIsI"
    VerifiableCredential:
      $ref: '../common/ssi_types.yaml#/components/schemas/VerifiableCredential'
<<<<<<< HEAD
    Revocation:
      $ref: '../common/ssi_types.yaml#/components/schemas/Revocation'
=======
>>>>>>> 74f1e28b
    TokenResponse:
      type: object
      description: |
        Token Responses are made as defined in (RFC6749)[https://datatracker.ietf.org/doc/html/rfc6749#section-5.1]
      required:
        - access_token
        - token_type
      properties:
        access_token:
          type: string
          description: |
            The access token issued by the authorization server.
          example: "eyJhbGciOiJSUzI1NiIsInR5cCI6Ikp..sHQ"
        token_type:
          type: string
          description: |
            The type of the token issued as described in [RFC6749].
          example: "bearer"
        scope:
          type: string
        status:
          type: string
          description: |
            The status of the access token request. Can be 'pending' or 'active'.
            If the status is 'pending', the access token is not yet available.
            Only used when the access token is requested through /request-user-access-token.
          enum: [pending, active]
        expires_in:
          type: integer
          description: |
            The lifetime in seconds of the access token.
          example: 3600
      example:
        {
          "access_token": "eyJhbGciOiJSUzI1NiIsInR5cCI6Ikp..sHQ",
          "token_type": "bearer",
          "expires_in": 3600,
        }
    OAuthAuthorizationServerMetadata:
      description: |
        OAuth2 Authorization Server Metadata
        Contain properties from several specifications and may grow over time
      type: object
    OAuthClientMetadata:
      description: |
        OAuth2 Client Metadata
        Contain properties from several specifications and may grow over time
      type: object
    PresentationDefinition:
      description: |
        A presentation definition is a JSON object that describes the desired verifiable credentials and presentation formats.
        Specified at https://identity.foundation/presentation-exchange/spec/v2.0.0/
      type: object
    PresentationSubmission:
      description: |
        A presentation submission is a JSON object that describes the mapping between the required verifiable credentials listed in the presentation definition and the supplied verifiable presentation.
        Specified at https://identity.foundation/presentation-exchange/spec/v2.0.0/
      type: object
    ErrorResponse:
      type: object
      required:
        - error
      properties:
        error:
          type: string
          description: Code identifying the error that occurred.
          example: "invalid_request"
    TokenIntrospectionRequest:
      description: Token introspection request as described in RFC7662 section 2.1
      required:
        - token
      properties:
        token:
          type: string
          example:
            eyJhbGciOiJSUzI1NiIsInR5cCI6IkpXVCJ9.eyJhaWQiOiJ1cm46b2lkOjIuMTYuODQwLjEuMTEzODgzLjIuNC42LjE6MDAwMDAwMDAiLCJleHAiOjE1ODE0MTI2NjcsImlhdCI6MTU4MTQxMTc2NywiaXNzIjoidXJuOm9pZDoyLjE2Ljg0MC4xLjExMzg4My4yLjQuNi4xOjAwMDAwMDAxIiwic2lkIjoidXJuOm9pZDoyLjE2Ljg0MC4xLjExMzg4My4yLjQuNi4zOjk5OTk5OTk5MCIsInN1YiI6IiJ9.OhniTJcPS45nhJVqXfxsngG5eYS_0BvqFg-96zaWFO90I_5_N9Eg_k7NmIF5eNZ9Xutl1aqSxlSp80EX07Gmk8uzZO9PEReo0YZxnNQV-Zeq1njCMmfdwusmiczFlwcBi5Bl1xYGmLrxP7NcAoljmDgMgmLH0xaKfP4VVim6snPkPHqBdSzAgSrrc-cgVDLl-9V2obPB1HiVsFMYfbHEIb4MPsnPRnSGavYHTxt34mHbRsS8BvoBy3v6VNYaewLr6yz-_Zstrnr4I_wxtYbSiPJUeVQHcD-a9Ck53BdjspnhVHZ4IFVvuNrpflVaB1A7P3A2xZ7G_a8gF_SHMynYSA
    TokenIntrospectionResponse:
      description: Token introspection response as described in RFC7662 section 2.2
      required:
        - active
      properties:
        active:
          type: boolean
          description: True if the token is active, false if the token is expired, malformed etc. Required per RFC7662
        iss:
          type: string
          description: Contains the DID of the authorizer. Should be equal to 'sub'
          example: did:web:example.com:resource-owner
        sub:
          type: string
          description: Contains the DID of the resource owner
          example: did:web:example.com:resource-owner
        aud:
          type: string
          description: RFC7662 - Service-specific string identifier or list of string identifiers representing the intended audience for this token, as defined in JWT [RFC7519].
          example: "https://target_token_endpoint"
        client_id:
          type: string
          description: The client (DID) the access token was issued to
          example: did:web:example.com:client
        exp:
          type: integer
          description: Expiration date in seconds since UNIX epoch
        iat:
          type: integer
          description: Issuance time in seconds since UNIX epoch
        scope:
          type: string
          description: granted scopes
        input_descriptor_constraint_id_map:
          type: object
          description: |
            Mapping from the ID field of a 'presentation_definition' input descriptor constraints to the value provided in the 'vps' for the constraints.
            The Policy Decision Point can use this map to make decisions without having to deal with PEX/VCs/VPs/SignatureValidation
        presentation_definition:
          type: object
          description: presentation definition, as described in presentation exchange specification, fulfilled to obtain the access token
          items:
            $ref: '#/components/schemas/PresentationDefinition'
        presentation_submission:
          type: object
          description: mapping of 'vps' contents to the 'presentation_definition'
        vps:
          type: array
          items:
            $ref: '#/components/schemas/VerifiablePresentation'
          description: The Verifiable Presentations that were used to request the access token using the same encoding as used in the access token request.
# TODO: below is copied from introspection/v1. Remove anything unused when flows are finalized.
# TODO: existing contract validator responses
        family_name:
          type: string
          description: Surname(s) or last name(s) of the End-User.
          example: Bruijn
        prefix:
          type: string
          description: Surname prefix
          example: de
        initials:
          type: string
          description: Initials of the End-User.
          example: I.
        username:
          type: string
          description: Identifier uniquely identifying the End-User's account in the issuing system.
        assurance_level:
          type: string
          description: Assurance level of the identity of the End-User.
          format: enum
          enum: [low, substantial, high]
# TODO: ???
        email:
          type: string
          description: End-User's preferred e-mail address. Should be a personal email and can be used to uniquely identify a user. Just like the email used for an account.
          example: w.debruijn@example.org
        user_role:
          type: string
          description: Role of the End-User.
    SearchVCResults:
      type: object
      description: result of a Search operation.
      required:
        - verifiableCredentials
      properties:
        verifiableCredentials:
          type: array
          items:
            $ref: "#/components/schemas/SearchVCResult"
    SearchVCResult:
      type: object
      description: result of a Search operation.
      required:
        - verifiableCredential
      properties:
        revocation:
          $ref: "#/components/schemas/Revocation"
        verifiableCredential:
          $ref: "#/components/schemas/VerifiableCredential"
  securitySchemes:
    jwtBearerAuth:
      type: http
      scheme: bearer

security:
  - {}
  - jwtBearerAuth: []<|MERGE_RESOLUTION|>--- conflicted
+++ resolved
@@ -528,7 +528,40 @@
           description: |
             This is returned when an OAuth2 Client is unauthorized to talk to the introspection endpoint.
             Note: introspection of an invalid or malformed token returns a 200 where with field 'active'=false
-<<<<<<< HEAD
+  /iam/{id}/statuslist/{page}:
+    parameters:
+      - name: id
+        in: path
+        required: true
+        description: The ID part of the web DID
+        schema:
+          type: string
+          example: EwVMYK2ugaMvRHUbGFBhuyF423JuNQbtpes35eHhkQic
+      - name: page
+        in: path
+        required: true
+        description: StatusListCredential page number for this DID
+        schema:
+          type: integer
+          example: 1
+    get:
+      summary: Get the StatusList2021Credential for the given DID and page
+      description: >
+        Returns the StatusList2021Credential as specified in https://www.w3.org/TR/2023/WD-vc-status-list-20230427/
+  
+        error returns:
+        * 404 - id or page not found; possibly be non-existing, deactivated, or not managed by this node
+        * 500 - internal server error
+      operationId: statusList
+      responses:
+        "200":
+          description: OK, StatusList2021Credential found and returned
+          content:
+            application/json:
+              schema:
+                "$ref": "#/components/schemas/VerifiableCredential"
+        default:
+          $ref: '../common/error_response.yaml'
   /iam/{did}/start-oid4vci-issuance:
     post:
       operationId: startOid4vciIssuance
@@ -811,40 +844,6 @@
       responses:
         "204":
           description: Credential was successfully deleted
-=======
-  /iam/{id}/statuslist/{page}:
-    parameters:
-      - name: id
-        in: path
-        required: true
-        description: The ID part of the web DID
-        schema:
-          type: string
-          example: EwVMYK2ugaMvRHUbGFBhuyF423JuNQbtpes35eHhkQic
-      - name: page
-        in: path
-        required: true
-        description: StatusListCredential page number for this DID
-        schema:
-          type: integer
-          example: 1
-    get:
-      summary: Get the StatusList2021Credential for the given DID and page
-      description: >
-        Returns the StatusList2021Credential as specified in https://www.w3.org/TR/2023/WD-vc-status-list-20230427/
-  
-        error returns:
-        * 404 - id or page not found; possibly be non-existing, deactivated, or not managed by this node
-        * 500 - internal server error
-      operationId: statusList
-      responses:
-        "200":
-          description: OK, StatusList2021Credential found and returned
-          content:
-            application/json:
-              schema:
-                "$ref": "#/components/schemas/VerifiableCredential"
->>>>>>> 74f1e28b
         default:
           $ref: '../common/error_response.yaml'
 components:
@@ -879,11 +878,8 @@
           example: "eyJhbGciOiJSUzI1NiIsI"
     VerifiableCredential:
       $ref: '../common/ssi_types.yaml#/components/schemas/VerifiableCredential'
-<<<<<<< HEAD
     Revocation:
       $ref: '../common/ssi_types.yaml#/components/schemas/Revocation'
-=======
->>>>>>> 74f1e28b
     TokenResponse:
       type: object
       description: |
