openapi: 3.0.0
info:
  title: Auth v2 API (experimental)
  version: 0.0.0
servers:
  - url: http://localhost:8081
    description: For internal-facing endpoints.
  - url: http://localhost:8080
    description: For public-facing endpoints.
paths:
  /iam/{id}/did.json:
    parameters:
      - name: id
        in: path
        description: ID of DID.
        required: true
        example: EwVMYK2ugaMvRHUbGFBhuyF423JuNQbtpes35eHhkQic
        schema:
          type: string
    get:
      summary: Returns the did:web DID for the specified tenant.
      description: |
        Returns the did:web DID for the specified tenant, if it is owned by this node.
      operationId: "getTenantWebDID"
      tags:
        - DID
      responses:
        "200":
          description: DID has been found and returned.
          content:
            application/json:
              schema:
                $ref: '#/components/schemas/DIDDocument'
        "404":
          description: DID does not exist.
  /.well-known/did.json:
    get:
      summary: Returns the root did:web DID of this domain.
      description: |
        Returns the root did:web DID of this domain, if it is owned by this node.
      operationId: "getRootWebDID"
      tags:
        - DID
      responses:
        "200":
          description: DID has been found and returned.
          content:
            application/json:
              schema:
                $ref: '#/components/schemas/DIDDocument'
        "404":
          description: DID does not exist.
  "/oauth2/{did}/token":
    post:
      summary: Used by to request access- or refresh tokens.
      description: Specified by https://openid.net/specs/openid-4-verifiable-credential-issuance-1_0.html#name-token-endpoint
      operationId: handleTokenRequest
      tags:
        - oauth2
      parameters:
        - name: did
          in: path
          required: true
          description: DID that is the subject of the token request
          content:
            plain/text:
              schema:
                type: string
                example: did:web:example.com
      requestBody:
        content:
          application/x-www-form-urlencoded:
            schema:
              type: object
              required:
                - grant_type
              properties:
                grant_type:
                  type: string
                  example: urn:ietf:params:oauth:grant-type:authorized_code
                code:
                  type: string
                client_id:
                  type: string
                assertion:
                  type: string
                presentation_submission:
                  type: string
                scope:
                  type: string
                code_verifier:
                  type: string
      responses:
        "200":
          description: OK
          content:
            application/json:
              schema:
                "$ref": "#/components/schemas/TokenResponse"
        "default":
          description: Error response
          content:
            application/json:
              schema:
                $ref: "#/components/schemas/ErrorResponse"
  "/oauth2/{did}/authorize":
    get:
      summary: Used by resource owners to initiate the authorization code flow.
      description: Specified by https://datatracker.ietf.org/doc/html/rfc6749#section-3.1
      operationId: handleAuthorizeRequest
      tags:
        - oauth2
      parameters:
        - name: did
          in: path
          required: true
          description: DID that is the subject of the authorization request
          content:
            plain/text:
              schema:
                type: string
                example: did:web:example.com
        # Way to specify dynamic query parameters
        # See https://stackoverflow.com/questions/49582559/how-to-document-dynamic-query-parameter-names-in-openapi-swagger
        - in: query
          name: params
          schema:
            type: object
            additionalProperties:
              type: string
          style: form
          explode: true
      responses:
        "200":
          description: Authorization request accepted, user is asked for consent.
          content:
            text/html:
              schema:
                type: string
        "302":
          description: >
            If an error occurs, the user-agent is redirected, the authorization server redirects the user-agent to the provided redirect URI.
          headers:
            Location:
              schema:
                type: string
                format: uri
  "/oauth2/{did}/callback":
    get:
      summary: The OAuth2 callback endpoint of the client.
      description: |
        When the OAuth2 flow is completed, the user-agent is redirected to this endpoint.
        This can be the result of a successful authorization request or an error.
        The result of this callback is a redirect back to the calling application.
      operationId: callback
      tags:
        - oauth2
      parameters:
        - name: did
          in: path
          required: true
          description: DID that is the subject of the callback
          content:
            plain/text:
              schema:
                type: string
                example: did:web:example.com
        - name: code
          in: query
          description: The authorization code received from the authorization server.
          schema:
            type: string
        - name: state
          in: query
          description: The client state.
          schema:
            type: string
        - name: error
          in: query
          description: The error code.
          schema:
            type: string
        - name: error_description
          in: query
          description: The error description.
          schema:
            type: string
      responses:
        "302":
          description: Redirect to the calling application.
          headers:
            Location:
              schema:
                type: string
                format: uri
        "default":
          $ref: '../common/error_response.yaml'
  "/oauth2/{did}/presentation_definition":
    get:
      summary: Used by relying parties to obtain a presentation definition for desired scopes as specified by Nuts RFC021.
      description: |
        The presentation definition (specified by https://identity.foundation/presentation-exchange/spec/v2.0.0/) is a JSON object that describes the desired verifiable credentials and presentation formats.
        A presentation definition is matched against a wallet. If verifiable credentials matching the definition are found, 
        a presentation can created together with a presentation submission.
        The API returns an array of definitions, one per scope/backend combination if applicable.
      operationId: presentationDefinition
      tags:
        - oauth2
      parameters:
        - name: did
          in: path
          required: true
          description: DID that holds the presentation definition.
          content:
            plain/text:
              schema:
                type: string
                example: did:web:example.com
        - name: scope
          in: query
          required: true
          schema:
            type: string
            description: | 
              The scope for which a presentation definition is requested. Multiple scopes can be specified by separating them with a space.
            example: usecase patient:x:read
        - name: wallet_owner_type
          in: query
          schema:
            $ref: '#/components/schemas/WalletOwnerType'
      responses:
        "200":
          description: PresentationDefinition that matches scope is found.
          content:
            application/json:
              schema:
                "$ref": "#/components/schemas/PresentationDefinition"
        "default":
          $ref: '../common/error_response.yaml'
  "/oauth2/{did}/response":
    post:
      summary: Used by wallets to post the authorization response or error to.
      description: | 
        Specified by https://openid.net/specs/openid-4-verifiable-presentations-1_0.html#name-response-mode-direct_postjw
        The response is either an error response with error, error_description and state filled or a submission with vp_token and presentation_submission filled.
        When an error is posted, the state is used to fetch the holder's callbackURI from the verifiers client state.
      operationId: handleAuthorizeResponse
      tags:
        - oauth2
      parameters:
        - name: did
          in: path
          required: true
          description: DID that is the subject of the authorization response
          content:
            plain/text:
              schema:
                type: string
                example: did:web:example.com
      requestBody:
        required: true
        content:
          application/x-www-form-urlencoded:
            schema:
              type: object
              properties:
                error:
                  description: error code as defined by the OAuth2 specification
                  type: string
                error_description:
                  description: error description as defined by the OAuth2 specification
                  type: string
                presentation_submission:
                  type: string
                state:
                  description: the client state for the verifier
                  type: string
                vp_token:
                  description: A Verifiable Presentation in either JSON-LD or JWT format.
                  type: string
      responses:
        "200":
          description: Authorization response with a redirect URL, also used for error returns if possible.
          content:
            application/json:
              schema:
                $ref: '#/components/schemas/RedirectResponse'
  # TODO: What format to use? (codegenerator breaks on aliases)
  # See issue https://github.com/nuts-foundation/nuts-node/issues/2365
  # create aliases for the specced path
#  /iam/{did}/oauth-authorization-server:
#    $ref: '#/paths/~1.well-known~1oauth-authorization-server~1iam~1{did}'
#  /iam/{did}/.well-known/oauth-authorization-server:
#    $ref: '#/paths/~1.well-known~1oauth-authorization-server~1iam~1{did}'
  /.well-known/oauth-authorization-server/iam/{id}:
    get:
      tags:
        - well-known
      summary: Get the OAuth2 Authorization Server metadata for a did:web with a :iam:<id> path.
      description: >
        Specified by https://www.rfc-editor.org/info/rfc8414
        The well-known path is the default specified by https://www.rfc-editor.org/rfc/rfc8414.html#section-3

        error returns:
        * 400 - invalid input
        * 404 - did not found; possibly be non-existing, deactivated, or not managed by this node
        * 500 - internal server error
      operationId: OAuthAuthorizationServerMetadata
      parameters:
        - name: id
          in: path
          required: true
          description: ID of did:web DID that serves the metadata
          schema:
            type: string
            example: did:web:example.com
      responses:
        "200":
          description: OK
          content:
            application/json:
              schema:
                "$ref": "#/components/schemas/OAuthAuthorizationServerMetadata"
        default:
          $ref: '../common/error_response.yaml'
  /.well-known/oauth-authorization-server:
    get:
      tags:
        - well-known
      summary: Get the OAuth2 Authorization Server metadata of a root did:web DID.
      description: >
        Specified by https://www.rfc-editor.org/info/rfc8414
        The well-known path is the default specified by https://www.rfc-editor.org/rfc/rfc8414.html#section-3

        error returns:
        * 400 - invalid input
        * 404 - did not found; possibly be non-existing, deactivated, or not managed by this node
        * 500 - internal server error
      operationId: RootOAuthAuthorizationServerMetadata
      responses:
        "200":
          description: OK
          content:
            application/json:
              schema:
                "$ref": "#/components/schemas/OAuthAuthorizationServerMetadata"
        default:
          $ref: '../common/error_response.yaml'
  /oauth2/{did}/oauth-client:
    get:
      tags:
        - well-known
      summary: Get the OAuth2 Client metadata
      description: >
        Returns relevant OAuth Client metadata as defined in 
        https://www.iana.org/assignments/oauth-parameters/oauth-parameters.xhtml#client-metadata
        and other OpenID4VC specification set.
        
        error returns:
        * 400 - invalid input
        * 404 - did not found; possibly be non-existing, deactivated, or not managed by this node
        * 500 - internal server error
      operationId: OAuthClientMetadata
      parameters:
        - name: did
          in: path
          required: true
          description: DID that serves the metadata
          content:
            plain/text:
              schema:
                type: string
                example: did:web:example.com
      responses:
        "200":
          description: OK
          content:
            application/json:
              schema:
                "$ref": "#/components/schemas/OAuthClientMetadata"
        default:
          $ref: '../common/error_response.yaml'
#  /internal/auth/v2/{did}/request-presentation:
#    post:
#      operationId: requestPresentation
#      summary: Requests a credential presentation using OAuth2 from a remote wallet through a user-agent.
#      description: |
#        Requests a credential presentation using OAuth2 from a remote wallet.
#        It will redirect the user-agent to the wallet, so the user can give consent.
#
#        error returns:
#        * 400 - one of the parameters has the wrong format
#        * 503 - the authorizer could not be reached or returned an error
#      tags:
#        - auth
#      parameters:
#        - name: did
#          in: path
#          required: true
#          schema:
#            type: string
#            example: did:nuts:123
#      requestBody:
#        required: true
#        content:
#          application/json:
#            schema:
#              required:
#                - wallet
#                - scope
#              properties:
#                wallet:
#                  type: string
#                # TODO: how should this be specified?
#                scope:
#                  type: string
#                  description: maps to the verifiable credentials to request
#      responses:
#        '200':
#          description: Request initiated, the response will contain a redirect URL to which the user-agent
#          content:
#            application/json:
#              schema:
#                required:
#                  - redirect_uri
#                properties:
#                  redirect_uri:
#                    type: string
#        default:
#          $ref: '../common/error_response.yaml'
  /internal/auth/v2/{did}/request-service-access-token:
    post:
      operationId: requestServiceAccessToken
      summary: Start the authorization flow to get an access token from a remote authorization server.
      description: |
        Initiates an OAuth2 flow to request an access token from a remote authorization server.
        It'll initiate a s2s (RFC021) flow.

        error returns:
        * 400 - one of the parameters has the wrong format or an OAuth error occurred
        * 412 - the organization wallet does not contain the correct credentials
        * 503 - the authorizer could not be reached or returned an error
      tags:
        - auth
      parameters:
        - name: did
          in: path
          required: true
          description: The DID of the requester, a Wallet owner at this node.
          content:
            plain/text:
              schema:
                type: string
                example: did:web:example.com
      requestBody:
        required: true
        content:
          application/json:
            schema:
              required:
                - verifier
                - scope
              properties:
                verifier:
                  type: string
                  example: did:web:example.com
                scope:
                  type: string
                  description: The scope that will be the service for which this access token can be used.
                  example: eOverdracht-sender
      responses:
        '200':
          description: Successful request. Responds with an access token as described in rfc6749 section 5.1.
          content:
            application/json:
              schema:
                $ref: '#/components/schemas/TokenResponse'
        default:
          $ref: '../common/error_response.yaml'
  /internal/auth/v2/{did}/request-user-access-token:
    post:
      operationId: requestUserAccessToken
      summary: Start the authorization code flow to get an access token from a remote authorization server when user context is required.
      description: |
        Initiates an OAuth2 flow to request an access token from a remote authorization server. This call will initiate an OpenID4VP flow.
        The user must be authorized by the calling system and provided in the preauthorized_user field.
        The user's ID must be stable across sessions, as it's used to select the right ID Wallet.
        
        error returns:
        * 400 - one of the parameters has the wrong format or an OAuth error occurred
        * 412 - the organization wallet does not contain the correct credentials
        * 503 - the authorizer could not be reached or returned an error
      tags:
        - auth
      parameters:
        - name: did
          in: path
          required: true
          description: The DID of the requester, a wallet owner at this node.
          content:
            plain/text:
              schema:
                type: string
                example: did:web:example.com
      requestBody:
        required: true
        content:
          application/json:
            schema:
              required:
                - redirect_uri
                - scope
                - verifier
              properties:
                verifier:
                  type: string
                  description: The DID of the verifier, the relying party for which this access token is requested.
                  example: did:web:example.com
                scope:
                  type: string
                  description: The scope that will be the service for which this access token can be used.
                  example: eOverdracht-sender
                redirect_uri:
                  type: string
                  description: |
                    The URL to which the user-agent will be redirected after the authorization request.
                    This is the URL of the calling application. 
                    The OAuth2 flow will finish at the /callback URL of the node and the node will redirect the user to this redirect_uri.
                preauthorized_user:
                  $ref: '#/components/schemas/UserDetails'
      responses:
        '200':
          description: | 
            Successful request. Responds with a redirect_uri for the user and a token for the calling application.
            The token can be used by the calling application to get the status of the session.
          content:
            application/json:
              schema:
                $ref: '#/components/schemas/RedirectResponseWithID'
        default:
          $ref: '../common/error_response.yaml'
  /internal/auth/v2/accesstoken/{sessionID}:
    get:
      operationId: retrieveAccessToken
      summary: Get the access token from the Nuts node that was requested through /request-user-access-token.
      description: |
        If the OAuth2 flow has completed, this call will return the access token. 
        After returning the access token, the token used to retrieve the access token is no longer valid.
        If the flow hasn't completed yet, the response will contain the 'pending' status value.
        Therefore this API can be used to poll for the status of the OAuth2 flow.
      tags:
        - auth
      parameters:
        - name: sessionID
          in: path
          required: true
          description: This ID is given to the calling application as response to the request-user-access-token call.
          schema:
            type: string
            example: eyJhbGciOiJSUzI1NiIsInR5cCI6Ikp
      responses:
        '200':
          description: | 
            Successful request. Responds with an access token as described in rfc6749 section 5.1 when available.
            If the OAuth2 flow hasn't completed yet, the response will only contain the 'pending' status value.
          content:
            application/json:
              schema:
                $ref: '#/components/schemas/TokenResponse'
        default:
          $ref: '../common/error_response.yaml'
  /internal/auth/v2/accesstoken/introspect:
    post:
      operationId: introspectAccessToken
      summary: Introspection endpoint to retrieve information from an Access Token as described by RFC7662
      tags:
        - auth
      requestBody:
        required: true
        content:
          application/x-www-form-urlencoded:
            schema:
              $ref: "#/components/schemas/TokenIntrospectionRequest"
      responses:
        '200':
          description: |
            An Introspection response as described in RFC7662 section 2.2. The Irma, Dummy and Employee identity means all return 'username', 'initials',  'prefix', 'family_name' and 'assurance_level'.
            'username' should be used as unique identifier for the user.
          content:
            application/json:
              schema:
                $ref: "#/components/schemas/TokenIntrospectionResponse"
        '401':
          description: |
            This is returned when an OAuth2 Client is unauthorized to talk to the introspection endpoint.
            Note: introspection of an invalid or malformed token returns a 200 where with field 'active'=false
  /statuslist/{did}/{page}:
    parameters:
      - name: did
        in: path
        required: true
        description: DID that owns the status list
        content:
          plain/text:
            schema:
              type: string
              example: did:web:example.com
      - name: page
        in: path
        required: true
        description: StatusListCredential page number for this DID
        schema:
          type: integer
          example: 1
    get:
      summary: Get the StatusList2021Credential for the given DID and page
      description: >
        Returns the StatusList2021Credential as specified in https://www.w3.org/TR/2023/WD-vc-status-list-20230427/
  
        error returns:
        * 404 - id or page not found; possibly be non-existing, deactivated, or not managed by this node
        * 500 - internal server error
      operationId: statusList
      responses:
        "200":
          description: OK, StatusList2021Credential found and returned
          content:
            application/json:
              schema:
                "$ref": "#/components/schemas/VerifiableCredential"
        default:
          $ref: '../common/error_response.yaml'
  /internal/auth/v2/{did}/request-credential:
    post:
      operationId: requestOid4vciCredentialIssuance
      summary: Start the Oid4VCI authorization flow.
      description: |
        Initiates an Oid4VCI flow to request an VC from a Credential Issuer.

        error returns:
        * 400 - one of the parameters has the wrong format or an OAuth error occurred
        * 424 - the issuer does not fulfill the right requirements to issue the requested VC(s)
        * 412 - the organization wallet does not contain the correct credentials
      tags:
        - auth
      parameters:
        - name: did
          in: path
          required: true
          description: The DID of the requester, a Wallet owner at this node.
          content:
            plain/text:
              schema:
                type: string
                example: did:web:example.com
      requestBody:
        required: true
        content:
          application/json:
            schema:
              required:
                - issuer
                - authorization_details
                - redirect_uri
              properties:
                issuer:
                  type: string
                  example: did:web:example.com
                authorization_details:
                  type: array
                  items:
                    type: object
                    description: | 
                      The request parameter authorization_details defined in Section 2 of [RFC9396] MUST be used to convey the details about the Credentials the Wallet wants to obtain..
                    properties:
                      type:
                        type: string
                      format:
                        type: string
                      credential_definition:
                        type: object
                redirect_uri:
                  type: string
                  description: |
                    The URL to which the user-agent will be redirected after the authorization request.
      responses:
        '200':
          description: | 
            Successful request. Responds with a redirect_uri for the user and a session_id for correlation.
          content:
            application/json:
              schema:
                $ref: '#/components/schemas/RedirectResponse'
        default:
          $ref: '../common/error_response.yaml'
  /iam/oid4vci/callback:
    get:
      operationId: callbackOid4vciCredentialIssuance
      summary: Callback for the Oid4VCI credential issuance flow.
      description: |
        The callback for the requestOid4vciCredentialIssuance request.
        
        This method will in most cases try to redirect (302) to the redirect_uri of the 
        requestOid4vciCredentialIssuance request with an error code. The only case
        where the status will not be 302 is when something in the processing of the 
        redirect_uri itself goes wrong.
        
        302 error returns:
        * invalid_request - one of the provided parameters is wrong.
        * server_error - internal processing of the Oid4VCI flow has a system error.
        * access_denied - an access problem occurred with the internal processing of the Oid4VCI flow.
      
        If the system is somehow not able to return a redirect, the following http status codes will be 
        returned:
        * 500 - an system error occurred during processing
      tags:
        - auth
      parameters:
        - name: code
          in: query
          required: true
          description: The oauth2 code response.
          schema:
            type: string
            example: 55d7a35d-d7bf-436f-80f7-3fef4077f8a8
        - name: state
          in: query
          required: true
          description: The oauth2 state, required as the authorize request sends it.
          schema:
            type: string
            example: 55d7a35d-d7bf-436f-80f7-3fef4077f8a8
        - name: error
          in: query
          description: The error code.
          schema:
            type: string
        - name: error_description
          in: query
          description: The error description.
          schema:
            type: string
      responses:
        '302':
          description: |
            The user-agent is redirected to the redirect_uri submitted at the request-credential request.
          headers:
            Location:
              schema:
                type: string
                format: uri
        default:
          $ref: '../common/error_response.yaml'
components:
  schemas:
    DIDDocument:
      $ref: '../common/ssi_types.yaml#/components/schemas/DIDDocument'
    VerifiablePresentation:
      $ref: '../common/ssi_types.yaml#/components/schemas/VerifiablePresentation'
    RedirectResponse:
      type: object
      required:
        - redirect_uri
      properties:
        redirect_uri:
          type: string
          description: |
            The URL to which the user-agent will be redirected after the authorization request.
          example: "https://example.com/callback"
    RedirectResponseWithID:
      type: object
      required:
        - redirect_uri
        - session_id
      properties:
        redirect_uri:
          type: string
          description: The URL to which the user-agent will be redirected after the authorization request.
          example: "https://example.com/callback"
        session_id:
          type: string
          description: The session ID that can be used to retrieve the access token by the calling application.
          example: "eyJhbGciOiJSUzI1NiIsI"
    UserDetails:
      type: object
      description: |
        Claims about the authorized user.
      required:
        - name
        - id
        - role
      properties:
        name:
          type: string
          description: Human-readable name of the user.
          example: "John Doe"
        id:
          type: string
          description: Machine-readable identifier, uniquely identifying the user in the issuing system.
          example:
            - "jdoe"
            - "123456"
            - "jdoe@example.com"
        role:
          type: string
          description: Role of the user.
          example: "Verpleegkundige niveau 4"
    VerifiableCredential:
      $ref: '../common/ssi_types.yaml#/components/schemas/VerifiableCredential'
    TokenResponse:
      type: object
      description: |
        Token Responses are made as defined in (RFC6749)[https://datatracker.ietf.org/doc/html/rfc6749#section-5.1]
      required:
        - access_token
        - token_type
      properties:
        access_token:
          type: string
          description: |
            The access token issued by the authorization server.
          example: "eyJhbGciOiJSUzI1NiIsInR5cCI6Ikp..sHQ"
        token_type:
          type: string
          description: |
            The type of the token issued as described in [RFC6749].
          example: "bearer"
        scope:
          type: string
        status:
          type: string
          description: |
            The status of the access token request. Can be 'pending' or 'active'.
            If the status is 'pending', the access token is not yet available.
            Only used when the access token is requested through /request-user-access-token.
          enum: [pending, active]
        expires_in:
          type: integer
          description: |
            The lifetime in seconds of the access token.
          example: 3600
      example:
        {
          "access_token": "eyJhbGciOiJSUzI1NiIsInR5cCI6Ikp..sHQ",
          "token_type": "bearer",
          "expires_in": 3600,
        }
    OAuthAuthorizationServerMetadata:
      description: |
        OAuth2 Authorization Server Metadata
        Contain properties from several specifications and may grow over time
      type: object
    OAuthClientMetadata:
      description: |
        OAuth2 Client Metadata
        Contain properties from several specifications and may grow over time
      type: object
    PresentationDefinition:
      description: |
        A presentation definition is a JSON object that describes the desired verifiable credentials and presentation formats.
        Specified at https://identity.foundation/presentation-exchange/spec/v2.0.0/
      type: object
    PresentationSubmission:
      description: |
        A presentation submission is a JSON object that describes the mapping between the required verifiable credentials listed in the presentation definition and the supplied verifiable presentation.
        Specified at https://identity.foundation/presentation-exchange/spec/v2.0.0/
      type: object
    ErrorResponse:
      type: object
      required:
        - error
      properties:
        error:
          type: string
          description: Code identifying the error that occurred.
          example: invalid_request
        error_description:
          type: string
          description: Human-readable description of the error.
          example: The request is missing a required parameter.
    TokenIntrospectionRequest:
      description: >
        Token introspection request as described in RFC7662 section 2.1
        
        Alongside the defined properties, it can return values (additionalProperties) from the Verifiable Credentials that resulted from the Presentation Exchange.
      required:
        - token
      properties:
        token:
          type: string
          example:
            eyJhbGciOiJSUzI1NiIsInR5cCI6IkpXVCJ9.eyJhaWQiOiJ1cm46b2lkOjIuMTYuODQwLjEuMTEzODgzLjIuNC42LjE6MDAwMDAwMDAiLCJleHAiOjE1ODE0MTI2NjcsImlhdCI6MTU4MTQxMTc2NywiaXNzIjoidXJuOm9pZDoyLjE2Ljg0MC4xLjExMzg4My4yLjQuNi4xOjAwMDAwMDAxIiwic2lkIjoidXJuOm9pZDoyLjE2Ljg0MC4xLjExMzg4My4yLjQuNi4zOjk5OTk5OTk5MCIsInN1YiI6IiJ9.OhniTJcPS45nhJVqXfxsngG5eYS_0BvqFg-96zaWFO90I_5_N9Eg_k7NmIF5eNZ9Xutl1aqSxlSp80EX07Gmk8uzZO9PEReo0YZxnNQV-Zeq1njCMmfdwusmiczFlwcBi5Bl1xYGmLrxP7NcAoljmDgMgmLH0xaKfP4VVim6snPkPHqBdSzAgSrrc-cgVDLl-9V2obPB1HiVsFMYfbHEIb4MPsnPRnSGavYHTxt34mHbRsS8BvoBy3v6VNYaewLr6yz-_Zstrnr4I_wxtYbSiPJUeVQHcD-a9Ck53BdjspnhVHZ4IFVvuNrpflVaB1A7P3A2xZ7G_a8gF_SHMynYSA
    TokenIntrospectionResponse:
      description: Token introspection response as described in RFC7662 section 2.2
      required:
        - active
      additionalProperties: {}
      properties:
        active:
          type: boolean
          description: True if the token is active, false if the token is expired, malformed etc. Required per RFC7662
        iss:
          type: string
          description: Contains the DID of the authorizer. Should be equal to 'sub'
          example: did:web:example.com:resource-owner
        sub:
          type: string
          description: Contains the DID of the resource owner
          example: did:web:example.com:resource-owner
        aud:
          type: string
          description: RFC7662 - Service-specific string identifier or list of string identifiers representing the intended audience for this token, as defined in JWT [RFC7519].
          example: "https://target_token_endpoint"
        client_id:
          type: string
          description: The client (DID) the access token was issued to
          example: did:web:example.com:client
        exp:
          type: integer
          description: Expiration date in seconds since UNIX epoch
        iat:
          type: integer
          description: Issuance time in seconds since UNIX epoch
        scope:
          type: string
          description: granted scopes
        presentation_definitions:
<<<<<<< HEAD
          type: array
          description: Presentation Definitions, as described in Presentation Exchange specification, fulfilled to obtain the access token
          items:
            $ref: '#/components/schemas/PresentationDefinition'
        presentation_submissions:
          type: array
          description: Mapping of 'vps' contents to the 'presentation_definitions'
          items:
            $ref: '#/components/schemas/PresentationSubmission'
=======
          $ref: '#/components/schemas/RequiredPresentationDefinitions'
        presentation_submissions:
          type: object
          additionalProperties:
            $ref: '#/components/schemas/PresentationSubmission'
          description: |
            Mapping of Presentation Definition IDs that were fulfilled to Presentation Submissions.
>>>>>>> ebb9f5f0
        vps:
          type: array
          items:
            $ref: '#/components/schemas/VerifiablePresentation'
          description: The Verifiable Presentations that were used to request the access token using the same encoding as used in the access token request.
    WalletOwnerType:
      type: string
      description: |
        Wallet owner type that should fulfill the presentation definition.
        Can either be an organization wallet or a user (personal) wallet.
      enum:
        - organization
        - user
    RequiredPresentationDefinitions:
      type: object
      additionalProperties:
        $ref: '#/components/schemas/PresentationDefinition'
      description: |
        Presentation Definitions, as described in Presentation Exchange specification, fulfilled to obtain the access token
        The map key is the wallet owner (user/organization)
  securitySchemes:
    jwtBearerAuth:
      type: http
      scheme: bearer

security:
  - {}
  - jwtBearerAuth: []<|MERGE_RESOLUTION|>--- conflicted
+++ resolved
@@ -925,17 +925,6 @@
           type: string
           description: granted scopes
         presentation_definitions:
-<<<<<<< HEAD
-          type: array
-          description: Presentation Definitions, as described in Presentation Exchange specification, fulfilled to obtain the access token
-          items:
-            $ref: '#/components/schemas/PresentationDefinition'
-        presentation_submissions:
-          type: array
-          description: Mapping of 'vps' contents to the 'presentation_definitions'
-          items:
-            $ref: '#/components/schemas/PresentationSubmission'
-=======
           $ref: '#/components/schemas/RequiredPresentationDefinitions'
         presentation_submissions:
           type: object
@@ -943,7 +932,6 @@
             $ref: '#/components/schemas/PresentationSubmission'
           description: |
             Mapping of Presentation Definition IDs that were fulfilled to Presentation Submissions.
->>>>>>> ebb9f5f0
         vps:
           type: array
           items:
