/*
 * Nuts node
 * Copyright (C) 2023 Nuts community
 *
 * This program is free software: you can redistribute it and/or modify
 * it under the terms of the GNU General Public License as published by
 * the Free Software Foundation, either version 3 of the License, or
 * (at your option) any later version.
 *
 * This program is distributed in the hope that it will be useful,
 * but WITHOUT ANY WARRANTY; without even the implied warranty of
 * MERCHANTABILITY or FITNESS FOR A PARTICULAR PURPOSE.  See the
 * GNU General Public License for more details.
 *
 * You should have received a copy of the GNU General Public License
 * along with this program.  If not, see <https://www.gnu.org/licenses/>.
 *
 */

package v2

import (
	"context"
	ssi "github.com/nuts-foundation/go-did"
	"github.com/nuts-foundation/nuts-node/vdr/didweb"
	"testing"

	"github.com/nuts-foundation/go-did/did"
	"github.com/nuts-foundation/nuts-node/audit"
	"github.com/nuts-foundation/nuts-node/vdr"
	"github.com/nuts-foundation/nuts-node/vdr/resolver"
	"github.com/stretchr/testify/assert"
	"github.com/stretchr/testify/require"
	"go.uber.org/mock/gomock"
)

var id = did.MustParseDID("did:web:example.com:iam:1")

var didDoc = did.Document{
	ID: id,
}

func TestWrapper_CreateDID(t *testing.T) {
	t.Run("ok - defaults", func(t *testing.T) {
		ctx := newMockContext(t)
<<<<<<< HEAD
		opts := management.DIDCreationOptions{
			Method:      didweb.MethodName,
			KeyFlags:    management.AssertionMethodUsage | management.CapabilityInvocationUsage | management.KeyAgreementUsage | management.AuthenticationUsage | management.CapabilityDelegationUsage,
			SelfControl: true,
		}
		ctx.vdr.EXPECT().Create(gomock.Any(), opts).Return(&didDoc, nil, nil)
=======
		ctx.vdr.EXPECT().Create(gomock.Any(), didweb.DefaultCreationOptions()).Return(didDoc, nil, nil)
>>>>>>> 78758213

		response, err := ctx.client.CreateDID(nil, CreateDIDRequestObject{Body: &CreateDIDJSONRequestBody{}})

		require.NoError(t, err)
		assert.Equal(t, id, response.(CreateDID200JSONResponse).ID)
	})
	t.Run("with user ID", func(t *testing.T) {
		ctx := newMockContext(t)
		opts := didweb.DefaultCreationOptions().With(didweb.UserPath("1"))
		ctx.vdr.EXPECT().Create(gomock.Any(), opts).Return(didDoc, nil, nil)

		var userId = "1"
		response, err := ctx.client.CreateDID(nil, CreateDIDRequestObject{
			Body: &CreateDIDJSONRequestBody{
				Id: &userId,
			},
		})

		require.NoError(t, err)
		assert.Equal(t, id, response.(CreateDID200JSONResponse).ID)
	})
	t.Run("error - create fails", func(t *testing.T) {
		ctx := newMockContext(t)
		ctx.vdr.EXPECT().Create(gomock.Any(), gomock.Any()).Return(nil, nil, assert.AnError)

		response, err := ctx.client.CreateDID(nil, CreateDIDRequestObject{
			Body: &CreateDIDJSONRequestBody{},
		})

		assert.Error(t, err)
		assert.Nil(t, response)
	})
}

func TestWrapper_CreateService(t *testing.T) {
	service := did.Service{
		Type:            "api",
		ServiceEndpoint: "https://example.com",
	}
	t.Run("ok - defaults", func(t *testing.T) {
		ctx := newMockContext(t)
		ctx.vdr.EXPECT().CreateService(gomock.Any(), id, gomock.Any()).Return(&service, nil)

		response, err := ctx.client.CreateService(nil, CreateServiceRequestObject{
			Did:  id.String(),
			Body: &service,
		})

		require.NoError(t, err)
		assert.Equal(t, service, Service(response.(CreateService200JSONResponse)))
	})

	t.Run("error - create fails", func(t *testing.T) {
		ctx := newMockContext(t)
		ctx.vdr.EXPECT().CreateService(gomock.Any(), gomock.Any(), gomock.Any()).Return(nil, assert.AnError)

		response, err := ctx.client.CreateService(nil, CreateServiceRequestObject{
			Did:  id.String(),
			Body: &service,
		})

		assert.Error(t, err)
		assert.Nil(t, response)
	})
}

func TestWrapper_DeleteService(t *testing.T) {
	t.Run("ok - defaults", func(t *testing.T) {
		serviceID := ssi.MustParseURI("api")
		ctx := newMockContext(t)
		ctx.vdr.EXPECT().DeleteService(gomock.Any(), id, serviceID).Return(nil)

		response, err := ctx.client.DeleteService(nil, DeleteServiceRequestObject{
			Did:       id.String(),
			ServiceId: serviceID.String(),
		})

		require.NoError(t, err)
		assert.IsType(t, DeleteService204Response{}, response)
	})

	t.Run("error - delete fails", func(t *testing.T) {
		ctx := newMockContext(t)
		ctx.vdr.EXPECT().DeleteService(gomock.Any(), gomock.Any(), gomock.Any()).Return(assert.AnError)

		response, err := ctx.client.DeleteService(nil, DeleteServiceRequestObject{
			Did:       id.String(),
			ServiceId: "1",
		})

		assert.Error(t, err)
		assert.Nil(t, response)
	})
}

func TestWrapper_UpdateService(t *testing.T) {
	service := did.Service{
		Type:            "api",
		ServiceEndpoint: "https://example.com",
	}
	updatedService := service
	updatedService.ID = ssi.MustParseURI("1")
	t.Run("ok - defaults", func(t *testing.T) {
		ctx := newMockContext(t)
		ctx.vdr.EXPECT().UpdateService(gomock.Any(), id, updatedService.ID, service).Return(&updatedService, nil)

		response, err := ctx.client.UpdateService(nil, UpdateServiceRequestObject{
			Did:       id.String(),
			ServiceId: "1",
			Body:      &service,
		})

		require.NoError(t, err)
		assert.Equal(t, updatedService.ID, response.(UpdateService200JSONResponse).ID)
	})
	t.Run("error - update fails", func(t *testing.T) {
		ctx := newMockContext(t)
		ctx.vdr.EXPECT().UpdateService(gomock.Any(), gomock.Any(), gomock.Any(), gomock.Any()).Return(nil, assert.AnError)

		response, err := ctx.client.UpdateService(nil, UpdateServiceRequestObject{
			Did:       id.String(),
			ServiceId: "1",
			Body:      &service,
		})

		assert.Error(t, err)
		assert.Nil(t, response)
	})
}

func TestWrapper_ListDIDs(t *testing.T) {
	t.Run("ok", func(t *testing.T) {
		ctx := newMockContext(t)
		ctx.vdr.EXPECT().ListOwned(gomock.Any()).Return([]did.DID{did.MustParseDID("did:web:example.com:iam:1")}, nil)

		response, err := ctx.client.ListDIDs(context.Background(), ListDIDsRequestObject{})

		require.NoError(t, err)
		assert.Len(t, response.(ListDIDs200JSONResponse), 1)
	})

	t.Run("error - list fails", func(t *testing.T) {
		ctx := newMockContext(t)
		ctx.vdr.EXPECT().ListOwned(gomock.Any()).Return(nil, assert.AnError)

		response, err := ctx.client.ListDIDs(context.Background(), ListDIDsRequestObject{})

		assert.Error(t, err)
		assert.Nil(t, response)
	})
}

func TestWrapper_ResolveDID(t *testing.T) {
	t.Run("ok", func(t *testing.T) {
		ctx := newMockContext(t)
		id := did.MustParseDID("did:web:example.com:iam:1")
		didDoc := &did.Document{
			ID: id,
		}
		ctx.vdr.EXPECT().Resolve(id, nil).Return(didDoc, &resolver.DocumentMetadata{}, nil)

		response, err := ctx.client.ResolveDID(nil, ResolveDIDRequestObject{Did: id.String()})

		require.NoError(t, err)
		assert.Equal(t, id, response.(ResolveDID200JSONResponse).Document.ID)
	})
	t.Run("invalid DID", func(t *testing.T) {
		ctx := newMockContext(t)
		response, err := ctx.client.ResolveDID(nil, ResolveDIDRequestObject{Did: "invalid"})

		assert.ErrorIs(t, err, did.ErrInvalidDID)
		assert.Nil(t, response)
	})
	t.Run("resolver error", func(t *testing.T) {
		ctx := newMockContext(t)
		id := did.MustParseDID("did:web:example.com:iam:1")
		ctx.vdr.EXPECT().Resolve(id, nil).Return(nil, nil, assert.AnError)

		response, err := ctx.client.ResolveDID(nil, ResolveDIDRequestObject{Did: id.String()})

		assert.ErrorIs(t, err, assert.AnError)
		assert.Nil(t, response)
	})
}

type mockContext struct {
	ctrl        *gomock.Controller
	vdr         *vdr.MockVDR
	didResolver *resolver.MockDIDResolver
	client      *Wrapper
	requestCtx  context.Context
}

func newMockContext(t *testing.T) mockContext {
	t.Helper()
	ctrl := gomock.NewController(t)
	didResolver := resolver.NewMockDIDResolver(ctrl)
	vdr := vdr.NewMockVDR(ctrl)
	vdr.EXPECT().Resolver().Return(didResolver).AnyTimes()
	client := &Wrapper{VDR: vdr}
	requestCtx := audit.TestContext()

	return mockContext{
		ctrl:        ctrl,
		vdr:         vdr,
		didResolver: didResolver,
		client:      client,
		requestCtx:  requestCtx,
	}
}<|MERGE_RESOLUTION|>--- conflicted
+++ resolved
@@ -43,26 +43,17 @@
 func TestWrapper_CreateDID(t *testing.T) {
 	t.Run("ok - defaults", func(t *testing.T) {
 		ctx := newMockContext(t)
-<<<<<<< HEAD
-		opts := management.DIDCreationOptions{
-			Method:      didweb.MethodName,
-			KeyFlags:    management.AssertionMethodUsage | management.CapabilityInvocationUsage | management.KeyAgreementUsage | management.AuthenticationUsage | management.CapabilityDelegationUsage,
-			SelfControl: true,
-		}
+		ctx.vdr.EXPECT().Create(gomock.Any(), didweb.DefaultCreationOptions()).Return(didDoc, nil, nil)
+
+		response, err := ctx.client.CreateDID(nil, CreateDIDRequestObject{Body: &CreateDIDJSONRequestBody{}})
+
+		require.NoError(t, err)
+		assert.Equal(t, id, response.(CreateDID200JSONResponse).ID)
+	})
+	t.Run("with user ID", func(t *testing.T) {
+		ctx := newMockContext(t)
+		opts := didweb.DefaultCreationOptions().With(didweb.UserPath("1"))
 		ctx.vdr.EXPECT().Create(gomock.Any(), opts).Return(&didDoc, nil, nil)
-=======
-		ctx.vdr.EXPECT().Create(gomock.Any(), didweb.DefaultCreationOptions()).Return(didDoc, nil, nil)
->>>>>>> 78758213
-
-		response, err := ctx.client.CreateDID(nil, CreateDIDRequestObject{Body: &CreateDIDJSONRequestBody{}})
-
-		require.NoError(t, err)
-		assert.Equal(t, id, response.(CreateDID200JSONResponse).ID)
-	})
-	t.Run("with user ID", func(t *testing.T) {
-		ctx := newMockContext(t)
-		opts := didweb.DefaultCreationOptions().With(didweb.UserPath("1"))
-		ctx.vdr.EXPECT().Create(gomock.Any(), opts).Return(didDoc, nil, nil)
 
 		var userId = "1"
 		response, err := ctx.client.CreateDID(nil, CreateDIDRequestObject{
