--- conflicted
+++ resolved
@@ -24,13 +24,6 @@
 	"crypto"
 	"encoding/json"
 	"fmt"
-<<<<<<< HEAD
-=======
-
-	ssi "github.com/nuts-foundation/go-did"
-	"github.com/sirupsen/logrus"
-
->>>>>>> 29a8b2e6
 	"time"
 
 	ssi "github.com/nuts-foundation/go-did"
