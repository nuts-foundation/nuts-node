--- conflicted
+++ resolved
@@ -12,13 +12,8 @@
 // ConfClientTimeout is the time-out for the client in seconds (e.g. when using the CLI).
 const ConfClientTimeout = "clientTimeout"
 
-<<<<<<< HEAD
 // ModuleName == VDR
-const ModuleName = "VDR"
-=======
-// ModuleName == Verifiable Data Registry
 const ModuleName = "Verifiable Data Registry"
->>>>>>> c0ab6686
 
 // Config holds the config for the VDR engine
 type Config struct {
