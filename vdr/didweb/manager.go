--- conflicted
+++ resolved
@@ -38,6 +38,17 @@
 	return management.Create(MethodName)
 }
 
+type userPathOption struct {
+	path string
+}
+
+// UserPath is an option to set a user for the did:web document.
+// It will be used as last path part of the DID.
+// If not set, a random UUID will be used.
+func UserPath(path string) management.CreationOption {
+	return userPathOption{path: path}
+}
+
 var _ management.DocumentManager = (*Manager)(nil)
 
 // NewManager creates a new Manager to create and update did:web DID documents.
@@ -56,7 +67,6 @@
 	keyStore crypto.KeyStore
 }
 
-<<<<<<< HEAD
 func (m Manager) Deactivate(_ context.Context, _ did.DID) error {
 	return errors.New("Deactivate() is not yet supported for did:web")
 }
@@ -67,17 +77,6 @@
 
 func (m Manager) AddVerificationMethod(_ context.Context, _ did.DID, _ management.DIDKeyFlags) (*did.VerificationMethod, error) {
 	return nil, errors.New("AddVerificationMethod() is not yet supported for did:web")
-=======
-type userPathOption struct {
-	path string
-}
-
-// UserPath is an option to set a user for the did:web document.
-// It will be used as last path part of the DID.
-// If not set, a random UUID will be used.
-func UserPath(path string) management.CreationOption {
-	return userPathOption{path: path}
->>>>>>> 78758213
 }
 
 // Create creates a new did:web document.
