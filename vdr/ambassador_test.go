package vdr

import (
	crypto2 "crypto"
	"crypto/ecdsa"
	"crypto/elliptic"
	"crypto/rand"
	"encoding/json"
	"errors"
	"testing"
	"time"

	"github.com/golang/mock/gomock"
	"github.com/lestrrat-go/jwx/jwk"
	ssi "github.com/nuts-foundation/go-did"
	"github.com/nuts-foundation/go-did/did"
	"github.com/stretchr/testify/assert"

	"github.com/nuts-foundation/nuts-node/crypto"
	"github.com/nuts-foundation/nuts-node/crypto/hash"
	"github.com/nuts-foundation/nuts-node/network/dag"
	"github.com/nuts-foundation/nuts-node/vdr/doc"
	"github.com/nuts-foundation/nuts-node/vdr/types"
)

// mockKeyCreator can create new keys based on a predefined key
type mockKeyCreator struct {
	kid string
}

// New uses a predefined ECDSA key and calls the namingFunc to get the kid
func (m *mockKeyCreator) New(_ crypto.KIDNamingFunc) (crypto.Key, error) {
	return crypto.NewTestKey(m.kid), nil
}

type testTransaction struct {
	signingKey   jwk.Key
	signingKeyID string
	signingTime  time.Time
	ref          hash.SHA256Hash
	payloadHash  hash.SHA256Hash
	payloadType  string
	prevs        []hash.SHA256Hash
}

func (s testTransaction) SigningKey() jwk.Key {
	return s.signingKey
}

func (s testTransaction) SigningKeyID() string {
	return s.signingKeyID
}

func (s testTransaction) SigningTime() time.Time {
	return s.signingTime
}

func (s testTransaction) Ref() hash.SHA256Hash {
	return s.ref
}

func (s testTransaction) PayloadHash() hash.SHA256Hash {
	return s.payloadHash
}

func (s testTransaction) PayloadType() string {
	return s.payloadType
}
func (s testTransaction) SigningAlgorithm() string {
	panic("implement me")
}

func (s testTransaction) Previous() []hash.SHA256Hash {
	return s.prevs
}

func (s testTransaction) Version() dag.Version {
	panic("implement me")
}

func (s testTransaction) MarshalJSON() ([]byte, error) {
	panic("implement me")
}

func (s testTransaction) Data() []byte {
	panic("implement me")
}

const signingKeyID = "did:nuts:123#validKeyID123"

func Test_ambassador_callback(t *testing.T) {
	signingTime := time.Now()
	createdAt := time.Now().Add(-10 * time.Hour * 24)
	payloadHash := hash.SHA256Sum([]byte("payload"))
	ref := hash.SHA256Sum([]byte("ref"))

<<<<<<< HEAD
	newSubscriberTx := func() subscriberTransaction {
		return subscriberTransaction{
			signingKeyID: signingKeyID,
=======
	newSubscriberTx := func() testTransaction {
		return testTransaction{
			signingKeyID: "validKeyID123",
>>>>>>> deba92de
			signingTime:  signingTime,
			ref:          ref,
			payloadHash:  payloadHash,
			payloadType:  didDocumentType,
		}
	}

	t.Run("create ok - a new document", func(t *testing.T) {
		ctrl := gomock.NewController(t)
		defer ctrl.Finish()

		didStoreMock := types.NewMockStore(ctrl)
		keyStoreMock := types.NewMockKeyResolver(ctrl)

		am := ambassador{
			didStore:    didStoreMock,
			keyResolver: keyStoreMock,
		}

		didDocument, signingKey, err := newDidDoc()
		if !assert.NoError(t, err) {
			return
		}

		subDoc := newSubscriberTx()
		subDoc.signingKey = signingKey
		subDoc.signingKeyID = ""

		didDocPayload, _ := json.Marshal(didDocument)
		expectedDocument := did.Document{}
		json.Unmarshal(didDocPayload, &expectedDocument)

		expectedMetadata := types.DocumentMetadata{
			Created:            signingTime,
			Updated:            nil,
			Hash:               payloadHash,
			SourceTransactions: []hash.SHA256Hash{subDoc.Ref()},
		}

		didStoreMock.EXPECT().Resolve(didDocument.ID, gomock.Any()).Return(nil, nil, types.ErrNotFound)
		didStoreMock.EXPECT().Write(expectedDocument, expectedMetadata)

		err = am.callback(subDoc, didDocPayload)
		assert.NoError(t, err)
	})

	// This test recreates the situation where the node gets restarted and the ambassador handles all the
	//   documents it is subscribed at. Since the did store is non-persistent but the keystore is,
	//   many keys will already be in the keyStore. This test checks if the ErrKeyAlreadyExists is handled ok
	t.Run("ok - adding a key which already exists", func(t *testing.T) {
		ctrl := gomock.NewController(t)
		defer ctrl.Finish()

		didStoreMock := types.NewMockStore(ctrl)
		keyStoreMock := types.NewMockKeyResolver(ctrl)

		am := ambassador{
			didStore:    didStoreMock,
			keyResolver: keyStoreMock,
		}

		didDocument, signingKey, err := newDidDoc()
		if !assert.NoError(t, err) {
			return
		}

		subDoc := newSubscriberTx()
		subDoc.signingKey = signingKey
		subDoc.signingKeyID = ""

		didDocPayload, _ := json.Marshal(didDocument)
		expectedDocument := did.Document{}
		json.Unmarshal(didDocPayload, &expectedDocument)

		var rawKey crypto2.PublicKey
		signingKey.Raw(&rawKey)

		expectedMetadata := types.DocumentMetadata{
			Created:            signingTime,
			Updated:            nil,
			Hash:               payloadHash,
			SourceTransactions: []hash.SHA256Hash{subDoc.Ref()},
		}

		didStoreMock.EXPECT().Resolve(didDocument.ID, gomock.Any()).Return(nil, nil, types.ErrNotFound)
		didStoreMock.EXPECT().Write(expectedDocument, expectedMetadata)

		err = am.callback(subDoc, didDocPayload)
		assert.NoError(t, err)
	})

	t.Run("nok - invalid payload", func(t *testing.T) {
		subDoc := newSubscriberTx()
		am := ambassador{}
		err := am.callback(subDoc, []byte("}"))
		assert.EqualError(t, err, "unable to unmarshall did document from network payload: invalid character '}' looking for beginning of value")
	})

	t.Run("nok - incorrect payloadType", func(t *testing.T) {
		subDoc := newSubscriberTx()
		subDoc.payloadType = ""
		am := ambassador{}
		err := am.callback(subDoc, []byte{})
		assert.EqualError(t, err, "callback could not process new DID Document: wrong payload type for this subscriber. Can handle: application/did+json, got: ")
	})

	t.Run("nok - DID document invalid according to W3C spec", func(t *testing.T) {
		subDoc := newSubscriberTx()
		am := ambassador{}

		// Document is missing context
		id, _ := did.ParseDID("did:foo:bar")
		emptyDIDDocument := did.Document{ID: *id}
		didDocumentBytes, _ := emptyDIDDocument.MarshalJSON()

		err := am.callback(subDoc, didDocumentBytes)
		assert.True(t, errors.Is(err, did.ErrInvalidContext))
		assert.True(t, errors.Is(err, did.ErrDIDDocumentInvalid))
	})

	t.Run("create nok - fails without embedded key", func(t *testing.T) {
		ctrl := gomock.NewController(t)
		defer ctrl.Finish()
		didStoreMock := types.NewMockStore(ctrl)
		am := ambassador{didStore: didStoreMock}

		id, _ := did.ParseDID("did:foo:bar")
		emptyDIDDocument := did.Document{ID: *id, Context: []ssi.URI{did.DIDContextV1URI()}}
		didDocumentBytes, _ := emptyDIDDocument.MarshalJSON()
		subDoc := testTransaction{
			signingKeyID: "key-1",
			signingTime:  signingTime,
			ref:          ref,
			payloadHash:  payloadHash,
			payloadType:  didDocumentType,
		}

		didStoreMock.EXPECT().Resolve(*id, gomock.Any()).Return(nil, nil, types.ErrNotFound)

		err := am.callback(subDoc, didDocumentBytes)
		if !assert.Error(t, err) {
			return
		}
		assert.Equal(t, "callback could not process new DID Document: signingKey for new DID Documents must be set", err.Error())
	})

	t.Run("create nok - fails when DID does not matches signing key", func(t *testing.T) {
		ctrl := gomock.NewController(t)
		defer ctrl.Finish()
		didStoreMock := types.NewMockStore(ctrl)
		am := ambassador{didStore: didStoreMock}

		pair, _ := ecdsa.GenerateKey(elliptic.P256(), rand.Reader)
		signingKey, _ := jwk.New(pair.PublicKey)
		signingKey.Set(jwk.KeyIDKey, "kid123")
		subDoc := newSubscriberTx()
		subDoc.signingKeyID = ""
		subDoc.signingKey = signingKey

		doc, _, _ := newDidDoc()
		docBytes, _ := doc.MarshalJSON()

		didStoreMock.EXPECT().Resolve(doc.ID, gomock.Any()).Return(nil, nil, types.ErrNotFound)

		err := am.callback(subDoc, docBytes)
		if !assert.Error(t, err) {
			return
		}
		assert.Equal(t, ErrThumbprintMismatch, err)
	})
	t.Run("update ok - with a deactivated document", func(t *testing.T) {
		ctrl := gomock.NewController(t)
		defer ctrl.Finish()

		didStoreMock := types.NewMockStore(ctrl)
		keyStoreMock := types.NewMockKeyResolver(ctrl)
		resolverMock := types.NewMockDocResolver(ctrl)

		am := ambassador{
			didStore:    didStoreMock,
			docResolver: resolverMock,
			keyResolver: keyStoreMock,
		}
		didDocument, signingKey, err := newDidDoc()
		if !assert.NoError(t, err) {
			return
		}

		didDocPayload, _ := json.Marshal(didDocument)
		payloadHash := hash.SHA256Sum(didDocPayload)

		subDoc := newSubscriberTx()
		subDoc.signingKeyID = didDocument.CapabilityInvocation[0].ID.String()
		subDoc.payloadHash = payloadHash

		storedDocument := did.Document{}
		json.Unmarshal(didDocPayload, &storedDocument)

		deactivatedDocument := did.Document{Context: []ssi.URI{did.DIDContextV1URI()}, ID: storedDocument.ID}
		didDocPayload, _ = json.Marshal(deactivatedDocument)

		currentPayloadHash := hash.SHA256Sum([]byte("currentPayloadHash"))

		// This is the metadata of the current version of the document which will be returned by the resolver
		currentMetadata := &types.DocumentMetadata{
			Created: createdAt,
			Updated: nil,
			Hash:    currentPayloadHash,
		}

		// This is the metadata that will be written during the update
		expectedNextMetadata := types.DocumentMetadata{
			Created:            createdAt,
			Updated:            &signingTime,
			Hash:               payloadHash,
			Deactivated:        true,
			SourceTransactions: []hash.SHA256Hash{subDoc.Ref()},
		}
		var pKey crypto2.PublicKey
		signingKey.Raw(&pKey)

		didStoreMock.EXPECT().Resolve(didDocument.ID, nil).Times(2).Return(&storedDocument, currentMetadata, nil)
		resolverMock.EXPECT().ResolveControllers(storedDocument).Return([]did.Document{storedDocument}, nil)
		keyStoreMock.EXPECT().ResolvePublicKey(storedDocument.CapabilityInvocation[0].ID.String(), &subDoc.signingTime).Return(pKey, nil)
		didStoreMock.EXPECT().Update(storedDocument.ID, currentMetadata.Hash, deactivatedDocument, &expectedNextMetadata)

		err = am.callback(subDoc, didDocPayload)
		assert.NoError(t, err)
	})

	t.Run("update ok - with the exact same document", func(t *testing.T) {
		ctrl := gomock.NewController(t)
		defer ctrl.Finish()

		didStoreMock := types.NewMockStore(ctrl)
		keyStoreMock := types.NewMockKeyResolver(ctrl)
		resolverMock := types.NewMockDocResolver(ctrl)

		am := ambassador{
			didStore:    didStoreMock,
			docResolver: resolverMock,
			keyResolver: keyStoreMock,
		}
		didDocument, signingKey, err := newDidDoc()
		if !assert.NoError(t, err) {
			return
		}

		didDocPayload, _ := json.Marshal(didDocument)
		payloadHash := hash.SHA256Sum(didDocPayload)

		subDoc := newSubscriberTx()
		subDoc.signingKeyID = didDocument.CapabilityInvocation[0].ID.String()
		subDoc.payloadHash = payloadHash

		expectedDocument := did.Document{}
		json.Unmarshal(didDocPayload, &expectedDocument)

		currentPayloadHash := hash.SHA256Sum([]byte("currentPayloadHash"))

		// This is the metadata of the current version of the document which will be returned by the resolver
		currentMetadata := &types.DocumentMetadata{
			Created: createdAt,
			Updated: nil,
			Hash:    currentPayloadHash,
		}

		// This is the metadata that will be written during the update
		expectedNextMetadata := types.DocumentMetadata{
			Created:            createdAt,
			Updated:            &signingTime,
			Hash:               payloadHash,
			SourceTransactions: []hash.SHA256Hash{subDoc.Ref()},
		}
		var pKey crypto2.PublicKey
		signingKey.Raw(&pKey)

		didStoreMock.EXPECT().Resolve(didDocument.ID, nil).Times(2).Return(&expectedDocument, currentMetadata, nil)
		resolverMock.EXPECT().ResolveControllers(expectedDocument).Return([]did.Document{expectedDocument}, nil)
		keyStoreMock.EXPECT().ResolvePublicKey(didDocument.CapabilityInvocation[0].ID.String(), &subDoc.signingTime).Return(pKey, nil)
		didStoreMock.EXPECT().Update(didDocument.ID, currentMetadata.Hash, expectedDocument, &expectedNextMetadata)

		err = am.callback(subDoc, didDocPayload)
		assert.NoError(t, err)
	})

	t.Run("ok - where the document is not the controller", func(t *testing.T) {
		// the right key should be resolved
	})

	t.Run("ok - update with a new authentication key", func(t *testing.T) {
		// old key should be removed
		// new key should be present

	})

	t.Run("ok - update of document which is controlled by another did document", func(t *testing.T) {
		// setup mocks:
		ctrl := gomock.NewController(t)
		defer ctrl.Finish()

		didStoreMock := types.NewMockStore(ctrl)
		keyStoreMock := types.NewMockKeyResolver(ctrl)
		resolverMock := types.NewMockDocResolver(ctrl)

		am := ambassador{
			didStore:    didStoreMock,
			docResolver: resolverMock,
			keyResolver: keyStoreMock,
		}

		// Create a fresh DID Document
		didDocument, _, err := newDidDoc()
		if !assert.NoError(t, err) {
			return
		}

		// Create the DID docs controller
		didDocumentController, controllerSigningKey, err := newDidDoc()
		if !assert.NoError(t, err) {
			return
		}

		var pKey crypto2.PublicKey
		controllerSigningKey.Raw(&pKey)

		// set the didDocument`s controller to the controller
		didDocument.Controller = []did.DID{didDocumentController.ID}

		// remove any CapabilityInvocation methods from the did document
		didDocument.CapabilityInvocation = nil

		didDocPayload, _ := json.Marshal(didDocument)
		didDocControllerPayload, _ := json.Marshal(didDocumentController)
		payloadHash := hash.SHA256Sum(didDocPayload)

		subDoc := newSubscriberTx()
		subDoc.signingKeyID = didDocumentController.CapabilityInvocation[0].ID.String()
		subDoc.payloadHash = payloadHash

		// Convert back into a fresh doc because that will set the references correct
		expectedDocument := did.Document{}
		json.Unmarshal(didDocPayload, &expectedDocument)

		// Convert back into a fresh doc because that will set the references correct
		expectedController := did.Document{}
		json.Unmarshal(didDocControllerPayload, &expectedController)

		currentPayloadHash := hash.SHA256Sum([]byte("currentPayloadHash"))

		// This is the metadata of the current version of the document which will be returned by the resolver
		currentMetadata := &types.DocumentMetadata{
			Created: createdAt,
			Updated: nil,
			Hash:    currentPayloadHash,
		}

		// This is the metadata that will be written during the update
		expectedNextMetadata := types.DocumentMetadata{
			Created:            createdAt,
			Updated:            &signingTime,
			Hash:               payloadHash,
			SourceTransactions: []hash.SHA256Hash{subDoc.Ref()},
		}

		didStoreMock.EXPECT().Resolve(didDocument.ID, nil).Times(2).Return(&expectedDocument, currentMetadata, nil)
		resolverMock.EXPECT().ResolveControllers(expectedDocument).Return([]did.Document{didDocumentController}, nil)
		keyStoreMock.EXPECT().ResolvePublicKey(didDocumentController.CapabilityInvocation[0].ID.String(), &subDoc.signingTime).Return(pKey, nil)
		didStoreMock.EXPECT().Update(didDocument.ID, currentMetadata.Hash, expectedDocument, &expectedNextMetadata)

		err = am.callback(subDoc, didDocPayload)
		assert.NoError(t, err)
	})

	t.Run("nok - update of document which is controlled by another did document which does not have the authentication key", func(t *testing.T) {
		// This test checks if the correct authentication method is used for validating the updated did document.
		// It uses a did document with a controller but uses a different key, the one of the did document itself in this case.

		// setup mocks:
		ctrl := gomock.NewController(t)
		defer ctrl.Finish()

		didStoreMock := types.NewMockStore(ctrl)
		keyStoreMock := types.NewMockKeyResolver(ctrl)
		resolverMock := types.NewMockDocResolver(ctrl)

		am := ambassador{
			didStore:    didStoreMock,
			docResolver: resolverMock,
			keyResolver: keyStoreMock,
		}

		// Create a fresh DID Document
		didDocument, documentSigningKey, err := newDidDoc()
		if !assert.NoError(t, err) {
			return
		}

		// Create the DID docs controller
		didDocumentController, _, err := newDidDoc()
		if !assert.NoError(t, err) {
			return
		}

		// We still use the document signing key, not the one from the controller
		var pKey crypto2.PublicKey
		documentSigningKey.Raw(&pKey)

		// set the didDocument`s controller to the controller
		didDocument.Controller = []did.DID{didDocumentController.ID}

		keyID := didDocument.CapabilityInvocation[0].ID.String()

		// remove any CapabilityInvocation methods from the did document
		didDocument.CapabilityInvocation = nil

		didDocPayload, _ := json.Marshal(didDocument)
		didDocControllerPayload, _ := json.Marshal(didDocumentController)
		payloadHash := hash.SHA256Sum(didDocPayload)

		subDoc := newSubscriberTx()
		subDoc.signingKeyID = keyID
		subDoc.payloadHash = payloadHash

		// Convert back into a fresh doc because that will set the references correct
		expectedDocument := did.Document{}
		json.Unmarshal(didDocPayload, &expectedDocument)

		// Convert back into a fresh doc because that will set the references correct
		expectedController := did.Document{}
		json.Unmarshal(didDocControllerPayload, &expectedController)

		currentPayloadHash := hash.SHA256Sum([]byte("currentPayloadHash"))

		// This is the metadata of the current version of the document which will be returned by the resolver
		currentMetadata := &types.DocumentMetadata{
			Created: createdAt,
			Updated: nil,
			Hash:    currentPayloadHash,
		}

		// expect a resolve for previous versions of the did document
		didStoreMock.EXPECT().Resolve(didDocument.ID, nil).Times(2).Return(&expectedDocument, currentMetadata, nil)
		// expect a resolve for the did documents controller
		resolverMock.EXPECT().ResolveControllers(expectedDocument).Return([]did.Document{didDocumentController}, nil)

		keyStoreMock.EXPECT().ResolvePublicKey(keyID, &subDoc.signingTime).Return(pKey, nil)

		err = am.callback(subDoc, didDocPayload)
		assert.EqualError(t, err, "network document not signed by one of its controllers")
	})

	t.Run("nok - create where keyID of authentication key matches but thumbprints not", func(t *testing.T) {

	})

	t.Run("ok - updating a DID Document that results in a conflict", func(t *testing.T) {
		ctrl := gomock.NewController(t)
		defer ctrl.Finish()

		didStoreMock := types.NewMockStore(ctrl)
		keyStoreMock := types.NewMockKeyResolver(ctrl)

		am := ambassador{
			didStore:    didStoreMock,
			keyResolver: keyStoreMock,
			docResolver: doc.Resolver{Store: didStoreMock},
		}

		didDocument, signingKey, err := newDidDoc()
		if !assert.NoError(t, err) {
			return
		}
		didMetadata := types.DocumentMetadata{
			SourceTransactions: []hash.SHA256Hash{hash.EmptyHash()},
			Hash:               hash.EmptyHash(),
			Created:            signingTime,
		}
		var pKey crypto2.PublicKey
		signingKey.Raw(&pKey)

		subDoc := newSubscriberTx()
		subDoc.signingKey = signingKey
		subDoc.signingKeyID = signingKey.KeyID()
		subDoc.signingTime = signingTime

		didDocPayload, _ := json.Marshal(didDocument)
		expectedDocument := did.Document{}
		json.Unmarshal(didDocPayload, &expectedDocument)

		var rawKey crypto2.PublicKey
		signingKey.Raw(&rawKey)

		expectedMetadata := types.DocumentMetadata{
			Created:            signingTime,
			Updated:            &signingTime,
			Hash:               payloadHash,
			SourceTransactions: []hash.SHA256Hash{hash.EmptyHash(), subDoc.Ref()},
		}

		didStoreMock.EXPECT().Resolve(didDocument.ID, gomock.Any()).Return(&didDocument, &didMetadata, nil).Times(2)
		keyStoreMock.EXPECT().ResolvePublicKey(signingKey.KeyID(), gomock.Any()).Return(pKey, nil)
		didStoreMock.EXPECT().Update(didDocument.ID, hash.EmptyHash(), expectedDocument, &expectedMetadata).Return(nil)

		err = am.callback(subDoc, didDocPayload)
		assert.NoError(t, err)
	})
}

func Test_checkSubscriberDocumentIntegrity(t *testing.T) {
	signingTime := time.Now()
	pair, _ := ecdsa.GenerateKey(elliptic.P256(), rand.Reader)
	signingKey, _ := jwk.New(pair.PublicKey)
	signingKey.Set(jwk.KeyIDKey, "kid123")
	payloadHash := hash.SHA256Sum([]byte("payload"))
	ref := hash.SHA256Sum([]byte("ref"))

	tests := []struct {
		name      string
		args      dag.Transaction
		wantedErr error
	}{
		{"ok - valid create document",
			testTransaction{
				signingKeyID: "",
				signingTime:  signingTime,
				signingKey:   signingKey,
				ref:          ref,
				payloadHash:  payloadHash,
				payloadType:  didDocumentType,
			},
			nil,
		},
		{"ok - valid update document",
			testTransaction{
				signingKeyID: "kid123",
				signingTime:  signingTime,
				ref:          ref,
				payloadHash:  payloadHash,
				payloadType:  didDocumentType,
			},
			nil,
		},
		{"nok - payload rejects invalid payload type",
			testTransaction{
				signingKeyID: "",
				signingTime:  signingTime,
				ref:          ref,
				payloadHash:  payloadHash,
				payloadType:  "application/xml",
			},
			errors.New("wrong payload type for this subscriber. Can handle: application/did+json, got: application/xml"),
		},
		{"nok - missing payload hash",
			testTransaction{
				signingKeyID: "",
				signingTime:  signingTime,
				ref:          ref,
				payloadType:  didDocumentType,
			},
			errors.New("payloadHash must be provided"),
		},
		{"nok - missing signingTime",
			testTransaction{
				signingKeyID: "",
				signingKey:   signingKey,
				ref:          ref,
				payloadHash:  payloadHash,
				payloadType:  didDocumentType,
			},
			errors.New("signingTime must be set and in the past"),
		},
		{"nok - signingTime in the future",
			testTransaction{
				signingKeyID: "",
				signingTime:  signingTime.Add(10 * time.Minute),
				signingKey:   signingKey,
				ref:          ref,
				payloadHash:  payloadHash,
				payloadType:  didDocumentType,
			},
			errors.New("signingTime must be set and in the past"),
		},
	}
	for _, tt := range tests {
		t.Run(tt.name, func(t *testing.T) {
			if err := checkTransactionIntegrity(tt.args); err != nil || tt.wantedErr != nil {
				if err == nil {
					if tt.wantedErr != nil {
						t.Error("expected an error, got nothing")

					}
				} else {
					if tt.wantedErr == nil {

						t.Errorf("unexpected error: %v", err)
					} else {
						if tt.wantedErr.Error() != err.Error() {
							t.Errorf("wrong error\ngot:  %v\nwant: %v", err, tt.wantedErr)
						}
					}
				}
			}
		})
	}
}

func newDidDoc() (did.Document, jwk.Key, error) {
	kc := &mockKeyCreator{signingKeyID}
	docCreator := doc.Creator{KeyStore: kc}
	didDocument, key, err := docCreator.Create(doc.DefaultCreationOptions())
	signingKey, _ := jwk.New(key.Public())
	if err != nil {
		return did.Document{}, nil, err
	}
	serviceID := didDocument.ID
	serviceID.Fragment = "1234"
	didDocument.Service = []did.Service{
		{
			ID:              serviceID.URI(),
			Type:            "test",
			ServiceEndpoint: "https://nuts.nl",
		},
	}
	return *didDocument, signingKey, nil
}

func Test_checkDIDDocumentIntegrity(t *testing.T) {

	type args struct {
		doc did.Document
	}
	tests := []struct {
		name      string
		beforeFn  func(t *testing.T, a *args)
		wantedErr error
	}{
		{"ok - valid document", func(t *testing.T, a *args) {
			didDoc, _, _ := newDidDoc()
			a.doc = didDoc
		}, nil},
		//
		// Verification methods
		//
		{"nok - verificationMethod ID has no fragment", func(t *testing.T, a *args) {
			didDoc, _, _ := newDidDoc()
			didDoc.VerificationMethod[0].ID.Fragment = ""
			a.doc = didDoc
		}, errors.New("invalid verificationMethod: ID must have a fragment")},
		{"nok - verificationMethod ID has wrong prefix", func(t *testing.T, a *args) {
			didDoc, _, _ := newDidDoc()
			didDoc.VerificationMethod[0].ID.ID = "foo:123"
			a.doc = didDoc
		}, errors.New("invalid verificationMethod: ID must have document prefix")},
		{"nok - verificationMethod with duplicate id", func(t *testing.T, a *args) {
			didDoc, _, _ := newDidDoc()
			method := didDoc.VerificationMethod[0]
			didDoc.VerificationMethod = append(didDoc.VerificationMethod, method)
			a.doc = didDoc
		}, errors.New("invalid verificationMethod: ID must be unique")},
		//
		// Services
		//
		{"nok - service with duplicate id", func(t *testing.T, a *args) {
			didDoc, _, _ := newDidDoc()
			svc := didDoc.Service[0]
			didDoc.Service = append(didDoc.Service, svc)
			a.doc = didDoc
		}, errors.New("invalid service: ID must be unique")},
		{"nok - service ID has no fragment", func(t *testing.T, a *args) {
			didDoc, _, _ := newDidDoc()
			didDoc.Service[0].ID.Fragment = ""
			a.doc = didDoc
		}, errors.New("invalid service: ID must have a fragment")},
		{"nok - service ID has wrong prefix", func(t *testing.T, a *args) {
			didDoc, _, _ := newDidDoc()
			uri, _ := ssi.ParseURI("did:foo:123#foobar")
			didDoc.Service[0].ID = *uri
			a.doc = didDoc
		}, errors.New("invalid service: ID must have document prefix")},
	}
	for _, tt := range tests {
		t.Run(tt.name, func(t *testing.T) {
			a := args{}
			tt.beforeFn(t, &a)
			if err := checkDIDDocumentIntegrity(a.doc); err != nil || tt.wantedErr != nil {
				if err == nil {
					if tt.wantedErr != nil {
						t.Error("expected an error, got nothing")

					}
				} else {
					if tt.wantedErr == nil {

						t.Errorf("unexpected error: %v", err)
					} else {
						if tt.wantedErr.Error() != err.Error() {
							t.Errorf("wrong error\ngot:  %v\nwant: %v", err, tt.wantedErr)
						}
					}
				}
			}
		})
	}
}

func Test_missingTransactions(t *testing.T) {
	h1 := hash.SHA256Sum([]byte("hash1"))
	h2 := hash.SHA256Sum([]byte("hash2"))
	h3 := hash.SHA256Sum([]byte("hash3"))

	t.Run("non-conflicted updated as expected", func(t *testing.T) {
		current := []hash.SHA256Hash{h1}
		incoming := []hash.SHA256Hash{h1, h2}

		diff := missingTransactions(current, incoming)

		assert.Empty(t, diff)
	})

	t.Run("non-conflicted updated without ref", func(t *testing.T) {
		current := []hash.SHA256Hash{h1}
		incoming := []hash.SHA256Hash{h2}

		diff := missingTransactions(current, incoming)

		assert.Len(t, diff, 1)
		assert.Equal(t, current, diff)
	})

	t.Run("conflicted resolved", func(t *testing.T) {
		current := []hash.SHA256Hash{h1, h2}
		incoming := []hash.SHA256Hash{h1, h2, h3}

		diff := missingTransactions(current, incoming)

		assert.Empty(t, diff)
	})
}<|MERGE_RESOLUTION|>--- conflicted
+++ resolved
@@ -94,15 +94,9 @@
 	payloadHash := hash.SHA256Sum([]byte("payload"))
 	ref := hash.SHA256Sum([]byte("ref"))
 
-<<<<<<< HEAD
-	newSubscriberTx := func() subscriberTransaction {
-		return subscriberTransaction{
-			signingKeyID: signingKeyID,
-=======
 	newSubscriberTx := func() testTransaction {
 		return testTransaction{
-			signingKeyID: "validKeyID123",
->>>>>>> deba92de
+			signingKeyID: signingKeyID,
 			signingTime:  signingTime,
 			ref:          ref,
 			payloadHash:  payloadHash,
