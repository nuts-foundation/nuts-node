/*
 * Copyright (C) 2024 Nuts community
 *
 * This program is free software: you can redistribute it and/or modify
 * it under the terms of the GNU General Public License as published by
 * the Free Software Foundation, either version 3 of the License, or
 * (at your option) any later version.
 *
 * This program is distributed in the hope that it will be useful,
 * but WITHOUT ANY WARRANTY; without even the implied warranty of
 * MERCHANTABILITY or FITNESS FOR A PARTICULAR PURPOSE.  See the
 * GNU General Public License for more details.
 *
 * You should have received a copy of the GNU General Public License
 * along with this program.  If not, see <https://www.gnu.org/licenses/>.
 *
 */

package didx509

import (
	"crypto/x509"
	"errors"
	"fmt"
	ssi "github.com/nuts-foundation/go-did"
	"github.com/nuts-foundation/go-did/did"
	"github.com/nuts-foundation/nuts-node/core"
	"github.com/nuts-foundation/nuts-node/pki"
	"github.com/nuts-foundation/nuts-node/vdr/resolver"
	"strings"
)

const (

	// MethodName represents the x509 DID method identifier.
	MethodName = "x509"

	// X509CertChainHeader represents the header key for the x509 certificate chain in a JWT.
	X509CertChainHeader = "x5c"

	// X509CertThumbprintHeader represents the header for the thumbprint of an x509 certificate using SHA-1.
	X509CertThumbprintHeader = "x5t"

	// X509CertThumbprintS256Header represents a header for the X.509 certificate thumbprint using the SHA-256 hashing algorithm.
	X509CertThumbprintS256Header = "x5t#S256"
)

var (

	// ErrX509ChainMissing is returned when the x509 root certificate chain is not present in the metadata.
	ErrX509ChainMissing = errors.New("x509 rootCert chain is missing")

	// ErrNoCertsInHeaders indicates that no x5t or x5t#S256 header was found in the provided metadata.
	ErrNoCertsInHeaders = errors.New("no x5t or x5t#S256 header found")

	// ErrNoMatchingHeaderCredentials indicates that the x5t#S256 header does not match the certificate from the x5t headers.
	ErrNoMatchingHeaderCredentials = errors.New("x5t#S256 header does not match the certificate from the x5t headers")
)

var _ resolver.DIDResolver = &Resolver{}

// NewResolver creates a new Resolver.
func NewResolver(pkiValidator pki.Validator) *Resolver {
	return &Resolver{
		pkiValidator: pkiValidator,
	}
}

type Resolver struct {
	pkiValidator pki.Validator
}

// X509DidPolicy represents an X.509 DID policy that includes a policy name and corresponding value.
type X509DidPolicy struct {
	Name  PolicyName
	Value string
}

// X509DidReference represents a reference for an X.509 Decentralized Identifier (DID) including method, root certificate, and policies.
type X509DidReference struct {
	Method      HashAlgorithm
	RootCertRef string
	Policies    []X509DidPolicy
}

// Resolve resolves a DID document given its identifier and corresponding metadata.
// The resolve method resolves using the did:x509 v1.0 Draft method specification found at:
// https://trustoverip.github.io/tswg-did-x509-method-specification/
// Given this specification, this implementation diverges from the spec at the following:
// * Besides the "san" policies "email" / "dns" / "uri", the san policy "otherName" is also implemented.
// * The policy "subject" also supports "serialNumber", besides the "CN" / "L" / "ST" / "O" / "OU" / "C" / "STREET" fields.
// * The policy "eku" is not implemented.
func (r Resolver) Resolve(id did.DID, metadata *resolver.ResolveMetadata) (*did.Document, *resolver.DocumentMetadata, error) {
	if id.Method != MethodName {
		return nil, nil, fmt.Errorf("unsupported DID method: %s", id.Method)
	}
	ref, err := parseX509Did(id)
	if err != nil {
		return nil, nil, err
	}

	chainHeader, ok := metadata.GetProtectedHeaderChain(X509CertChainHeader)
	if !ok {
		return nil, nil, ErrX509ChainMissing
	}
	chain, err := parseChain(chainHeader)
	if err != nil {
		return nil, nil, err
	}
	_, err = findCertificateByHash(chain, ref.RootCertRef, ref.Method)
	if err != nil {
		return nil, nil, err
	}
	validationCert, err := findValidationCertificate(metadata, chain)
	if err != nil {
		return nil, nil, err
	}

	// Validate certificate chain, checking signatures and whether the chain is complete
	var chainWithoutLeaf []*x509.Certificate
	for _, curr := range chain {
		if curr.Equal(validationCert) {
			continue
		}
		chainWithoutLeaf = append(chainWithoutLeaf, curr)
	}
	trustStore := core.BuildTrustStore(chainWithoutLeaf)
	verifiedChains, err := validationCert.Verify(x509.VerifyOptions{
		Intermediates: core.NewCertPool(trustStore.IntermediateCAs),
		Roots:         core.NewCertPool(trustStore.RootCAs),
	})
	if err != nil {
		return nil, nil, fmt.Errorf("did:509 certificate chain validation failed: %w", err)
	}

	err = validatePolicy(ref, validationCert)
	if err != nil {
		return nil, nil, err
	}

<<<<<<< HEAD
	err = r.pkiValidator.ValidateStrict(verifiedChains[0])
=======
	err = r.pkiValidator.CheckCRLStrict(chain)
>>>>>>> 478229cf
	if err != nil {
		return nil, nil, err
	}
	document, err := createDidDocument(id, validationCert)
	if err != nil {
		return nil, nil, err
	}
	return document, &resolver.DocumentMetadata{}, err
}

// findValidationCertificate retrieves the validation certificate from the given chain based on metadata-provided thumbprints.
func findValidationCertificate(metadata *resolver.ResolveMetadata, chain []*x509.Certificate) (*x509.Certificate, error) {
	var validationCert *x509.Certificate
	var err error
	hashHeader, found := metadata.GetProtectedHeaderString(X509CertThumbprintHeader)
	if found {
		validationCert, err = findCertificateByHash(chain, hashHeader, HashSha1)
		if err != nil {
			return nil, err
		}
	}
	hash256Header, found := metadata.GetProtectedHeaderString(X509CertThumbprintS256Header)
	if found {
		otherValidationCert, err := findCertificateByHash(chain, hash256Header, HashSha256)
		if err != nil {
			return nil, err
		}
		if validationCert == nil {
			validationCert = otherValidationCert
		} else {
			if !otherValidationCert.Equal(validationCert) {
				return nil, ErrNoMatchingHeaderCredentials
			}
		}
	}
	if validationCert == nil {
		return nil, ErrNoCertsInHeaders
	}
	return validationCert, nil
}

// createDidDocument generates a new DID Document based on the provided DID identifier and validation certificate.
func createDidDocument(id did.DID, validationCert *x509.Certificate) (*did.Document, error) {
	didUrl := did.DIDURL{DID: id, Fragment: "0"}
	verificationMethod, err := did.NewVerificationMethod(didUrl, ssi.JsonWebKey2020, id, validationCert.PublicKey)
	if err != nil {
		return nil, err
	}
	document := &did.Document{
		Context: []interface{}{
			ssi.MustParseURI("https://www.w3.org/ns/did/v1"),
		},
		ID:                 id,
		Controller:         []did.DID{id},
		VerificationMethod: did.VerificationMethods{verificationMethod},
	}
	document.AddKeyAgreement(verificationMethod)
	document.AddAssertionMethod(verificationMethod)
	document.AddAuthenticationMethod(verificationMethod)
	document.AddCapabilityDelegation(verificationMethod)
	document.AddCapabilityInvocation(verificationMethod)
	return document, nil
}

// parseX509Did parses a DID (Decentralized Identifier) in the x509 format and returns a corresponding X509DidReference.
func parseX509Did(id did.DID) (*X509DidReference, error) {
	ref := X509DidReference{}
	fullDidString := id.ID
	policyStrings := []string{}
	didString := ""
	fullDidParts := strings.Split(fullDidString, "::")
	if len(fullDidParts) == 1 {
		didString = fullDidParts[0]
	} else if len(fullDidParts) > 1 {
		didString = fullDidParts[0]
		policyStrings = fullDidParts[1:]
	}
	didParts := strings.Split(didString, ":")
	if len(didParts) != 3 {
		return nil, ErrDidMalformed
	}

	if didParts[0] != "0" {
		return nil, ErrDidVersion
	}
	ref.Method = HashAlgorithm(didParts[1])
	ref.RootCertRef = didParts[2]

	for _, policyString := range policyStrings {
		policyFragments := strings.Split(policyString, ":")
		if len(policyFragments) > 1 {
			policy := X509DidPolicy{Name: PolicyName(policyFragments[0]), Value: strings.Join(policyFragments[1:], ":")}
			ref.Policies = append(ref.Policies, policy)
		} else {
			return nil, ErrDidPolicyMalformed
		}
	}
	return &ref, nil
}<|MERGE_RESOLUTION|>--- conflicted
+++ resolved
@@ -138,11 +138,7 @@
 		return nil, nil, err
 	}
 
-<<<<<<< HEAD
-	err = r.pkiValidator.ValidateStrict(verifiedChains[0])
-=======
-	err = r.pkiValidator.CheckCRLStrict(chain)
->>>>>>> 478229cf
+	err = r.pkiValidator.CheckCRLStrict(verifiedChains[0])
 	if err != nil {
 		return nil, nil, err
 	}
