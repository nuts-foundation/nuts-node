--- conflicted
+++ resolved
@@ -144,32 +144,6 @@
 	})
 }
 
-<<<<<<< HEAD
-=======
-func TestManager_List(t *testing.T) {
-	t.Run("ok", func(t *testing.T) {
-		db := testDB(t)
-		m := Manager{DB: db, MethodManagers: map[string]MethodManager{"example": testMethod{}}}
-		opts := DefaultCreationOptions().With(SubjectCreationOption{Subject: "subject"})
-		_, subject, err := m.Create(audit.TestContext(), opts)
-		require.NoError(t, err)
-
-		dids, err := m.List(audit.TestContext(), subject)
-
-		require.NoError(t, err)
-		assert.Len(t, dids, 1)
-	})
-	t.Run("unknown subject", func(t *testing.T) {
-		db := testDB(t)
-		m := Manager{DB: db, MethodManagers: map[string]MethodManager{"example": testMethod{}}}
-
-		_, err := m.List(audit.TestContext(), "subject")
-
-		require.ErrorIs(t, err, ErrSubjectNotFound)
-	})
-}
-
->>>>>>> 7eaea710
 func TestManager_Services(t *testing.T) {
 	db := testDB(t)
 	m := Manager{DB: db, MethodManagers: map[string]MethodManager{"example": testMethod{}}}
