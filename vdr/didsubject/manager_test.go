/*
 * Copyright (C) 2024 Nuts community
 *
 * This program is free software: you can redistribute it and/or modify
 * it under the terms of the GNU General Public License as published by
 * the Free Software Foundation, either version 3 of the License, or
 * (at your option) any later version.
 *
 * This program is distributed in the hope that it will be useful,
 * but WITHOUT ANY WARRANTY; without even the implied warranty of
 * MERCHANTABILITY or FITNESS FOR A PARTICULAR PURPOSE.  See the
 * GNU General Public License for more details.
 *
 * You should have received a copy of the GNU General Public License
 * along with this program.  If not, see <https://www.gnu.org/licenses/>.
 *
 */

package didsubject

import (
	"context"
	"fmt"
	"github.com/nuts-foundation/nuts-node/storage/orm"
	"net/url"
	"strings"
	"testing"
	"time"

	"github.com/google/uuid"
	"github.com/nuts-foundation/go-did/did"
	"github.com/nuts-foundation/nuts-node/audit"
	"github.com/nuts-foundation/nuts-node/core/to"
	"github.com/nuts-foundation/nuts-node/storage"
	"github.com/stretchr/testify/assert"
	"github.com/stretchr/testify/require"
	"gorm.io/gorm"
)

func TestManager_List(t *testing.T) {
	t.Run("2 subjects with each 2 DIDs", func(t *testing.T) {
		db := testDB(t)
		m := Manager{DB: db, MethodManagers: map[string]MethodManager{
			"example1": testMethod{},
			"example2": testMethod{},
		}}
		_, _, err := m.Create(audit.TestContext(), DefaultCreationOptions().With(SubjectCreationOption{Subject: "subject1"}))
		require.NoError(t, err)
		_, _, err = m.Create(audit.TestContext(), DefaultCreationOptions().With(SubjectCreationOption{Subject: "subject2"}))
		require.NoError(t, err)

		result, err := m.List(audit.TestContext())

		require.NoError(t, err)
		require.Len(t, result, 2)
		assert.Contains(t, result, "subject1")
		assert.Len(t, result["subject1"], 2)
		assert.Contains(t, result, "subject2")
		assert.Len(t, result["subject2"], 2)
	})
}

func TestManager_ListDIDs(t *testing.T) {
	t.Run("ok", func(t *testing.T) {
		db := testDB(t)
		m := Manager{DB: db, MethodManagers: map[string]MethodManager{
			"example": testMethod{},
		}}
		opts := DefaultCreationOptions().With(SubjectCreationOption{Subject: "subject"})
		_, subject, err := m.Create(audit.TestContext(), opts)
		require.NoError(t, err)

		dids, err := m.ListDIDs(audit.TestContext(), subject)

		require.NoError(t, err)
		assert.Len(t, dids, 1)
	})
	t.Run("unknown subject", func(t *testing.T) {
		db := testDB(t)
		m := Manager{DB: db, MethodManagers: map[string]MethodManager{
			"example": testMethod{},
		}}

		_, err := m.ListDIDs(audit.TestContext(), "subject")

		require.ErrorIs(t, err, ErrSubjectNotFound)
	})
}

func TestManager_Create(t *testing.T) {
	t.Run("ok", func(t *testing.T) {
		db := testDB(t)
		m := Manager{DB: db, MethodManagers: map[string]MethodManager{"example": testMethod{}}}

		documents, _, err := m.Create(audit.TestContext(), DefaultCreationOptions())

		require.NoError(t, err)
		require.Len(t, documents, 1)

		t.Run("check for empty did_change_log", func(t *testing.T) {
			didChangeLog := make([]orm.DIDChangeLog, 0)

			require.NoError(t, db.Find(&didChangeLog).Error)

			assert.Len(t, didChangeLog, 0)
		})
	})
	t.Run("multiple methods", func(t *testing.T) {
		db := testDB(t)
<<<<<<< HEAD
		m := Manager{DB: db, MethodManagers: map[string]MethodManager{
			"example": testMethod{},
			"test":    testMethod{method: "test"},
		}, PreferredOrder: []string{"test", "example"}}
=======
		m := Manager{DB: db, MethodManagers: map[string]MethodManager{"example": testMethod{}, "test": testMethod{}}}
>>>>>>> 60ef21d1

		documents, _, err := m.Create(audit.TestContext(), DefaultCreationOptions())
		require.NoError(t, err)
		require.Len(t, documents, 2)
		IDs := make([]string, 2)
		for i, document := range documents {
			IDs[i] = document.ID.String()
		}
		assert.True(t, strings.HasPrefix(IDs[0], "did:test:"))
		assert.True(t, strings.HasPrefix(IDs[1], "did:example:"))

		// test alsoKnownAs requirements
		document := documents[0]
		assert.Len(t, document.AlsoKnownAs, 1)
	})
	t.Run("with unknown option", func(t *testing.T) {
		db := testDB(t)
		m := Manager{DB: db, MethodManagers: map[string]MethodManager{"example": testMethod{}}}

		_, _, err := m.Create(audit.TestContext(), DefaultCreationOptions().With(""))

		require.EqualError(t, err, "unknown option: string")
	})
	t.Run("already exists", func(t *testing.T) {
		db := testDB(t)
		m := Manager{DB: db, MethodManagers: map[string]MethodManager{"example": testMethod{}}}
		opts := DefaultCreationOptions().With(SubjectCreationOption{Subject: "subject"})
		_, _, err := m.Create(audit.TestContext(), opts)
		require.NoError(t, err)

		_, _, err = m.Create(audit.TestContext(), opts)

		require.ErrorIs(t, err, ErrSubjectAlreadyExists)
	})
	t.Run("subject validation", func(t *testing.T) {
		t.Run("empty", func(t *testing.T) {
			db := testDB(t)
			m := Manager{DB: db, MethodManagers: map[string]MethodManager{
				"example": testMethod{},
			}}

			_, _, err := m.Create(audit.TestContext(), DefaultCreationOptions().With(SubjectCreationOption{Subject: ""}))

			require.EqualError(t, err, "invalid subject (must follow pattern: ^[a-zA-Z0-9.-]+$)")
		})
		t.Run("contains illegal character (space)", func(t *testing.T) {
			db := testDB(t)
			m := Manager{DB: db, MethodManagers: map[string]MethodManager{
				"example": testMethod{},
			}}

			_, _, err := m.Create(audit.TestContext(), DefaultCreationOptions().With(SubjectCreationOption{Subject: "subject with space"}))

			require.EqualError(t, err, "invalid subject (must follow pattern: ^[a-zA-Z0-9.-]+$)")
		})
	})
}

func TestManager_List(t *testing.T) {
	t.Run("ok", func(t *testing.T) {
		db := testDB(t)
		m := Manager{DB: db, MethodManagers: map[string]MethodManager{
			"method1": testMethod{method: "method1"},
			"method2": testMethod{method: "method2"},
		}, PreferredOrder: []string{"method2", "method1"}}
		opts := DefaultCreationOptions().With(SubjectCreationOption{Subject: "subject"})
		_, subject, err := m.Create(audit.TestContext(), opts)
		require.NoError(t, err)

		dids, err := m.List(audit.TestContext(), subject)

		require.NoError(t, err)
		require.Len(t, dids, 2)
		t.Run("preferred order", func(t *testing.T) {
			assert.True(t, strings.HasPrefix(dids[0].String(), "did:method2:"))
			assert.True(t, strings.HasPrefix(dids[1].String(), "did:method1:"))
		})
	})
}

func TestManager_Services(t *testing.T) {
	db := testDB(t)
	m := Manager{DB: db, MethodManagers: map[string]MethodManager{"example": testMethod{}}}
	subject := "subject"
	opts := DefaultCreationOptions().With(SubjectCreationOption{Subject: subject})
	documents, _, err := m.Create(audit.TestContext(), opts)

	require.NoError(t, err)
	require.Len(t, documents, 1)
	document := documents[0]

	t.Run("create", func(t *testing.T) {
		service := did.Service{Type: "test", ServiceEndpoint: "https://example.com"}

		services, err := m.CreateService(audit.TestContext(), subject, service)

		require.NoError(t, err)
		require.Len(t, services, 1)
		serviceID := services[0].ID
		assert.True(t, strings.HasPrefix(serviceID.String(), document.ID.String()))
		assert.Equal(t, "4zQgDc15kLf9pXbAUSeus7ERTC8UBeqDrBSys1S89why", serviceID.Fragment)
		t.Run("duplicate", func(t *testing.T) {
			services, err := m.FindServices(audit.TestContext(), subject, to.Ptr("test"))
			require.Len(t, services, 1)
			doc, err := NewDIDDocumentManager(db).Latest(document.ID, nil)
			require.NoError(t, err)
			version := doc.Version

			services, err = m.CreateService(audit.TestContext(), subject, service)

			require.NoError(t, err)
			// check for no change
			doc, err = NewDIDDocumentManager(db).Latest(document.ID, nil)
			require.NoError(t, err)
			assert.Equal(t, version, doc.Version)
		})
		t.Run("update", func(t *testing.T) {
			services, err := m.FindServices(audit.TestContext(), subject, to.Ptr("test"))
			require.Len(t, services, 1)
			newService := did.Service{Type: "test", ServiceEndpoint: "https://sub.example.com"}

			services, err = m.UpdateService(audit.TestContext(), subject, serviceID, newService)

			require.NoError(t, err)
			require.Len(t, services, 1)
			assert.NotEqual(t, "", services[0].ID.String())
			services, err = m.FindServices(audit.TestContext(), subject, to.Ptr("test"))
			require.Len(t, services, 1)
		})
		t.Run("delete", func(t *testing.T) {
			services, err := m.FindServices(audit.TestContext(), subject, to.Ptr("test"))
			require.Len(t, services, 1)

			err = m.DeleteService(audit.TestContext(), subject, services[0].ID)

			require.NoError(t, err)
			services, err = m.FindServices(audit.TestContext(), subject, to.Ptr("test"))
			require.Len(t, services, 0)
		})
	})
}

func TestManager_AddVerificationMethod(t *testing.T) {
	db := testDB(t)
	m := Manager{DB: db, MethodManagers: map[string]MethodManager{"example": testMethod{}, "test": testMethod{}}}
	subject := "subject"
	opts := DefaultCreationOptions().With(SubjectCreationOption{Subject: subject})
	documents, _, err := m.Create(audit.TestContext(), opts)

	require.NoError(t, err)
	require.Len(t, documents, 2)
	document := documents[0]

	t.Run("ok", func(t *testing.T) {
		vms, err := m.AddVerificationMethod(audit.TestContext(), subject, orm.AssertionKeyUsage())

		require.NoError(t, err)
		require.Len(t, vms, 2)
		t.Run("update keeps alsoKnownAs", func(t *testing.T) {
			sqlDocumentManager := NewDIDDocumentManager(db)

			latest, err := sqlDocumentManager.Latest(did.MustParseDID(document.ID.String()), nil)
			require.NoError(t, err)
			didDocument, err := latest.ToDIDDocument()

			require.NoError(t, err)
			assert.Len(t, didDocument.AlsoKnownAs, 1)
		})
	})
}

func TestManager_Deactivate(t *testing.T) {
	storageEngine := storage.NewTestStorageEngine(t)
	require.NoError(t, storageEngine.Start())
	ctx := audit.TestContext()

	t.Run("not found", func(t *testing.T) {
		db := testDB(t)
		m := Manager{DB: db, MethodManagers: map[string]MethodManager{"example": testMethod{}}}

		err := m.Deactivate(ctx, "subject")
		require.ErrorIs(t, err, ErrSubjectNotFound)
	})
	t.Run("ok", func(t *testing.T) {
		db := testDB(t)
		m := Manager{DB: db, MethodManagers: map[string]MethodManager{"example": testMethod{}}}
		documents, subject, err := m.Create(ctx, DefaultCreationOptions())
		require.NoError(t, err)
		require.Len(t, documents, 1)

		err = m.Deactivate(ctx, subject)
		require.NoError(t, err)
	})
	t.Run("error", func(t *testing.T) {
		db := testDB(t)
		m := Manager{DB: db, MethodManagers: map[string]MethodManager{"example": testMethod{}}}
		documents, subject, err := m.Create(ctx, DefaultCreationOptions())
		require.NoError(t, err)
		require.Len(t, documents, 1)

		m.MethodManagers["example"] = testMethod{error: assert.AnError}
		err = m.Deactivate(ctx, subject)
		assert.Error(t, err)
	})
}

func TestManager_rollback(t *testing.T) {
	didId := orm.DID{
		ID:      "did:example:123",
		Subject: "subject",
	}
	didDocument := orm.DIDDocument{
		ID:        "1",
		DidID:     "did:example:123",
		UpdatedAt: time.Now().Add(-time.Hour).Unix(),
	}
	didChangeLog := orm.DIDChangeLog{
		DIDDocumentVersionID: "1",
		Type:                 "created",
		TransactionID:        "2",
	}
	saveExamples := func(t *testing.T, db *gorm.DB) {
		require.NoError(t, db.Save(&didId).Error)
		require.NoError(t, db.Save(&didDocument).Error)
		require.NoError(t, db.Save(&didChangeLog).Error)
	}

	t.Run("uncommited results in rollback", func(t *testing.T) {
		db := testDB(t)
		manager := Manager{DB: db, MethodManagers: map[string]MethodManager{"example": testMethod{}}}

		saveExamples(t, db)

		manager.Rollback(context.Background())

		// check removal of DIDChangeLog
		didChangeLog := make([]orm.DIDChangeLog, 0)
		require.NoError(t, db.Find(&didChangeLog).Error)
		assert.Len(t, didChangeLog, 0)

		// check removal of  DIDDocument
		didDocuments := make([]orm.DIDDocument, 0)
		require.NoError(t, db.Find(&didDocuments).Error)
		assert.Len(t, didDocuments, 0)
	})
	t.Run("IsCommitted returns error", func(t *testing.T) {
		db := testDB(t)
		manager := Manager{DB: db,
			MethodManagers: map[string]MethodManager{
				"example": testMethod{error: assert.AnError},
			},
		}
		saveExamples(t, db)

		manager.Rollback(context.Background())

		// check existence of DIDChangeLog
		didChangeLog := make([]orm.DIDChangeLog, 0)
		require.NoError(t, db.Find(&didChangeLog).Error)
		assert.Len(t, didChangeLog, 1)

		// check existence of DIDDocument
		didDocuments := make([]orm.DIDDocument, 0)
		require.NoError(t, db.Find(&didDocuments).Error)
		assert.Len(t, didDocuments, 1)
	})
	t.Run("commited by method removes changelog", func(t *testing.T) {
		db := testDB(t)
		manager := Manager{DB: db,
			MethodManagers: map[string]MethodManager{
				"example": testMethod{committed: true},
			},
		}
		saveExamples(t, db)

		manager.Rollback(context.Background())

		// check removal of DIDChangeLog
		didChangeLog := make([]orm.DIDChangeLog, 0)
		require.NoError(t, db.Find(&didChangeLog).Error)
		assert.Len(t, didChangeLog, 0)

		// check existence of DIDDocument
		didDocuments := make([]orm.DIDDocument, 0)
		require.NoError(t, db.Find(&didDocuments).Error)
		assert.Len(t, didDocuments, 1)
	})
	t.Run("rollback removes all from transaction", func(t *testing.T) {
		db := testDB(t)
		manager := Manager{DB: db, MethodManagers: map[string]MethodManager{"example": testMethod{}}}
		saveExamples(t, db)
		didId2 := orm.DID{
			ID:      "did:example:321",
			Subject: "subject",
		}
		didDocument2 := orm.DIDDocument{
			ID:        "2",
			DidID:     "did:example:321",
			UpdatedAt: time.Now().Add(-time.Hour).Unix(),
		}
		didChangeLog2 := orm.DIDChangeLog{
			DIDDocumentVersionID: "2",
			Type:                 "created",
			TransactionID:        "2",
		}
		require.NoError(t, db.Save(&didId2).Error)
		require.NoError(t, db.Save(&didDocument2).Error)
		require.NoError(t, db.Save(&didChangeLog2).Error)

		manager.Rollback(context.Background())

		// check removal of DIDChangeLog
		didChangeLog := make([]orm.DIDChangeLog, 0)
		require.NoError(t, db.Find(&didChangeLog).Error)
		assert.Len(t, didChangeLog, 0)

		// check removal of  DIDDocument
		didDocuments := make([]orm.DIDDocument, 0)
		require.NoError(t, db.Find(&didDocuments).Error)
		assert.Len(t, didDocuments, 0)
	})
}

func TestNewIDForService(t *testing.T) {
	u, _ := url.Parse("https://api.example.com/v1")
	expectedID := "D4eNCVjdtGaeHYMdjsdYHpTQmiwXtQKJmE9QSwwsKKzy"

	id := NewIDForService(did.Service{
		Type:            "type",
		ServiceEndpoint: u.String(),
	})
	assert.Equal(t, expectedID, id)
}

type testMethod struct {
	committed bool
	error     error
	method    string
}

func (t testMethod) NewDocument(_ context.Context, _ orm.DIDKeyFlags) (*orm.DIDDocument, error) {
	method := t.method
	if method == "" {
		method = "example"
	}
	id := fmt.Sprintf("did:%s:%s", method, uuid.New().String())
	return &orm.DIDDocument{DID: orm.DID{ID: id}}, t.error
}

func (t testMethod) NewVerificationMethod(_ context.Context, controller did.DID, _ orm.DIDKeyFlags) (*did.VerificationMethod, error) {
	return &did.VerificationMethod{
		ID: did.MustParseDIDURL(fmt.Sprintf("%s#%s", controller.String(), uuid.New().String())),
	}, t.error
}

func (t testMethod) Commit(_ context.Context, _ orm.DIDChangeLog) error {
	return t.error
}

func (t testMethod) IsCommitted(_ context.Context, _ orm.DIDChangeLog) (bool, error) {
	return t.committed, t.error
}

func Test_sortDIDDocuments(t *testing.T) {
	t.Run("duplicate", func(t *testing.T) {
		documents := []did.Document{
			{ID: did.MustParseDID("did:example:1")},
			{ID: did.MustParseDID("did:example:1")},
			{ID: did.MustParseDID("did:test:1")},
		}

		sortDIDDocuments(documents, []string{"test", "example"})

		require.Len(t, documents, 3)
		assert.Equal(t, "did:test:1", documents[0].ID.String())
		assert.Equal(t, "did:example:1", documents[1].ID.String())
		assert.Equal(t, "did:example:1", documents[2].ID.String())
	})
}<|MERGE_RESOLUTION|>--- conflicted
+++ resolved
@@ -41,9 +41,9 @@
 	t.Run("2 subjects with each 2 DIDs", func(t *testing.T) {
 		db := testDB(t)
 		m := Manager{DB: db, MethodManagers: map[string]MethodManager{
-			"example1": testMethod{},
-			"example2": testMethod{},
-		}}
+			"example1": testMethod{method: "example1"},
+			"example2": testMethod{method: "example2"},
+		}, PreferredOrder: []string{"example2", "example1"}}
 		_, _, err := m.Create(audit.TestContext(), DefaultCreationOptions().With(SubjectCreationOption{Subject: "subject1"}))
 		require.NoError(t, err)
 		_, _, err = m.Create(audit.TestContext(), DefaultCreationOptions().With(SubjectCreationOption{Subject: "subject2"}))
@@ -57,29 +57,41 @@
 		assert.Len(t, result["subject1"], 2)
 		assert.Contains(t, result, "subject2")
 		assert.Len(t, result["subject2"], 2)
+
+		t.Run("preferred order", func(t *testing.T) {
+			assert.Equal(t, "example2", result["subject1"][0].Method)
+			assert.Equal(t, "example1", result["subject1"][1].Method)
+			assert.Equal(t, "example2", result["subject2"][0].Method)
+			assert.Equal(t, "example1", result["subject2"][1].Method)
+		})
 	})
 }
 
 func TestManager_ListDIDs(t *testing.T) {
 	t.Run("ok", func(t *testing.T) {
+		db := testDB(t)
+		m := Manager{DB: db, MethodManagers: map[string]MethodManager{
+			"example1": testMethod{method: "example1"},
+			"example2": testMethod{method: "example2"},
+		}, PreferredOrder: []string{"example2", "example1"}}
+		opts := DefaultCreationOptions().With(SubjectCreationOption{Subject: "subject"})
+		_, subject, err := m.Create(audit.TestContext(), opts)
+		require.NoError(t, err)
+
+		dids, err := m.ListDIDs(audit.TestContext(), subject)
+
+		require.NoError(t, err)
+		assert.Len(t, dids, 2)
+		t.Run("preferred order", func(t *testing.T) {
+			assert.True(t, strings.HasPrefix(dids[0].String(), "did:example2:"))
+			assert.True(t, strings.HasPrefix(dids[1].String(), "did:example1:"))
+		})
+	})
+	t.Run("unknown subject", func(t *testing.T) {
 		db := testDB(t)
 		m := Manager{DB: db, MethodManagers: map[string]MethodManager{
 			"example": testMethod{},
 		}}
-		opts := DefaultCreationOptions().With(SubjectCreationOption{Subject: "subject"})
-		_, subject, err := m.Create(audit.TestContext(), opts)
-		require.NoError(t, err)
-
-		dids, err := m.ListDIDs(audit.TestContext(), subject)
-
-		require.NoError(t, err)
-		assert.Len(t, dids, 1)
-	})
-	t.Run("unknown subject", func(t *testing.T) {
-		db := testDB(t)
-		m := Manager{DB: db, MethodManagers: map[string]MethodManager{
-			"example": testMethod{},
-		}}
 
 		_, err := m.ListDIDs(audit.TestContext(), "subject")
 
@@ -107,14 +119,10 @@
 	})
 	t.Run("multiple methods", func(t *testing.T) {
 		db := testDB(t)
-<<<<<<< HEAD
 		m := Manager{DB: db, MethodManagers: map[string]MethodManager{
 			"example": testMethod{},
 			"test":    testMethod{method: "test"},
 		}, PreferredOrder: []string{"test", "example"}}
-=======
-		m := Manager{DB: db, MethodManagers: map[string]MethodManager{"example": testMethod{}, "test": testMethod{}}}
->>>>>>> 60ef21d1
 
 		documents, _, err := m.Create(audit.TestContext(), DefaultCreationOptions())
 		require.NoError(t, err)
@@ -173,31 +181,11 @@
 	})
 }
 
-func TestManager_List(t *testing.T) {
-	t.Run("ok", func(t *testing.T) {
-		db := testDB(t)
-		m := Manager{DB: db, MethodManagers: map[string]MethodManager{
-			"method1": testMethod{method: "method1"},
-			"method2": testMethod{method: "method2"},
-		}, PreferredOrder: []string{"method2", "method1"}}
-		opts := DefaultCreationOptions().With(SubjectCreationOption{Subject: "subject"})
-		_, subject, err := m.Create(audit.TestContext(), opts)
-		require.NoError(t, err)
-
-		dids, err := m.List(audit.TestContext(), subject)
-
-		require.NoError(t, err)
-		require.Len(t, dids, 2)
-		t.Run("preferred order", func(t *testing.T) {
-			assert.True(t, strings.HasPrefix(dids[0].String(), "did:method2:"))
-			assert.True(t, strings.HasPrefix(dids[1].String(), "did:method1:"))
-		})
-	})
-}
-
 func TestManager_Services(t *testing.T) {
 	db := testDB(t)
-	m := Manager{DB: db, MethodManagers: map[string]MethodManager{"example": testMethod{}}}
+	m := Manager{DB: db, MethodManagers: map[string]MethodManager{
+		"example": testMethod{},
+	}}
 	subject := "subject"
 	opts := DefaultCreationOptions().With(SubjectCreationOption{Subject: subject})
 	documents, _, err := m.Create(audit.TestContext(), opts)
