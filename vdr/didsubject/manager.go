/*
 * Copyright (C) 2024 Nuts community
 *
 * This program is free software: you can redistribute it and/or modify
 * it under the terms of the GNU General Public License as published by
 * the Free Software Foundation, either version 3 of the License, or
 * (at your option) any later version.
 *
 * This program is distributed in the hope that it will be useful,
 * but WITHOUT ANY WARRANTY; without even the implied warranty of
 * MERCHANTABILITY or FITNESS FOR A PARTICULAR PURPOSE.  See the
 * GNU General Public License for more details.
 *
 * You should have received a copy of the GNU General Public License
 * along with this program.  If not, see <https://www.gnu.org/licenses/>.
 *
 */

package didsubject

import (
	"context"
	"crypto/sha256"
	"encoding/json"
	"errors"
	"fmt"
	"github.com/google/uuid"
	"github.com/mr-tron/base58"
	ssi "github.com/nuts-foundation/go-did"
	"github.com/nuts-foundation/go-did/did"
	"github.com/nuts-foundation/nuts-node/core"
	nutsCrypto "github.com/nuts-foundation/nuts-node/crypto"
	"github.com/nuts-foundation/nuts-node/storage"
	"github.com/nuts-foundation/nuts-node/storage/orm"
	"github.com/nuts-foundation/nuts-node/vdr/log"
	"gorm.io/gorm"
<<<<<<< HEAD
	"sort"
=======
	"strings"
	"regexp"
>>>>>>> 60ef21d1
	"time"
)

// ErrSubjectAlreadyExists is returned when a subject already exists.
var ErrSubjectAlreadyExists = errors.New("subject already exists")

// ErrSubjectNotFound is returned when a subject is not found.
var ErrSubjectNotFound = errors.New("subject not found")

// subjectPattern is a regular expression for checking whether a subject follows the allowed pattern; a-z, 0-9, -, _, . (case insensitive)
var subjectPattern = regexp.MustCompile(`^[a-zA-Z0-9.-]+$`)

var _ SubjectManager = (*Manager)(nil)

type Manager struct {
	DB             *gorm.DB
	MethodManagers map[string]MethodManager
<<<<<<< HEAD
	// PreferredOrder is the order in which the methods are preferred, which dictates the order in which they are returned.
	PreferredOrder []string
=======
	KeyStore       nutsCrypto.KeyStore
>>>>>>> 60ef21d1
}

func (r *Manager) List(_ context.Context) (map[string][]did.DID, error) {
	sqlDIDManager := NewDIDManager(r.DB)
	dids, err := sqlDIDManager.All()
	if err != nil {
		return nil, err
	}
	result := make(map[string][]did.DID)
	for _, sqlDID := range dids {
		id, err := did.ParseDID(sqlDID.ID)
		if err != nil {
			return nil, fmt.Errorf("invalid DID for subject (subject=%s, did=%s): %w", sqlDID.Subject, sqlDID.ID, err)
		}
		result[sqlDID.Subject] = append(result[sqlDID.Subject], *id)
	}
	return result, nil
}

func (r *Manager) ListDIDs(_ context.Context, subject string) ([]did.DID, error) {
	sqlDIDManager := NewDIDManager(r.DB)
	dids, err := sqlDIDManager.FindBySubject(subject)
	if err != nil {
		return nil, err
	}
	result := make([]did.DID, len(dids))
	for i, sqlDID := range dids {
		id, err := did.ParseDID(sqlDID.ID)
		if err != nil {
			return nil, err
		}
		result[i] = *id
	}
	sortDIDs(result, r.PreferredOrder)
	return result, nil
}

func (r *Manager) Exists(_ context.Context, subject string) (bool, error) {
	sqlDIDManager := NewDIDManager(r.DB)
	return sqlDIDManager.SubjectExists(subject)
}

// Create generates new DID Documents
func (r *Manager) Create(ctx context.Context, options CreationOptions) ([]did.Document, string, error) {
	log.Logger().Debug("Creating new DID Documents.")

	// defaults
	keyFlags := orm.AssertionKeyUsage()
	subject := uuid.New().String()
	nutsLegacy := false

	// apply options
	for _, option := range options.All() {
		switch opt := option.(type) {
		case SubjectCreationOption:
			if !subjectPattern.MatchString(opt.Subject) {
				return nil, "", fmt.Errorf("invalid subject (must follow pattern: %s)", subjectPattern.String())
			}
			subject = opt.Subject
		case EncryptionKeyCreationOption:
			keyFlags = keyFlags | orm.EncryptionKeyUsage()
		case NutsLegacyNamingOption:
			nutsLegacy = true
		default:
			return nil, "", fmt.Errorf("unknown option: %T", option)
		}
	}

	sqlDocs := make(map[string]orm.DIDDocument)
	err := r.transactionHelper(ctx, func(tx *gorm.DB) (map[string]orm.DIDChangeLog, error) {
		// check existence
		sqlDIDManager := NewDIDManager(tx)
		_, err := sqlDIDManager.FindBySubject(subject)
		if errors.Is(err, ErrSubjectNotFound) {
			// this is ok, doesn't exist yet
		} else if err != nil {
			// other error occurred
			return nil, err
		} else {
			return nil, ErrSubjectAlreadyExists
		}

		// call generate on all managers
		for method, manager := range r.MethodManagers {
			// save tx in context to pass all the way down to KeyStore
			transactionContext := context.WithValue(ctx, storage.TransactionKey{}, tx)
			sqlDoc, err := manager.NewDocument(transactionContext, keyFlags)
			if err != nil {
				return nil, fmt.Errorf("could not generate DID document (method %s): %w", method, err)
			}
			if nutsLegacy && method == "nuts" {
				subject = sqlDoc.DID.ID
			}
			sqlDocs[method] = *sqlDoc
		}

		alsoKnownAs := make([]orm.DID, 0)
		for _, sqlDoc := range sqlDocs {
			alsoKnownAs = append(alsoKnownAs, sqlDoc.DID)
		}

		// then store all docs in the sql db with matching events
		changes := make(map[string]orm.DIDChangeLog)
		sqlDIDDocumentManager := NewDIDDocumentManager(tx)
		transactionId := uuid.New().String()
		for method, sqlDoc := range sqlDocs {
			// overwrite sql.DID from returned document because we have the subject and alsoKnownAs here
			sqlDID := orm.DID{
				ID:      sqlDoc.DID.ID,
				Subject: subject,
				Aka:     alsoKnownAs,
			}
			createdDoc, err := sqlDIDDocumentManager.CreateOrUpdate(sqlDID, sqlDoc.VerificationMethods, nil)
			if err != nil {
				return nil, err
			}
			sqlDocs[method] = *createdDoc
			changes[method] = orm.DIDChangeLog{
				DIDDocumentVersionID: createdDoc.ID,
				Type:                 orm.DIDChangeCreated,
				TransactionID:        transactionId,
				DIDDocumentVersion:   *createdDoc,
			}
		}
		return changes, nil
	})
	if err != nil {
		return nil, "", fmt.Errorf("could not store DID documents: %w", err)
	}

	docs := make([]did.Document, 0)
	var dids []string
	for _, sqlDoc := range sqlDocs {
		doc, err := sqlDoc.ToDIDDocument()
		if err != nil {
			return nil, subject, err
		}
		docs = append(docs, doc)
		dids = append(dids, sqlDoc.DID.ID)
	}
<<<<<<< HEAD
	sortDIDDocuments(docs, r.PreferredOrder)
=======
	log.Logger().
		WithField(core.LogFieldDIDSubject, subject).
		Infof("Created new subject (DIDs: [%s])", strings.Join(dids, ", "))
>>>>>>> 60ef21d1
	return docs, subject, nil
}

func (r *Manager) Deactivate(ctx context.Context, subject string) error {
	log.Logger().
		WithField(core.LogFieldDIDSubject, subject).
		Debug("Deactivating DID Documents")

	err := r.transactionHelper(ctx, func(tx *gorm.DB) (map[string]orm.DIDChangeLog, error) {
		changes := make(map[string]orm.DIDChangeLog)
		sqlDIDManager := NewDIDManager(tx)
		sqlDIDDocumentManager := NewDIDDocumentManager(tx)
		dids, err := sqlDIDManager.FindBySubject(subject)
		if err != nil {
			return changes, err
		}
		transactionID := uuid.New().String()
		for _, sqlDID := range dids {
			sqlDoc, err := sqlDIDDocumentManager.CreateOrUpdate(sqlDID, nil, nil)
			if err != nil {
				return changes, err
			}
			id, _ := did.ParseDID(sqlDID.ID)
			changes[id.Method] = orm.DIDChangeLog{
				DIDDocumentVersionID: sqlDoc.ID,
				Type:                 orm.DIDChangeDeactivated,
				TransactionID:        transactionID,
				DIDDocumentVersion:   *sqlDoc,
			}
		}
		return changes, nil
	})
	if err != nil {
		return fmt.Errorf("could not deactivate DID documents: %w", err)
	}

	log.Logger().
		WithField(core.LogFieldDIDSubject, subject).
		Info("DID Documents deactivated")
	return nil
}

// CreateService creates a new service in the DID document identified by subjectDID.
func (r *Manager) CreateService(ctx context.Context, subject string, service did.Service) ([]did.Service, error) {
	services := make([]did.Service, 0)

	serviceIDFragment := NewIDForService(service)
	err := r.applyToDIDDocuments(ctx, subject, func(tx *gorm.DB, id did.DID, current *orm.DIDDocument) (*orm.DIDDocument, error) {
		// use a generated ID where the fragment equals the hash of the service
		service.ID = id.URI()
		service.ID.Fragment = serviceIDFragment
		// return values
		services = append(services, service)
		// check if service already exists
		for _, s := range current.Services {
			sID, _ := ssi.ParseURI(s.ID)
			if sID.Fragment == serviceIDFragment {
				return nil, nil
			}
		}
		asJson, err := json.Marshal(service)
		if err != nil {
			return nil, err
		}
		sqlService := orm.Service{
			ID:   service.ID.String(),
			Data: asJson,
		}
		current.Services = append(current.Services, sqlService)

		return current, nil
	})
	if err != nil {
		return nil, fmt.Errorf("could not add service to DID Documents: %w", err)
	}
	log.Logger().
		WithField(core.LogFieldDIDSubject, subject).
		Infof("Created new service for subject (type: %s, id: %s)", service.Type, service.ID)
	return services, nil
}

func (r *Manager) FindServices(_ context.Context, subject string, serviceType *string) ([]did.Service, error) {
	sqlDIDManager := NewDIDManager(r.DB)
	dids, err := sqlDIDManager.FindBySubject(subject)
	if err != nil {
		return nil, err
	}
	services := make([]did.Service, 0)
	// for detecting duplicates
	serviceMap := make(map[string]struct{})
	for _, sqlDID := range dids {
		id, _ := did.ParseDID(sqlDID.ID)
		current, err := NewDIDDocumentManager(r.DB).Latest(*id, nil)
		if err != nil {
			return nil, err
		}
		for _, service := range current.Services {
			if _, ok := serviceMap[service.ID]; ok {
				continue
			}
			serviceMap[service.ID] = struct{}{}
			var s did.Service
			err := json.Unmarshal(service.Data, &s)
			if err != nil {
				return nil, err
			}
			if serviceType != nil && s.Type == *serviceType {
				services = append(services, s)
			}
		}
	}
	return services, nil
}

// DeleteService removes a service from the DID document identified by subjectDID.
func (r *Manager) DeleteService(ctx context.Context, subject string, serviceID ssi.URI) error {
	err := r.applyToDIDDocuments(ctx, subject, func(tx *gorm.DB, id did.DID, current *orm.DIDDocument) (*orm.DIDDocument, error) {
		j := 0
		for i, s := range current.Services {
			sID, _ := ssi.ParseURI(s.ID)
			if sID.Fragment == serviceID.Fragment {
				continue
			}
			current.Services[j] = current.Services[i]
			j++
		}
		current.Services = current.Services[:j]
		return current, nil
	})

	if err != nil {
		return fmt.Errorf("could not delete service from DID Documents: %w", err)
	}
	log.Logger().
		WithField(core.LogFieldDIDSubject, subject).
		Infof("Deleted service for subject (id: %s)", serviceID.String())
	return nil
}

func (r *Manager) UpdateService(ctx context.Context, subject string, serviceID ssi.URI, service did.Service) ([]did.Service, error) {
	services := make([]did.Service, 0)

	// use a generated ID where the fragment equals the hash of the service
	serviceIDFragment := NewIDForService(service)
	err := r.applyToDIDDocuments(ctx, subject, func(tx *gorm.DB, id did.DID, current *orm.DIDDocument) (*orm.DIDDocument, error) {
		j := 0
		for i, s := range current.Services {
			sID, _ := ssi.ParseURI(s.ID)
			if sID.Fragment == serviceID.Fragment {
				continue
			}
			current.Services[j] = current.Services[i]
			j++
		}
		current.Services = current.Services[:j]

		service.ID = id.URI()
		service.ID.Fragment = serviceIDFragment
		services = append(services, service)
		asJson, err := json.Marshal(service)
		if err != nil {
			return nil, err
		}
		sqlService := orm.Service{
			ID:   service.ID.String(),
			Data: asJson,
		}
		current.Services = append(current.Services, sqlService)
		return current, nil
	})
	if err != nil {
		return nil, fmt.Errorf("could not update service for DID Documents: %w", err)
	}
	log.Logger().
		WithField(core.LogFieldDIDSubject, subject).
		Infof("Updated service for subject (id: %s)", serviceID.String())
	return services, nil
}

func (r *Manager) AddVerificationMethod(ctx context.Context, subject string, keyUsage orm.DIDKeyFlags) ([]did.VerificationMethod, error) {
	log.Logger().Debug("Creating new VerificationMethods.")

	verificationMethods := make([]did.VerificationMethod, 0)
	var vmIDs []string
	err := r.applyToDIDDocuments(ctx, subject, func(tx *gorm.DB, id did.DID, current *orm.DIDDocument) (*orm.DIDDocument, error) {
		// known limitation
		if keyUsage.Is(orm.KeyAgreementUsage) && id.Method == "web" {
			return nil, errors.New("key agreement not supported for did:web")
			// todo requires update to nutsCrypto module
			//verificationMethodKey, err = m.keyStore.NewRSA(ctx, func(key crypt.PublicKey) (string, error) {
			//	return verificationMethodID.String(), nil
			//})
		}

		transactionContext := context.WithValue(ctx, storage.TransactionKey{}, tx)
		vm, err := r.MethodManagers[id.Method].NewVerificationMethod(transactionContext, id, keyUsage)
		if err != nil {
			return nil, err
		}
		verificationMethods = append(verificationMethods, *vm)
		data, _ := json.Marshal(*vm)
		sqlMethod := orm.VerificationMethod{
			ID:       vm.ID.String(),
			KeyTypes: orm.VerificationMethodKeyType(keyUsage),
			Data:     data,
		}
		current.VerificationMethods = append(current.VerificationMethods, sqlMethod)
		vmIDs = append(vmIDs, vm.ID.String())
		return current, nil
	})

	if err != nil {
		return nil, fmt.Errorf("could not update DID documents: %w", err)
	}
	log.Logger().
		WithField(core.LogFieldDIDSubject, subject).
		Infof("Added verification method for subject (IDs: [%s])", strings.Join(vmIDs, ", "))
	return verificationMethods, nil
}

// transactionHelper is a helper function that starts a transaction, performs an operation, and emits an event.
func (r *Manager) transactionHelper(ctx context.Context, operation func(tx *gorm.DB) (map[string]orm.DIDChangeLog, error)) error {
	var changes map[string]orm.DIDChangeLog
	if err := r.DB.Transaction(func(tx *gorm.DB) error {
		var operationErr error
		// Perform the operation within the transaction.
		changes, operationErr = operation(tx)
		if operationErr != nil {
			return operationErr
		}

		// Save all events
		for _, e := range changes {
			operationErr = tx.Save(&e).Error
			if operationErr != nil {
				return operationErr
			}
		}
		return nil
	}); err != nil {
		return err
	}

	// Call commit for all managers on the created docs
	var errManager error
	for method, manager := range r.MethodManagers {
		if change, ok := changes[method]; ok {
			errManager = manager.Commit(ctx, change)
			if errManager != nil {
				break
			}
		}
	}

	// in case of a DB failure, rollback/cleanup will be performed by the rollback loop.
	err := r.DB.Transaction(func(tx *gorm.DB) error {
		if errManager != nil {
			// Delete the DID Document versions
			for _, change := range changes {
				// will also remove changelog via cascade
				if err := tx.Where("id = ?", change.DIDDocumentVersionID).Delete(&orm.DIDDocument{}).Error; err != nil {
					return err
				}
			}
		} else {
			// delete all changes
			for _, change := range changes {
				if err := tx.Where("transaction_id = ?", change.TransactionID).Delete(&orm.DIDChangeLog{}).Error; err != nil {
					return err
				}
				// once is enough
				break
			}
		}
		return nil
	})
	// give priority to the DB error (critical)
	if err != nil {
		return err
	}
	// then functional error
	return errManager
}

// applyToDIDDocuments is a helper function that applies an operation to all DID documents of a subject (1 per did method).
// It uses transactionHelper to perform the operation in a transaction.
// if the operation returns nil then no changes are made.
func (r *Manager) applyToDIDDocuments(ctx context.Context, subject string, operation func(tx *gorm.DB, id did.DID, current *orm.DIDDocument) (*orm.DIDDocument, error)) error {
	return r.transactionHelper(ctx, func(tx *gorm.DB) (map[string]orm.DIDChangeLog, error) {
		eventLog := make(map[string]orm.DIDChangeLog)
		sqlDIDManager := NewDIDManager(tx)
		sqlDIDDocumentManager := NewDIDDocumentManager(tx)
		dids, err := sqlDIDManager.FindBySubject(subject)
		if err != nil {
			return nil, err
		}
		transactionID := uuid.New().String()
		for _, sqlDID := range dids {
			id, err := did.ParseDID(sqlDID.ID)
			if err != nil {
				return nil, err
			}
			current, err := sqlDIDDocumentManager.Latest(*id, nil)
			if err != nil {
				return nil, err
			}
			next, err := operation(tx, *id, current)
			if err != nil {
				return nil, err
			}
			if next != nil {
				next, err = sqlDIDDocumentManager.CreateOrUpdate(current.DID, next.VerificationMethods, next.Services)
				if err != nil {
					return nil, err
				}
				eventLog[id.Method] = orm.DIDChangeLog{
					DIDDocumentVersionID: next.ID,
					Type:                 orm.DIDChangeUpdated,
					TransactionID:        transactionID,
					DIDDocumentVersion:   *next,
				}
			}
		}
		return eventLog, nil
	})
}

// NewIDForService generates a unique ID for a service based on the service data.
// This is compatible with all DID methods.
func NewIDForService(service did.Service) string {
	bytes, _ := json.Marshal(service)
	// go-did earlier unmarshaled/marshaled the service endpoint to a map[string]interface{} ("NormalizeDocument()"), which changes the order of the keys.
	// To retain the same hash given as before go-did v0.10.0, we need to mimic this behavior.
	var raw map[string]interface{}
	_ = json.Unmarshal(bytes, &raw)
	bytes, _ = json.Marshal(raw)
	shaBytes := sha256.Sum256(bytes)
	return base58.EncodeAlphabet(shaBytes[:], base58.BTCAlphabet)
}

// Rollback queries the did_change_log table for all changes that are older than 1 minute.
// Any entry that's still there is considered not committed and will be rolled back.
// All DID Document versions that are part of the same transaction_id will be deleted.
// This works because did:web is always committed and did:nuts might not be. So the DB state actually only depends on the result of the did:nuts network operation result.
func (r *Manager) Rollback(ctx context.Context) {
	updatedAt := time.Now().Add(-time.Minute).Unix()
	err := r.DB.Transaction(func(tx *gorm.DB) error {
		changes := make([]orm.DIDChangeLog, 0)
		groupedChanges := make(map[string][]orm.DIDChangeLog)
		// find all DIDChangeLog inner join with DIDDocumentVersion where document.updated_at < now - 1 minute
		// note: any changes to this query needs to manually be tested in all supported DBs
		err := tx.Preload("DIDDocumentVersion").Preload("DIDDocumentVersion.DID").InnerJoins("DIDDocumentVersion", tx.Where("updated_at < ?", updatedAt)).Find(&changes).Error
		if err != nil {
			return err
		}
		// group on transaction_id
		for _, change := range changes {
			groupedChanges[change.TransactionID] = append(groupedChanges[change.TransactionID], change)
		}
		// check per transaction_id if all are committed
		for transactionID, versionChanges := range groupedChanges {
			committed := true
			for _, change := range versionChanges {
				committed, err = r.MethodManagers[change.Method()].IsCommitted(ctx, change)
				if err != nil {
					return err
				}
				if !committed {
					break
				}
			}
			// if one failed, delete all document versions for this transaction_id
			if !committed {
				for _, change := range versionChanges {
					err := tx.Where("id = ?", change.DIDDocumentVersionID).Delete(&orm.DIDDocument{}).Error
					if err != nil {
						return err
					}
				}
			}
			// delete all changes, also done via cascading in case of !committed, but less code this way
			err = tx.Where("transaction_id = ?", transactionID).Delete(&orm.DIDChangeLog{}).Error
			if err != nil {
				return err
			}
		}

		return nil
	})
	if err != nil {
		log.Logger().WithError(err).Error("failed to rollback DID documents")
	}
}

func sortDIDs(list []did.DID, order []string) {
	sort.Slice(list, func(i, j int) bool {
		iOrder := -1
		jOrder := -1
		for k, v := range order {
			if v == list[i].Method {
				iOrder = k
			}
			if v == list[j].Method {
				jOrder = k
			}
		}
		// If both are -1, they are not in the preferred order list, so sort by method for stable order
		if iOrder == -1 && jOrder == -1 {
			return list[i].Method < list[j].Method
		}
		return iOrder < jOrder
	})
}

func sortDIDDocuments(list []did.Document, order []string) {
	listOfDIDs := make([]did.DID, len(list))
	for i, doc := range list {
		listOfDIDs[i] = doc.ID
	}
	sortDIDs(listOfDIDs, order)
	// order list according to listOfDIDs
	orderedList := make([]did.Document, len(list))
	for i, id := range listOfDIDs {
	inner:
		for _, doc := range list {
			if doc.ID == id {
				orderedList[i] = doc
				break inner
			}
		}
	}
	copy(list, orderedList)
}<|MERGE_RESOLUTION|>--- conflicted
+++ resolved
@@ -34,12 +34,9 @@
 	"github.com/nuts-foundation/nuts-node/storage/orm"
 	"github.com/nuts-foundation/nuts-node/vdr/log"
 	"gorm.io/gorm"
-<<<<<<< HEAD
+	"regexp"
 	"sort"
-=======
 	"strings"
-	"regexp"
->>>>>>> 60ef21d1
 	"time"
 )
 
@@ -57,12 +54,9 @@
 type Manager struct {
 	DB             *gorm.DB
 	MethodManagers map[string]MethodManager
-<<<<<<< HEAD
+	KeyStore       nutsCrypto.KeyStore
 	// PreferredOrder is the order in which the methods are preferred, which dictates the order in which they are returned.
 	PreferredOrder []string
-=======
-	KeyStore       nutsCrypto.KeyStore
->>>>>>> 60ef21d1
 }
 
 func (r *Manager) List(_ context.Context) (map[string][]did.DID, error) {
@@ -78,6 +72,9 @@
 			return nil, fmt.Errorf("invalid DID for subject (subject=%s, did=%s): %w", sqlDID.Subject, sqlDID.ID, err)
 		}
 		result[sqlDID.Subject] = append(result[sqlDID.Subject], *id)
+	}
+	for currentSubject := range result {
+		sortDIDs(result[currentSubject], r.PreferredOrder)
 	}
 	return result, nil
 }
@@ -203,13 +200,10 @@
 		docs = append(docs, doc)
 		dids = append(dids, sqlDoc.DID.ID)
 	}
-<<<<<<< HEAD
 	sortDIDDocuments(docs, r.PreferredOrder)
-=======
 	log.Logger().
 		WithField(core.LogFieldDIDSubject, subject).
 		Infof("Created new subject (DIDs: [%s])", strings.Join(dids, ", "))
->>>>>>> 60ef21d1
 	return docs, subject, nil
 }
 
