--- conflicted
+++ resolved
@@ -29,14 +29,11 @@
 	"encoding/json"
 	"errors"
 	"fmt"
-<<<<<<< HEAD
 	"github.com/google/uuid"
 	"github.com/mr-tron/base58"
+	"slices"
 	"sync"
 	"time"
-=======
-	"slices"
->>>>>>> 84044396
 
 	ssi "github.com/nuts-foundation/go-did"
 	"github.com/nuts-foundation/go-did/did"
@@ -70,7 +67,7 @@
 // It connects the Resolve, Create and Update DID methods to the network, and receives events back from the network which are processed in the store.
 // It is also a Runnable, Diagnosable and Configurable Nuts Engine.
 type Module struct {
-<<<<<<< HEAD
+	config              Config
 	store               didnutsStore.Store
 	network             network.Transactions
 	networkAmbassador   didnuts.Ambassador
@@ -82,19 +79,6 @@
 	keyStore            crypto.KeyStore
 	storageInstance     storage.Engine
 	eventManager        events.Event
-=======
-	config            Config
-	store             didnutsStore.Store
-	network           network.Transactions
-	networkAmbassador didnuts.Ambassador
-	documentOwner     didsubject.DocumentOwner
-	documentManagers  map[string]management.DocumentManager
-	didResolver       *resolver.DIDResolverRouter
-	serviceResolver   resolver.ServiceResolver
-	keyStore          crypto.KeyStore
-	storageInstance   storage.Engine
-	eventManager      events.Event
->>>>>>> 84044396
 
 	// new style DID management
 	db             *gorm.DB
@@ -130,12 +114,8 @@
 func NewVDR(cryptoClient crypto.KeyStore, networkClient network.Transactions,
 	didStore didnutsStore.Store, eventManager events.Event, storageInstance storage.Engine) *Module {
 	didResolver := &resolver.DIDResolverRouter{}
-<<<<<<< HEAD
 	m := &Module{
-=======
-	module := Module{
 		config:          DefaultConfig(),
->>>>>>> 84044396
 		network:         networkClient,
 		eventManager:    eventManager,
 		didResolver:     didResolver,
@@ -144,13 +124,9 @@
 		keyStore:        cryptoClient,
 		storageInstance: storageInstance,
 	}
-<<<<<<< HEAD
 	m.ctx, m.cancel = context.WithCancel(context.Background())
 	m.routines = new(sync.WaitGroup)
 	return m
-=======
-	return &module
->>>>>>> 84044396
 }
 
 func (r *Module) Name() string {
@@ -183,21 +159,9 @@
 
 	// Methods we can produce from the Nuts node
 	// did:nuts
-<<<<<<< HEAD
 	nutsManager := didnuts.NewManager(r.keyStore, r.network, r.store, r.didResolver, r.db)
 	r.nutsDocumentManager = nutsManager
-=======
-	nutsManager := didnuts.NewManager(r.db, r.keyStore, r.network, r.store, r.didResolver,
-		// deprecated
-		didnuts.Creator{
-			KeyStore:      r.keyStore,
-			NetworkClient: r.network,
-			DIDResolver:   r.store,
-		},
-		// deprecated
-		newCachingDocumentOwner(privateKeyDocumentOwner{keyResolver: r.keyStore}, r.didResolver))
-	r.documentManagers = map[string]management.DocumentManager{}
->>>>>>> 84044396
+	r.methodManagers = map[string]didsubject.MethodManager{}
 	r.documentOwner = &MultiDocumentOwner{
 		DocumentOwners: []didsubject.DocumentOwner{
 			newCachingDocumentOwner(DBDocumentOwner{DB: r.db}, r.didResolver),
@@ -205,7 +169,7 @@
 		},
 	}
 	if slices.Contains(r.config.DIDMethods, didnuts.MethodName) {
-		r.documentManagers[didnuts.MethodName] = nutsManager
+		r.methodManagers[didnuts.MethodName] = nutsManager
 	}
 
 	// did:web
@@ -217,26 +181,17 @@
 	if err != nil {
 		return err
 	}
-<<<<<<< HEAD
 	webManager := didweb.NewManager(*rootDID, "iam", r.keyStore, r.db)
-=======
-	manager := didweb.NewManager(*rootDID, "iam", r.keyStore, r.storageInstance.GetSQLDatabase())
 	if slices.Contains(r.config.DIDMethods, didweb.MethodName) {
-		r.documentManagers[didweb.MethodName] = manager
-	}
->>>>>>> 84044396
+		r.methodManagers[didweb.MethodName] = webManager
+	}
+
 	// did:web resolver should first look in own database, then resolve over the web
 	webResolver := resolver.ChainedDIDResolver{
 		Resolvers: []resolver.DIDResolver{
 			r.sqlDIDResolver,
 			didweb.NewResolver(),
 		},
-	}
-
-	// methods
-	r.methodManagers = map[string]didsubject.MethodManager{
-		didnuts.MethodName: nutsManager,
-		didweb.MethodName:  webManager,
 	}
 
 	// Register DID methods we can resolve
