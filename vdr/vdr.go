/*
 * Nuts node
 * Copyright (C) 2021 Nuts community
 *
 * This program is free software: you can redistribute it and/or modify
 * it under the terms of the GNU General Public License as published by
 * the Free Software Foundation, either version 3 of the License, or
 * (at your option) any later version.
 *
 * This program is distributed in the hope that it will be useful,
 * but WITHOUT ANY WARRANTY; without even the implied warranty of
 * MERCHANTABILITY or FITNESS FOR A PARTICULAR PURPOSE.  See the
 * GNU General Public License for more details.
 *
 * You should have received a copy of the GNU General Public License
 * along with this program.  If not, see <https://www.gnu.org/licenses/>.
 *
 */

// Package vdr contains a verifiable data registry to the w3c specification
// and provides primitives for storing and working with Nuts DID based identities.
// It provides an easy to work with web api and a command line interface.
// It provides underlying storage back ends to store, update and search for Nuts identities.
package vdr

import (
	"context"
	"errors"
	"fmt"
	"net/url"
	"slices"
	"sync"
	"time"

	"github.com/nuts-foundation/go-did/did"
	"github.com/nuts-foundation/nuts-node/audit"
	"github.com/nuts-foundation/nuts-node/core"
	"github.com/nuts-foundation/nuts-node/crypto"
	"github.com/nuts-foundation/nuts-node/events"
	"github.com/nuts-foundation/nuts-node/network"
	"github.com/nuts-foundation/nuts-node/storage"
	"github.com/nuts-foundation/nuts-node/vdr/didjwk"
	"github.com/nuts-foundation/nuts-node/vdr/didkey"
	"github.com/nuts-foundation/nuts-node/vdr/didnuts"
	didnutsStore "github.com/nuts-foundation/nuts-node/vdr/didnuts/didstore"
	"github.com/nuts-foundation/nuts-node/vdr/didsubject"
	"github.com/nuts-foundation/nuts-node/vdr/didweb"
	"github.com/nuts-foundation/nuts-node/vdr/log"
	"github.com/nuts-foundation/nuts-node/vdr/resolver"
)

// ModuleName is the name of the engine
const ModuleName = "VDR"

var _ VDR = (*Module)(nil)
var _ core.Named = (*Module)(nil)
var _ core.Configurable = (*Module)(nil)
var _ didsubject.SubjectManager = (*Module)(nil)

// Module implements VDR, which stands for the Verifiable Data Registry. It is the public entrypoint to work with W3C DID documents.
// It connects the Resolve, Create and Update DID methods to the network, and receives events back from the network which are processed in the store.
// It is also a Runnable, Diagnosable and Configurable Nuts Engine.
type Module struct {
	config            Config
	publicURL         *url.URL
	store             didnutsStore.Store
	network           network.Transactions
	networkAmbassador didnuts.Ambassador
	documentOwner     didsubject.DocumentOwner
	// nutsDocumentManager is used to manage did:nuts DID Documents
	// Deprecated: used by v1 api
	nutsDocumentManager didsubject.DocumentManager
	// didResolver is used to resolve all/other DID Documents
	didResolver resolver.DIDResolver
	// ownedDIDResolver is used to resolve DID Documents managed by this node
	ownedDIDResolver resolver.DIDResolver
	keyStore         crypto.KeyStore
	storageInstance  storage.Engine
	eventManager     events.Event

	// new style DID management
	didsubject.Manager

	// Start/Shutdown
	ctx      context.Context
	cancel   context.CancelFunc
	routines *sync.WaitGroup
}

func (r *Module) PublicURL() *url.URL {
	return r.publicURL
}

// ResolveManaged resolves a DID document that is managed by the local node.
func (r *Module) ResolveManaged(id did.DID) (*did.Document, error) {
	document, _, err := r.ownedDIDResolver.Resolve(id, nil)
	return document, err
}

// Resolve resolves any DID document which DID method is supported.
// To only resolve DID documents managed by the local node, use ResolveManaged().
func (r *Module) Resolve(id did.DID, metadata *resolver.ResolveMetadata) (*did.Document, *resolver.DocumentMetadata, error) {
	return r.didResolver.Resolve(id, metadata)
}

func (r *Module) Resolver() resolver.DIDResolver {
	return r.didResolver
}

func (r *Module) SupportedMethods() []string {
	return r.config.DIDMethods
}

// NewVDR creates a new Module with provided params
func NewVDR(cryptoClient crypto.KeyStore, networkClient network.Transactions,
	didStore didnutsStore.Store, eventManager events.Event, storageInstance storage.Engine) *Module {
	m := &Module{
		didResolver:     &resolver.DIDResolverRouter{},
		network:         networkClient,
		eventManager:    eventManager,
		store:           didStore,
		keyStore:        cryptoClient,
		storageInstance: storageInstance,
	}
	m.ctx, m.cancel = context.WithCancel(context.Background())
	m.routines = new(sync.WaitGroup)
	return m
}

func (r *Module) Name() string {
	return ModuleName
}

func (r *Module) Config() interface{} {
	return &r.config
}

// Configure configures the Module engine.
func (r *Module) Configure(config core.ServerConfig) error {
	var err error
	if r.publicURL, err = config.ServerURL(); err != nil {
		return err
	}
	// at least one method should be configured
	if len(r.config.DIDMethods) == 0 {
		return errors.New("at least one DID method should be configured")
	}
	// check if all configured methods are supported
	for _, method := range r.config.DIDMethods {
		switch method {
		case didnuts.MethodName, didweb.MethodName:
			continue
		default:
			return fmt.Errorf("unsupported DID method: %s", method)
		}
	}

	r.networkAmbassador = didnuts.NewAmbassador(r.network, r.store, r.eventManager)
	db := r.storageInstance.GetSQLDatabase()
	methodManagers := make(map[string]didsubject.MethodManager)

	r.didResolver.(*resolver.DIDResolverRouter).Register(didjwk.MethodName, didjwk.NewResolver())
	r.didResolver.(*resolver.DIDResolverRouter).Register(didkey.MethodName, didkey.NewResolver())
	// Register DID resolver and DID methods we can resolve
	r.ownedDIDResolver = didsubject.Resolver{DB: db}

	// Methods we can produce from the Nuts node
	// did:nuts
	nutsManager := didnuts.NewManager(r.keyStore, r.network, r.store, r.didResolver, db)
	r.nutsDocumentManager = nutsManager
	methodManagers = map[string]didsubject.MethodManager{}
	r.documentOwner = &MultiDocumentOwner{
		DocumentOwners: []didsubject.DocumentOwner{
			newCachingDocumentOwner(DBDocumentOwner{DB: db}, r.didResolver),
			newCachingDocumentOwner(privateKeyDocumentOwner{keyResolver: r.keyStore}, r.didResolver),
		},
	}
	if slices.Contains(r.config.DIDMethods, didnuts.MethodName) {
		methodManagers[didnuts.MethodName] = nutsManager
		r.didResolver.(*resolver.DIDResolverRouter).Register(didnuts.MethodName, &didnuts.Resolver{Store: r.store})
	}

	// did:web
	publicURL, err := config.ServerURL()
	if err != nil {
		return err
	}
	rootDID, err := didweb.URLToDID(*publicURL)
	if err != nil {
		return err
	}
	webManager := didweb.NewManager(*rootDID, "iam", r.keyStore, db)
	webResolver := resolver.ChainedDIDResolver{
		Resolvers: []resolver.DIDResolver{
			// did:web resolver should first look in own database, then resolve over the web
			r.ownedDIDResolver,
			didweb.NewResolver(),
		},
	}
	if slices.Contains(r.config.DIDMethods, didweb.MethodName) {
		methodManagers[didweb.MethodName] = webManager
		r.didResolver.(*resolver.DIDResolverRouter).Register(didweb.MethodName, webResolver)
	}

<<<<<<< HEAD
	r.Manager = didsubject.Manager{DB: db, MethodManagers: methodManagers, PreferredOrder: r.config.DIDMethods}
=======
	r.Manager = didsubject.Manager{DB: db, MethodManagers: methodManagers, KeyStore: r.keyStore}
>>>>>>> 60ef21d1

	// Initiate the routines for auto-updating the data.
	return r.networkAmbassador.Configure()
}

func (r *Module) Start() error {
	err := r.networkAmbassador.Start()
	if err != nil {
		return err
	}

	// VDR migration needs to be started after ambassador has started!
	count, err := r.store.DocumentCount()
	if err != nil {
		return err
	}
	if count == 0 {
		// remove after v6 release
		_, err = r.network.Reprocess(context.Background(), "application/did+json")
	}

	// start DID Document rollback loop
	r.routines.Add(1)
	go func() {
		defer r.routines.Done()
		r.rollbackLoop()
	}()

	return err
}

// rollbackLoop checks every minute if there are any DID documents that need to be rolled back.
// uses rollback() to do the actual work.
func (r *Module) rollbackLoop() {
	ticker := time.NewTicker(time.Minute)
	defer ticker.Stop()

	// run once at startup
	r.Rollback(r.ctx)
	for {
		select {
		// stop at shutdown
		case <-r.ctx.Done():
			return
		case <-ticker.C:
			// run every minute
			r.Rollback(r.ctx)
		}
	}
}

func (r *Module) Shutdown() error {
	r.cancel()
	r.routines.Wait()
	return nil
}

func (r *Module) ConflictedDocuments() ([]did.Document, []resolver.DocumentMetadata, error) {
	conflictedDocs := make([]did.Document, 0)
	conflictedMeta := make([]resolver.DocumentMetadata, 0)

	err := r.store.Conflicted(func(doc did.Document, metadata resolver.DocumentMetadata) error {
		conflictedDocs = append(conflictedDocs, doc)
		conflictedMeta = append(conflictedMeta, metadata)
		return nil
	})
	return conflictedDocs, conflictedMeta, err
}

// NutsDocumentManager returns the nuts document manager
// Deprecated
func (r *Module) NutsDocumentManager() didsubject.DocumentManager {
	return r.nutsDocumentManager
}

func (r *Module) DocumentOwner() didsubject.DocumentOwner {
	return r.documentOwner
}

// newOwnConflictedDocIterator accepts two counters and returns a new DocIterator that counts the total number of
// conflicted documents, both total and owned by this node.
func (r *Module) newOwnConflictedDocIterator(totalCount, ownedCount *int) resolver.DocIterator {
	return func(doc did.Document, metadata resolver.DocumentMetadata) error {
		*totalCount++
		controllers, err := didnuts.ResolveControllers(r.store, doc, nil)
		if err != nil {
			log.Logger().
				WithField(core.LogFieldDID, doc.ID).
				WithError(err).
				Info("failed to resolve controller of conflicted DID document")
			return nil
		}
		for _, controller := range controllers {
			// TODO: Fix context.TODO() when we have a context in the Diagnostics() method
			isOwned, err := r.DocumentOwner().IsOwner(context.TODO(), controller.ID)
			if err != nil {
				log.Logger().
					WithField(core.LogFieldDID, controller.ID).
					WithError(err).
					Info("failed to check ownership of conflicted DID document")
			}
			if isOwned {
				*ownedCount++
			}
		}
		return nil
	}
}

// Diagnostics returns the diagnostics for this engine
func (r *Module) Diagnostics() []core.DiagnosticResult {
	// return # conflicted docs
	totalCount := 0
	ownedCount := 0

	// uses dedicated storage shelf for conflicted docs, does not loop over all documents
	err := r.store.Conflicted(r.newOwnConflictedDocIterator(&totalCount, &ownedCount))
	if err != nil {
		log.Logger().Errorf("Failed to resolve conflicted documents diagnostics: %v", err)
	}

	docCount, _ := r.store.DocumentCount()

	// to go from int+error to interface{}
	countOrError := func(count int, err error) interface{} {
		if err != nil {
			return "error"
		}
		return count
	}

	return []core.DiagnosticResult{
		core.DiagnosticResultMap{
			Title: "conflicted_did_documents",
			Items: []core.DiagnosticResult{
				&core.GenericDiagnosticResult{
					Title:   "total_count",
					Outcome: countOrError(totalCount, err),
				},
				&core.GenericDiagnosticResult{
					Title:   "owned_count",
					Outcome: countOrError(ownedCount, err),
				},
			},
		},
		&core.GenericDiagnosticResult{
			Title:   "did_documents_count",
			Outcome: docCount,
		},
	}
}

func (r *Module) Migrate() error {
	// Find all documents that are managed by this node
	owned, err := r.DocumentOwner().ListOwned(context.Background())
	if err != nil {
		return err
	}
	auditContext := audit.Context(context.Background(), "system", ModuleName, "migrate")
	// resolve the DID Document if the did starts with did:nuts
	for _, did := range owned {
		if did.Method == didnuts.MethodName {
			doc, _, err := r.Resolve(did, nil)
			if err != nil {
				if !(errors.Is(err, resolver.ErrDeactivated) || errors.Is(err, resolver.ErrNoActiveController)) {
					log.Logger().WithError(err).WithField(core.LogFieldDID, did.String()).Error("Could not update owned DID document, continuing with next document")
				}
				continue
			}
			if len(doc.Controller) > 0 {
				doc.Controller = nil

				if len(doc.VerificationMethod) == 0 {
					log.Logger().WithField(core.LogFieldDID, doc.ID.String()).Warnf("No verification method found in owned DID document")
					continue
				}

				if len(doc.CapabilityInvocation) == 0 {
					// add all keys as capabilityInvocation keys
					for _, vm := range doc.VerificationMethod {
						doc.CapabilityInvocation.Add(vm)
					}
				}

				err = r.nutsDocumentManager.Update(auditContext, did, *doc)
				if err != nil {
					if !(errors.Is(err, resolver.ErrKeyNotFound)) {
						log.Logger().WithError(err).WithField(core.LogFieldDID, did.String()).Error("Could not update owned DID document, continuing with next document")
					}
				}
			}
		}
	}
	return nil
}<|MERGE_RESOLUTION|>--- conflicted
+++ resolved
@@ -202,11 +202,12 @@
 		r.didResolver.(*resolver.DIDResolverRouter).Register(didweb.MethodName, webResolver)
 	}
 
-<<<<<<< HEAD
-	r.Manager = didsubject.Manager{DB: db, MethodManagers: methodManagers, PreferredOrder: r.config.DIDMethods}
-=======
-	r.Manager = didsubject.Manager{DB: db, MethodManagers: methodManagers, KeyStore: r.keyStore}
->>>>>>> 60ef21d1
+	r.Manager = didsubject.Manager{
+		DB:             db,
+		MethodManagers: methodManagers,
+		KeyStore:       r.keyStore,
+		PreferredOrder: r.config.DIDMethods,
+	}
 
 	// Initiate the routines for auto-updating the data.
 	return r.networkAmbassador.Configure()
