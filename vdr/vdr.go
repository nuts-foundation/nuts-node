--- conflicted
+++ resolved
@@ -86,14 +86,9 @@
 	return instance
 }
 
-<<<<<<< HEAD
+// NewRegistryInstance creates a new instance
 func NewRegistryInstance(config Config, cryptoClient crypto.KeyStore, networkClient pkg.NetworkClient) *VDR {
-	return &VDR{
-=======
-// NewRegistryInstance creates a new instance
-func NewRegistryInstance(config Config, cryptoClient crypto.KeyStore, networkClient pkg.NetworkClient) *Registry {
-	return &Registry{
->>>>>>> c0ab6686
+		return &VDR{
 		Config:        config,
 		network:       networkClient,
 		_logger:       logging.Log(),
@@ -108,12 +103,7 @@
 
 	r.configOnce.Do(func() {
 		cfg := core.NutsConfig()
-<<<<<<< HEAD
-		r.Config.Mode = cfg.GetEngineMode(r.Config.Mode)
-		if r.Config.Mode == core.ServerEngineMode {
-=======
 		if cfg.Mode() == core.ServerEngineMode {
->>>>>>> c0ab6686
 			if r.networkAmbassador == nil {
 				r.networkAmbassador = network.NewAmbassador(r.network)
 			}
@@ -123,26 +113,16 @@
 }
 
 // Start initiates the routines for auto-updating the data
-<<<<<<< HEAD
 func (r *VDR) Start() error {
-	if r.Config.Mode == core.ServerEngineMode {
-=======
-func (r *Registry) Start() error {
 	if core.NutsConfig().Mode() == core.ServerEngineMode {
->>>>>>> c0ab6686
 		r.networkAmbassador.Start()
 	}
 	return nil
 }
 
 // Shutdown cleans up any leftover go routines
-<<<<<<< HEAD
 func (r *VDR) Shutdown() error {
-	if r.Config.Mode == core.ServerEngineMode {
-=======
-func (r *Registry) Shutdown() error {
 	if core.NutsConfig().Mode() == core.ServerEngineMode {
->>>>>>> c0ab6686
 		logging.Log().Debug("Sending close signal to all routines")
 		for _, ch := range r.closers {
 			ch <- struct{}{}
@@ -152,12 +132,8 @@
 	return nil
 }
 
-<<<<<<< HEAD
+// Diagnostics returns the diagnostics for this engine
 func (r *VDR) Diagnostics() []core.DiagnosticResult {
-=======
-// Diagnostics returns the diagnostics for this engine
-func (r *Registry) Diagnostics() []core.DiagnosticResult {
->>>>>>> c0ab6686
 	return []core.DiagnosticResult{}
 }
 
@@ -165,12 +141,8 @@
 	return r.Config.Datadir + "/events"
 }
 
-<<<<<<< HEAD
+// Create generates a new DID Document
 func (r VDR) Create() (*did.Document, error) {
-=======
-// Create generates a new DID Document
-func (r Registry) Create() (*did.Document, error) {
->>>>>>> c0ab6686
 	doc, err := r.didDocCreator.Create()
 	if err != nil {
 		return nil, fmt.Errorf("could not create did document: %w", err)
@@ -188,29 +160,17 @@
 	return doc, nil
 }
 
-<<<<<<< HEAD
+// Resolve resolves a DID Document based on the DID.
 func (r VDR) Resolve(dID did.DID, metadata *types.ResolveMetaData) (*did.Document, *types.DocumentMetadata, error) {
 	return r.store.Resolve(dID, metadata)
 }
 
+// Update updates a DID Document based on the DID and current hash
 func (r VDR) Update(dID did.DID, current hash.SHA256Hash, next did.Document, metadata *types.DocumentMetadata) error {
 	return r.store.Update(dID, current, next, metadata)
 }
 
+// Deactivate updates the DID Document so it can no longer be updated
 func (r *VDR) Deactivate(DID did.DID, current hash.SHA256Hash) {
-=======
-// Resolve resolves a DID Document based on the DID.
-func (r Registry) Resolve(dID did.DID, metadata *types.ResolveMetaData) (*did.Document, *types.DocumentMetadata, error) {
-	return r.store.Resolve(dID, metadata)
-}
-
-// Update updates a DID Document based on the DID and current hash
-func (r Registry) Update(dID did.DID, current hash.SHA256Hash, next did.Document, metadata *types.DocumentMetadata) error {
-	return r.store.Update(dID, current, next, metadata)
-}
-
-// Deactivate updates the DID Document so it can no longer be updated
-func (r *Registry) Deactivate(DID did.DID, current hash.SHA256Hash) {
->>>>>>> c0ab6686
 	panic("implement me")
 }