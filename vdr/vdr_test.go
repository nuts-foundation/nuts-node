/*
 * Copyright (C) 2021 Nuts community
 *
 * This program is free software: you can redistribute it and/or modify
 * it under the terms of the GNU General Public License as published by
 * the Free Software Foundation, either version 3 of the License, or
 * (at your option) any later version.
 *
 * This program is distributed in the hope that it will be useful,
 * but WITHOUT ANY WARRANTY; without even the implied warranty of
 * MERCHANTABILITY or FITNESS FOR A PARTICULAR PURPOSE.  See the
 * GNU General Public License for more details.
 *
 * You should have received a copy of the GNU General Public License
 * along with this program.  If not, see <https://www.gnu.org/licenses/>.
 *
 */

package vdr

import (
	"context"
	"crypto/ecdsa"
	"crypto/elliptic"
	"crypto/rand"
	"encoding/base64"
	"encoding/json"
	"github.com/lestrrat-go/jwx/v2/jwk"
	ssi "github.com/nuts-foundation/go-did"
	"github.com/nuts-foundation/go-did/did"
	"github.com/nuts-foundation/nuts-node/audit"
	"github.com/nuts-foundation/nuts-node/core"
	nutsCrypto "github.com/nuts-foundation/nuts-node/crypto"
	"github.com/nuts-foundation/nuts-node/http/client"
	"github.com/nuts-foundation/nuts-node/network"
	"github.com/nuts-foundation/nuts-node/pki"
	"github.com/nuts-foundation/nuts-node/storage"
	"github.com/nuts-foundation/nuts-node/storage/orm"
	"github.com/nuts-foundation/nuts-node/vdr/didnuts"
	"github.com/nuts-foundation/nuts-node/vdr/didnuts/didstore"
	"github.com/nuts-foundation/nuts-node/vdr/didsubject"
	"github.com/nuts-foundation/nuts-node/vdr/resolver"
	"github.com/sirupsen/logrus"
	logTest "github.com/sirupsen/logrus/hooks/test"
	"github.com/stretchr/testify/assert"
	"github.com/stretchr/testify/require"
	"go.uber.org/mock/gomock"
	"io"
	"net/http"
	"strings"
	"testing"
)

// testCtx contains the controller and mocks needed fot testing the Manipulator
type vdrTestCtx struct {
	ctrl                *gomock.Controller
	vdr                 *Module
	mockStore           *didstore.MockStore
	mockNetwork         *network.MockTransactions
	keyStore            nutsCrypto.KeyStore
	mockAmbassador      *didnuts.MockAmbassador
	ctx                 context.Context
	mockDocumentManager *didsubject.MockDocumentManager
	mockDocumentOwner   *didsubject.MockDocumentOwner
	storageEngine       storage.Engine
}

func newVDRTestCtx(t *testing.T) vdrTestCtx {
	t.Helper()
	ctrl := gomock.NewController(t)
	mockAmbassador := didnuts.NewMockAmbassador(ctrl)
	mockStore := didstore.NewMockStore(ctrl)
	mockNetwork := network.NewMockTransactions(ctrl)
	storageEngine := storage.NewTestStorageEngine(t)
	db := storageEngine.GetSQLDatabase()
	keyStore := nutsCrypto.NewDatabaseCryptoInstance(db)
	mockDocumentManager := didsubject.NewMockDocumentManager(ctrl)
	mockDocumentOwner := didsubject.NewMockDocumentOwner(ctrl)
	resolverRouter := &resolver.DIDResolverRouter{}
	pkiMock := pki.NewMockValidator(ctrl)
	vdr := NewVDR(keyStore, mockNetwork, mockStore, nil, nil, pkiMock)
	vdr.networkAmbassador = mockAmbassador
	vdr.nutsDocumentManager = mockDocumentManager
	vdr.documentOwner = mockDocumentOwner
	vdr.didResolver = resolverRouter
	vdr.Manager = &didsubject.SqlManager{
		DB:             db,
		MethodManagers: make(map[string]didsubject.MethodManager),
	}
	vdr.supportedDIDMethods = []string{"web", "nuts"}
	resolverRouter.Register(didnuts.MethodName, &didnuts.Resolver{Store: mockStore})
	return vdrTestCtx{
		ctrl:                ctrl,
		vdr:                 vdr,
		mockAmbassador:      mockAmbassador,
		mockStore:           mockStore,
		mockNetwork:         mockNetwork,
		keyStore:            keyStore,
		mockDocumentManager: mockDocumentManager,
		mockDocumentOwner:   mockDocumentOwner,
		ctx:                 audit.TestContext(),
		storageEngine:       storageEngine,
	}
}

func TestNewVDR(t *testing.T) {
	vdr := NewVDR(nil, nil, nil, nil, nil, nil)
	assert.IsType(t, &Module{}, vdr)
}

func TestVDR_ConflictingDocuments(t *testing.T) {

	t.Run("diagnostics", func(t *testing.T) {
		t.Run("ok - no conflicts/no documents", func(t *testing.T) {
			vdr := NewVDR(nil, nil, nil, nil, nil, nil)
			vdr.store = didstore.NewTestStore(t)
			results := vdr.Diagnostics()

			require.Len(t, results, 2)
			assert.Equal(t, "map[owned_count:0 total_count:0]", results[0].String())
			assert.Equal(t, "0", results[1].String())
		})

		t.Run("ok - 1 conflict", func(t *testing.T) {
			vdr := NewVDR(nil, nil, nil, nil, nil, nil)
			vdr.store = didstore.NewTestStore(t)
			didDocument := did.Document{ID: TestDIDA}
			_ = vdr.store.Add(didDocument, didstore.TestTransaction(didDocument))
			_ = vdr.store.Add(didDocument, didstore.TestTransaction(didDocument))
			results := vdr.Diagnostics()

			require.Len(t, results, 2)
			assert.Equal(t, "map[owned_count:0 total_count:1]", results[0].String())
			assert.Equal(t, "1", results[1].String())
		})

		t.Run("ok - 1 owned conflict", func(t *testing.T) {
			storageEngine := storage.NewTestStorageEngine(t)
			db := storageEngine.GetSQLDatabase()
			client := nutsCrypto.NewDatabaseCryptoInstance(db)
			keyID := did.DIDURL{DID: TestDIDA}
			keyID.Fragment = "1"
			_, _, _ = client.New(audit.TestContext(), nutsCrypto.StringNamingFunc(keyID.String()))
<<<<<<< HEAD
			ctrl := gomock.NewController(t)
			pkiMock := pki.NewMockValidator(ctrl)
			vdr := NewVDR(client, nil, didstore.NewTestStore(t), nil, storageEngine, pkiMock)
			vdr.Config().(*Config).DIDMethods = []string{"web", "nuts"}
=======
			vdr := NewVDR(client, nil, didstore.NewTestStore(t), nil, storageEngine)
>>>>>>> 3859302f
			_ = vdr.Configure(core.TestServerConfig())
			didDocument := did.Document{ID: TestDIDA}

			didDocument.AddCapabilityInvocation(&did.VerificationMethod{ID: keyID})
			_ = vdr.store.Add(didDocument, didstore.TestTransaction(didDocument))
			_ = vdr.store.Add(didDocument, didstore.TestTransaction(didDocument))
			results := vdr.Diagnostics()

			require.Len(t, results, 2)
			assert.Equal(t, "map[owned_count:1 total_count:1]", results[0].String())
			assert.Equal(t, "1", results[1].String())
		})

		t.Run("ok - 1 owned conflict in controlled document", func(t *testing.T) {
			// vendor
			test := newVDRTestCtx(t)
			_, keyVendor, _ := test.keyStore.New(audit.TestContext(), nutsCrypto.StringNamingFunc("did:nuts:vendor#keyVendor-1"))

			didDocVendor := &did.Document{ID: did.MustParseDID("did:nuts:vendor")}
			vendorVM, err := did.NewVerificationMethod(did.MustParseDIDURL("did:nuts:vendor#keyVendor-1"), ssi.JsonWebKey2020, didDocVendor.ID, keyVendor)
			require.NoError(t, err)
			didDocVendor.AddCapabilityInvocation(vendorVM)

			// organization
			_, keyOrg, _ := test.keyStore.New(audit.TestContext(), nutsCrypto.StringNamingFunc("did:nuts:org#keyOrg-1"))
			didDocOrg := &did.Document{ID: did.MustParseDID("did:nuts:org")}
			didDocOrg.Controller = []did.DID{didDocVendor.ID}
			orgVM, err := did.NewVerificationMethod(did.MustParseDIDURL("did:nuts:org#keyOrg-1"), ssi.JsonWebKey2020, didDocOrg.ID, keyOrg)
			require.NoError(t, err)
			didDocOrg.AddCapabilityInvocation(orgVM)
			ctrl := gomock.NewController(t)
			pkiMock := pki.NewMockValidator(ctrl)

			// change vdr to allow for Configure()
			vdr := NewVDR(test.keyStore, nil, didstore.NewTestStore(t), nil, test.storageEngine, pkiMock)
			tmpResolver := vdr.didResolver
			_ = vdr.Configure(core.TestServerConfig())
			vdr.didResolver = tmpResolver

			_ = vdr.store.Add(*didDocVendor, didstore.TestTransaction(*didDocVendor))
			_ = vdr.store.Add(*didDocOrg, didstore.TestTransaction(*didDocOrg))
			_ = vdr.store.Add(*didDocOrg, didstore.TestTransaction(*didDocOrg))
			results := vdr.Diagnostics()

			require.Len(t, results, 2)
			assert.Equal(t, "map[owned_count:1 total_count:1]", results[0].String())
			assert.Equal(t, "2", results[1].String())
		})
	})
	t.Run("list", func(t *testing.T) {
		t.Run("ok - no conflicts", func(t *testing.T) {
			vdr := NewVDR(nil, nil, nil, nil, nil, nil)
			vdr.store = didstore.NewTestStore(t)
			docs, meta, err := vdr.ConflictedDocuments()

			require.NoError(t, err)
			assert.Len(t, docs, 0)
			assert.Len(t, meta, 0)
		})

		t.Run("ok - 1 conflict", func(t *testing.T) {
			vdr := NewVDR(nil, nil, nil, nil, nil, nil)
			vdr.store = didstore.NewTestStore(t)
			didDocument := did.Document{ID: TestDIDA}
			_ = vdr.store.Add(didDocument, didstore.TestTransaction(didDocument))
			_ = vdr.store.Add(didDocument, didstore.TestTransaction(didDocument))
			docs, meta, err := vdr.ConflictedDocuments()

			require.NoError(t, err)
			assert.Len(t, docs, 1)
			assert.Len(t, meta, 1)
		})
	})
}

func TestVDR_Configure(t *testing.T) {
	storageInstance := storage.NewTestStorageEngine(t)
	ctrl := gomock.NewController(t)
	pkiMock := pki.NewMockValidator(ctrl)
	t.Run("it can resolve using did:web", func(t *testing.T) {
		t.Run("not in database", func(t *testing.T) {
			client.DefaultCachingTransport = roundTripperFunc(func(r *http.Request) (*http.Response, error) {
				return &http.Response{
					Header:     map[string][]string{"Content-Type": {"application/json"}},
					StatusCode: http.StatusOK,
					Body:       io.NopCloser(strings.NewReader(`{"id": "did:web:example.com"}`)),
				}, nil
			})
<<<<<<< HEAD
			instance := NewVDR(nil, nil, nil, nil, storageInstance, pkiMock)
			instance.Config().(*Config).DIDMethods = []string{"web", "nuts"}
			err := instance.Configure(core.ServerConfig{URL: "https://nuts.nl"})
=======

			instance := NewVDR(nil, nil, nil, nil, storageInstance)
			err := instance.Configure(core.ServerConfig{URL: "https://nuts.nl", DIDMethods: []string{"web", "nuts"}})
>>>>>>> 3859302f
			require.NoError(t, err)

			doc, md, err := instance.Resolver().Resolve(did.MustParseDID("did:web:example.com"), nil)

			assert.NoError(t, err)
			assert.NotNil(t, doc)
			assert.NotNil(t, md)
		})
		t.Run("resolves local DID from database", func(t *testing.T) {
			db := storageInstance.GetSQLDatabase()
<<<<<<< HEAD
			ctrl := gomock.NewController(t)
			pkiMock := pki.NewMockValidator(ctrl)
			instance := NewVDR(nutsCrypto.NewDatabaseCryptoInstance(db), nil, nil, nil, storageInstance, pkiMock)
			instance.Config().(*Config).DIDMethods = []string{"web", "nuts"}
			err := instance.Configure(core.ServerConfig{URL: "https://example.com"})
=======
			instance := NewVDR(nutsCrypto.NewDatabaseCryptoInstance(db), nil, nil, nil, storageInstance)
			err := instance.Configure(core.ServerConfig{URL: "https://example.com", DIDMethods: []string{"web", "nuts"}})
>>>>>>> 3859302f
			require.NoError(t, err)
			sqlDIDDocumentManager := didsubject.NewDIDDocumentManager(db)
			sqlDID := orm.DID{
				ID:      "did:web:example.com",
				Subject: "subject",
			}
			_, err = sqlDIDDocumentManager.CreateOrUpdate(sqlDID, nil, nil)
			require.NoError(t, err)

			doc, md, err := instance.Resolver().Resolve(did.MustParseDID("did:web:example.com"), &resolver.ResolveMetadata{AllowDeactivated: true})

			assert.NoError(t, err)
			assert.NotNil(t, doc)
			assert.NotNil(t, md)
		})
	})
	t.Run("it can resolve using did:jwk", func(t *testing.T) {
		privateKey, _ := ecdsa.GenerateKey(elliptic.P256(), rand.Reader)
		expectedJWK, err := jwk.FromRaw(privateKey.Public())
		require.NoError(t, err)

		jwkBytes, _ := json.Marshal(expectedJWK)
		inputDIDString := "did:jwk:" + base64.URLEncoding.EncodeToString(jwkBytes)
		inputDID, err := did.ParseDID(inputDIDString)
		require.NoError(t, err)

<<<<<<< HEAD
		instance := NewVDR(nil, nil, nil, nil, storageInstance, pkiMock)
		instance.Config().(*Config).DIDMethods = []string{"web", "nuts"}
=======
		instance := NewVDR(nil, nil, nil, nil, storageInstance)
>>>>>>> 3859302f
		err = instance.Configure(core.TestServerConfig())
		require.NoError(t, err)

		doc, md, err := instance.Resolver().Resolve(*inputDID, nil)

		assert.NoError(t, err)
		assert.NotNil(t, doc)
		assert.NotNil(t, md)
		// Basic assertion on the actual key
		require.Len(t, doc.VerificationMethod, 1)
		assert.Equal(t, "P-256", doc.VerificationMethod[0].PublicKeyJwk["crv"])
	})
	t.Run("it can resolve using did:key", func(t *testing.T) {
<<<<<<< HEAD
		instance := NewVDR(nil, nil, nil, nil, storageInstance, pkiMock)
		instance.Config().(*Config).DIDMethods = []string{"web", "nuts"}
=======
		instance := NewVDR(nil, nil, nil, nil, storageInstance)
>>>>>>> 3859302f
		err := instance.Configure(core.TestServerConfig())
		require.NoError(t, err)

		doc, md, err := instance.Resolver().Resolve(did.MustParseDID("did:key:z6MkhaXgBZDvotDkL5257faiztiGiC2QtKLGpbnnEGta2doK"), nil)

		assert.NoError(t, err)
		assert.NotNil(t, doc)
		assert.NotNil(t, md)
	})
}

func TestVDR_Migrate(t *testing.T) {
	logrus.StandardLogger().Level = logrus.WarnLevel
	hook := &logTest.Hook{}
	logrus.StandardLogger().AddHook(hook)
	documentA := did.Document{Context: []interface{}{did.DIDContextV1URI()}, ID: TestDIDA, Controller: []did.DID{TestDIDB}}
	documentA.AddAssertionMethod(&did.VerificationMethod{ID: TestMethodDIDA})
	documentB := did.Document{ID: TestDIDB}
	documentB.AddCapabilityInvocation(&did.VerificationMethod{ID: *TestMethodDIDB})
	assertLog := func(t *testing.T, expected string) {
		t.Helper()
		require.NotNil(t, hook.LastEntry())
		msg, err := hook.LastEntry().String()
		require.NoError(t, err)
		assert.Contains(t, msg, expected)
	}
	t.Run("ignores non did:nuts", func(t *testing.T) {
		ctx := newVDRTestCtx(t)
		testDIDWeb := did.MustParseDID("did:web:example.com")
		ctx.mockDocumentOwner.EXPECT().ListOwned(gomock.Any()).Return([]did.DID{testDIDWeb}, nil)
		err := ctx.vdr.Migrate()
		assert.NoError(t, err)
		assert.Len(t, ctx.vdr.migrations, 3) // confirm its running allMigrations() that currently is only did:nuts
	})
	t.Run("controller migration", func(t *testing.T) {
		controllerMigrationSetup := func(t *testing.T) vdrTestCtx {
			t.Cleanup(func() { hook.Reset() })
			ctx := newVDRTestCtx(t)
			ctx.vdr.migrations = []migration{{ctx.vdr.migrateRemoveControllerFromDIDNuts, "remove controller"}}
			return ctx
		}
		t.Run("ignores self-controlled documents", func(t *testing.T) {
			ctx := controllerMigrationSetup(t)
			ctx.mockDocumentOwner.EXPECT().ListOwned(gomock.Any()).Return([]did.DID{TestDIDA}, nil)
			ctx.mockStore.EXPECT().Resolve(TestDIDA, gomock.Any()).Return(&did.Document{ID: TestDIDA}, nil, nil)

			err := ctx.vdr.Migrate()

			require.NoError(t, err)
			// empty logs means all ok.
			assert.Nil(t, hook.LastEntry())
		})
		t.Run("makes documents self-controlled", func(t *testing.T) {
			ctx := controllerMigrationSetup(t)
			keyStore := nutsCrypto.NewMemoryCryptoInstance(t)
			keyRef, publicKey, err := keyStore.New(ctx.ctx, didnuts.DIDKIDNamingFunc)
			require.NoError(t, err)
			methodID := did.MustParseDIDURL(keyRef.KID)
			methodID.ID = TestDIDA.ID
			vm, _ := did.NewVerificationMethod(methodID, ssi.JsonWebKey2020, TestDIDA, publicKey)
			documentA := did.Document{Context: []interface{}{did.DIDContextV1URI()}, ID: TestDIDA, Controller: []did.DID{TestDIDB}}
			documentA.AddAssertionMethod(vm)
			ctx.mockDocumentOwner.EXPECT().ListOwned(gomock.Any()).Return([]did.DID{TestDIDA}, nil)
			ctx.mockStore.EXPECT().Resolve(TestDIDA, gomock.Any()).Return(&documentA, &resolver.DocumentMetadata{}, nil).AnyTimes()
			ctx.mockStore.EXPECT().Resolve(TestDIDB, gomock.Any()).Return(&documentB, &resolver.DocumentMetadata{}, nil).AnyTimes()
			ctx.mockDocumentManager.EXPECT().Update(gomock.Any(), TestDIDA, gomock.Any()).Return(nil)

			err = ctx.vdr.Migrate()

			require.NoError(t, err)
			// empty logs means all ok.
			assert.Nil(t, hook.LastEntry())
		})
		t.Run("deactivated is ignored", func(t *testing.T) {
			ctx := controllerMigrationSetup(t)
			ctx.mockDocumentOwner.EXPECT().ListOwned(gomock.Any()).Return([]did.DID{TestDIDA}, nil)
			ctx.mockStore.EXPECT().Resolve(TestDIDA, gomock.Any()).Return(nil, nil, resolver.ErrDeactivated)

			err := ctx.vdr.Migrate()

			require.NoError(t, err)
			// empty logs means all ok.
			assert.Nil(t, hook.LastEntry())
		})
		t.Run("no active controller is ignored", func(t *testing.T) {
			ctx := controllerMigrationSetup(t)
			ctx.mockDocumentOwner.EXPECT().ListOwned(gomock.Any()).Return([]did.DID{TestDIDA}, nil)
			ctx.mockStore.EXPECT().Resolve(TestDIDA, gomock.Any()).Return(&documentA, nil, nil)
			ctx.mockStore.EXPECT().Resolve(TestDIDB, gomock.Any()).Return(&did.Document{ID: TestDIDB}, nil, nil)

			err := ctx.vdr.Migrate()

			require.NoError(t, err)
			// empty logs means all ok.
			assert.Nil(t, hook.LastEntry())
		})
		t.Run("error is logged", func(t *testing.T) {
			ctx := controllerMigrationSetup(t)
			ctx.mockDocumentOwner.EXPECT().ListOwned(gomock.Any()).Return([]did.DID{TestDIDA}, nil)
			ctx.mockStore.EXPECT().Resolve(TestDIDA, gomock.Any()).Return(nil, nil, assert.AnError)

			err := ctx.vdr.Migrate()

			require.NoError(t, err)
			assertLog(t, "Could not update owned DID document, continuing with next document")
			assertLog(t, "assert.AnError general error for testing")
		})
		t.Run("no verification method is logged", func(t *testing.T) {
			ctx := controllerMigrationSetup(t)
			ctx.mockDocumentOwner.EXPECT().ListOwned(gomock.Any()).Return([]did.DID{TestDIDA}, nil)
			ctx.mockStore.EXPECT().Resolve(TestDIDA, gomock.Any()).Return(&did.Document{Controller: []did.DID{TestDIDB}}, nil, nil)
			ctx.mockStore.EXPECT().Resolve(TestDIDB, gomock.Any()).Return(&documentB, &resolver.DocumentMetadata{}, nil)

			err := ctx.vdr.Migrate()

			require.NoError(t, err)
			assertLog(t, "No verification method found in owned DID document")
		})
		t.Run("update error is logged", func(t *testing.T) {
			ctx := controllerMigrationSetup(t)
			ctx.mockDocumentOwner.EXPECT().ListOwned(gomock.Any()).Return([]did.DID{TestDIDA}, nil)
			ctx.mockStore.EXPECT().Resolve(TestDIDA, gomock.Any()).Return(&documentA, &resolver.DocumentMetadata{}, nil).AnyTimes()
			ctx.mockStore.EXPECT().Resolve(TestDIDB, gomock.Any()).Return(&documentB, &resolver.DocumentMetadata{}, nil).AnyTimes()
			ctx.mockDocumentManager.EXPECT().Update(gomock.Any(), TestDIDA, gomock.Any()).Return(assert.AnError)

			err := ctx.vdr.Migrate()

			require.NoError(t, err)
			assertLog(t, "Could not update owned DID document, continuing with next document")
			assertLog(t, "assert.AnError general error for testing")
		})
	})

	t.Run("history migration", func(t *testing.T) {
		historyMigrationSetup := func(t *testing.T) vdrTestCtx {
			t.Cleanup(func() { hook.Reset() })
			ctx := newVDRTestCtx(t)
			ctx.vdr.migrations = []migration{{ctx.vdr.migrateHistoryOwnedDIDNuts, "history migration"}}
			return ctx
		}
		t.Run("logs error", func(t *testing.T) {
			ctx := historyMigrationSetup(t)
			ctx.mockDocumentOwner.EXPECT().ListOwned(gomock.Any()).Return([]did.DID{TestDIDA}, nil)
			ctx.mockStore.EXPECT().HistorySinceVersion(TestDIDA, 0).Return(nil, assert.AnError).AnyTimes()

			err := ctx.vdr.Migrate()

			assert.NoError(t, err)
			assertLog(t, "assert.AnError general error for testing")
		})
	})

	t.Run("add did:web to subject", func(t *testing.T) {
		didwebMigrationSetup := func(t *testing.T) vdrTestCtx {
			t.Cleanup(func() { hook.Reset() })
			ctx := newVDRTestCtx(t)
			ctx.vdr.migrations = []migration{{ctx.vdr.migrateAddDIDWebToOwnedDIDNuts, "add did:web to subject"}}
			return ctx
		}
		t.Run("web not in supported methods", func(t *testing.T) {
			logrus.StandardLogger().Level = logrus.InfoLevel
			defer func() { logrus.StandardLogger().Level = logrus.WarnLevel }()
			ctx := didwebMigrationSetup(t)
			ctx.vdr.migrations = []migration{{ctx.vdr.migrateAddDIDWebToOwnedDIDNuts, "add did:web to subject"}}
			ctx.vdr.supportedDIDMethods = []string{"nuts"}
			ctx.mockDocumentOwner.EXPECT().ListOwned(gomock.Any()).Return([]did.DID{TestDIDA}, nil)

			err := ctx.vdr.Migrate()

			require.NoError(t, err)
			assertLog(t, "did:web not in supported did methods. Abort migration.")
		})
		t.Run("logs error", func(t *testing.T) {
			ctx := didwebMigrationSetup(t)
			ctx.mockDocumentOwner.EXPECT().ListOwned(gomock.Any()).Return([]did.DID{TestDIDA}, nil)

			err := ctx.vdr.Migrate()

			assert.NoError(t, err)
			assertLog(t, "Failed to add a did:web DID for did:nuts:") // test sql store does not contain TestDIDA
		})
	})
}

type roundTripperFunc func(*http.Request) (*http.Response, error)

func (fn roundTripperFunc) RoundTrip(r *http.Request) (*http.Response, error) {
	return fn(r)
}<|MERGE_RESOLUTION|>--- conflicted
+++ resolved
@@ -141,14 +141,9 @@
 			keyID := did.DIDURL{DID: TestDIDA}
 			keyID.Fragment = "1"
 			_, _, _ = client.New(audit.TestContext(), nutsCrypto.StringNamingFunc(keyID.String()))
-<<<<<<< HEAD
 			ctrl := gomock.NewController(t)
 			pkiMock := pki.NewMockValidator(ctrl)
 			vdr := NewVDR(client, nil, didstore.NewTestStore(t), nil, storageEngine, pkiMock)
-			vdr.Config().(*Config).DIDMethods = []string{"web", "nuts"}
-=======
-			vdr := NewVDR(client, nil, didstore.NewTestStore(t), nil, storageEngine)
->>>>>>> 3859302f
 			_ = vdr.Configure(core.TestServerConfig())
 			didDocument := did.Document{ID: TestDIDA}
 
@@ -237,15 +232,9 @@
 					Body:       io.NopCloser(strings.NewReader(`{"id": "did:web:example.com"}`)),
 				}, nil
 			})
-<<<<<<< HEAD
+
 			instance := NewVDR(nil, nil, nil, nil, storageInstance, pkiMock)
-			instance.Config().(*Config).DIDMethods = []string{"web", "nuts"}
-			err := instance.Configure(core.ServerConfig{URL: "https://nuts.nl"})
-=======
-
-			instance := NewVDR(nil, nil, nil, nil, storageInstance)
 			err := instance.Configure(core.ServerConfig{URL: "https://nuts.nl", DIDMethods: []string{"web", "nuts"}})
->>>>>>> 3859302f
 			require.NoError(t, err)
 
 			doc, md, err := instance.Resolver().Resolve(did.MustParseDID("did:web:example.com"), nil)
@@ -256,16 +245,8 @@
 		})
 		t.Run("resolves local DID from database", func(t *testing.T) {
 			db := storageInstance.GetSQLDatabase()
-<<<<<<< HEAD
-			ctrl := gomock.NewController(t)
-			pkiMock := pki.NewMockValidator(ctrl)
 			instance := NewVDR(nutsCrypto.NewDatabaseCryptoInstance(db), nil, nil, nil, storageInstance, pkiMock)
-			instance.Config().(*Config).DIDMethods = []string{"web", "nuts"}
-			err := instance.Configure(core.ServerConfig{URL: "https://example.com"})
-=======
-			instance := NewVDR(nutsCrypto.NewDatabaseCryptoInstance(db), nil, nil, nil, storageInstance)
 			err := instance.Configure(core.ServerConfig{URL: "https://example.com", DIDMethods: []string{"web", "nuts"}})
->>>>>>> 3859302f
 			require.NoError(t, err)
 			sqlDIDDocumentManager := didsubject.NewDIDDocumentManager(db)
 			sqlDID := orm.DID{
@@ -292,12 +273,7 @@
 		inputDID, err := did.ParseDID(inputDIDString)
 		require.NoError(t, err)
 
-<<<<<<< HEAD
 		instance := NewVDR(nil, nil, nil, nil, storageInstance, pkiMock)
-		instance.Config().(*Config).DIDMethods = []string{"web", "nuts"}
-=======
-		instance := NewVDR(nil, nil, nil, nil, storageInstance)
->>>>>>> 3859302f
 		err = instance.Configure(core.TestServerConfig())
 		require.NoError(t, err)
 
@@ -311,12 +287,7 @@
 		assert.Equal(t, "P-256", doc.VerificationMethod[0].PublicKeyJwk["crv"])
 	})
 	t.Run("it can resolve using did:key", func(t *testing.T) {
-<<<<<<< HEAD
 		instance := NewVDR(nil, nil, nil, nil, storageInstance, pkiMock)
-		instance.Config().(*Config).DIDMethods = []string{"web", "nuts"}
-=======
-		instance := NewVDR(nil, nil, nil, nil, storageInstance)
->>>>>>> 3859302f
 		err := instance.Configure(core.TestServerConfig())
 		require.NoError(t, err)
 
