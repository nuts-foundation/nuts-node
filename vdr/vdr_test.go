--- conflicted
+++ resolved
@@ -578,105 +578,4 @@
 
 func (fn roundTripperFunc) RoundTrip(r *http.Request) (*http.Response, error) {
 	return fn(r)
-<<<<<<< HEAD
-=======
-}
-
-func TestVDR_DeriveWebDIDDocument(t *testing.T) {
-	nutsDID := did.MustParseDID("did:nuts:123")
-	webDID := did.MustParseDID("did:web:example.com:iam:123")
-	baseURL, _ := url.Parse("https://example.com/iam")
-	nutsDIDDoc := did.Document{
-		ID:         nutsDID,
-		Controller: []did.DID{nutsDID},
-		Service: []did.Service{
-			{
-				ID:              ssi.MustParseURI(nutsDID.String() + "#service1"),
-				Type:            "eOverdracht-sender",
-				ServiceEndpoint: ssi.MustParseURI(nutsDID.String() + "#service2"),
-			},
-		},
-		VerificationMethod: []*did.VerificationMethod{
-			{
-				ID:         did.MustParseDIDURL(nutsDID.String() + "#key1"),
-				Controller: nutsDID,
-			},
-		},
-		CapabilityInvocation: []did.VerificationRelationship{
-			{
-				VerificationMethod: &did.VerificationMethod{
-					ID:         did.MustParseDIDURL(nutsDID.String() + "#key1"),
-					Controller: nutsDID,
-				},
-			},
-		},
-	}
-	expectedWebDIDDoc := did.Document{
-		ID: webDID,
-		AlsoKnownAs: []ssi.URI{
-			nutsDID.URI(),
-		},
-		VerificationMethod: []*did.VerificationMethod{
-			{
-				ID:         did.MustParseDIDURL(webDID.String() + "#key1"),
-				Controller: webDID,
-			},
-		},
-		CapabilityInvocation: []did.VerificationRelationship{
-			{
-				VerificationMethod: &did.VerificationMethod{
-					ID:         did.MustParseDIDURL(webDID.String() + "#key1"),
-					Controller: webDID,
-				},
-			},
-		},
-	}
-	// remarshal expectedWebDIDDoc to make sure in-memory format is the same as the one returned by the API
-	data, _ := json.Marshal(expectedWebDIDDoc)
-	_ = expectedWebDIDDoc.UnmarshalJSON(data)
-
-	t.Run("ok", func(t *testing.T) {
-		ctx := newVDRTestCtx(t)
-
-		ctx.mockStore.EXPECT().Resolve(nutsDID, nil).Return(&nutsDIDDoc, nil, nil)
-		ctx.mockOwner.EXPECT().IsOwner(gomock.Any(), nutsDID).Return(true, nil)
-
-		actual, err := ctx.vdr.DeriveWebDIDDocument(nil, *baseURL, nutsDID)
-
-		require.NoError(t, err)
-		assert.Equal(t, expectedWebDIDDoc, *actual)
-	})
-	t.Run("not owned by the node", func(t *testing.T) {
-		ctx := newVDRTestCtx(t)
-
-		ctx.mockStore.EXPECT().Resolve(nutsDID, nil).Return(&nutsDIDDoc, nil, nil)
-		ctx.mockOwner.EXPECT().IsOwner(gomock.Any(), nutsDID).Return(false, nil)
-
-		actual, err := ctx.vdr.DeriveWebDIDDocument(nil, *baseURL, nutsDID)
-
-		assert.ErrorIs(t, err, resolver.ErrNotFound)
-		assert.Nil(t, actual)
-	})
-	t.Run("resolver error", func(t *testing.T) {
-		ctx := newVDRTestCtx(t)
-
-		ctx.mockStore.EXPECT().Resolve(nutsDID, nil).Return(nil, nil, resolver.ErrNotFound)
-
-		actual, err := ctx.vdr.DeriveWebDIDDocument(nil, *baseURL, nutsDID)
-
-		assert.ErrorIs(t, err, resolver.ErrNotFound)
-		assert.Nil(t, actual)
-	})
-	t.Run("ownership check error", func(t *testing.T) {
-		ctx := newVDRTestCtx(t)
-
-		ctx.mockStore.EXPECT().Resolve(nutsDID, nil).Return(&nutsDIDDoc, nil, nil)
-		ctx.mockOwner.EXPECT().IsOwner(gomock.Any(), nutsDID).Return(false, errors.New("failed"))
-
-		actual, err := ctx.vdr.DeriveWebDIDDocument(nil, *baseURL, nutsDID)
-
-		assert.EqualError(t, err, "failed")
-		assert.Nil(t, actual)
-	})
->>>>>>> 9913b5a3
-}+}
