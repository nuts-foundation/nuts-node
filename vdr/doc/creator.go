/*
 * Nuts node
 * Copyright (C) 2021 Nuts community
 *
 * This program is free software: you can redistribute it and/or modify
 * it under the terms of the GNU General Public License as published by
 * the Free Software Foundation, either version 3 of the License, or
 * (at your option) any later version.
 *
 * This program is distributed in the hope that it will be useful,
 * but WITHOUT ANY WARRANTY; without even the implied warranty of
 * MERCHANTABILITY or FITNESS FOR A PARTICULAR PURPOSE.  See the
 * GNU General Public License for more details.
 *
 * You should have received a copy of the GNU General Public License
 * along with this program.  If not, see <https://www.gnu.org/licenses/>.
 *
 */

package doc

import (
	"crypto"
<<<<<<< HEAD
	"crypto/ecdsa"
	"crypto/elliptic"
	"crypto/sha256"
	"errors"
=======
	"fmt"
>>>>>>> deba92de

	ssi "github.com/nuts-foundation/go-did"
	vdr "github.com/nuts-foundation/nuts-node/vdr/types"

	"github.com/lestrrat-go/jwx/jwk"
	"github.com/nuts-foundation/go-did/did"
	nutsCrypto "github.com/nuts-foundation/nuts-node/crypto"
)

// NutsDIDMethodName is the DID method name used by Nuts
const NutsDIDMethodName = "nuts"

// Creator implements the DocCreator interface and can create Nuts DID Documents.
type Creator struct {
	// KeyStore is used for getting a fresh key and use it to generate the Nuts DID
	KeyStore nutsCrypto.KeyCreator
}

// DefaultCreationOptions returns the default DIDCreationOptions: no controllers, CapabilityInvocation = true, AssertionMethod = true and SelfControl = true
func DefaultCreationOptions() vdr.DIDCreationOptions {
	return vdr.DIDCreationOptions{
		Controllers:          []did.DID{},
		AssertionMethod:      true,
		Authentication:       false,
		CapabilityDelegation: false,
		CapabilityInvocation: true,
		KeyAgreement:         false,
		SelfControl:          true,
	}
}

// didKIDNamingFunc is a function used to name a key used in newly generated DID Documents
func didKIDNamingFunc(pKey crypto.PublicKey) (string, error) {
	// according to RFC006:
	// --------------------

	// generate idString
	jwKey, err := jwk.New(pKey)
	if err != nil {
		return "", fmt.Errorf("could not generate kid: %w", err)
	}

	idString, err := nutsCrypto.Thumbprint(jwKey)
	if err != nil {
		return "", err
	}

	// generate kid fragment
	err = jwk.AssignKeyID(jwKey)
	if err != nil {
		return "", err
	}

	// assemble
	kid := &did.DID{}
	kid.Method = NutsDIDMethodName
	kid.ID = idString
	kid.Fragment = jwKey.KeyID()

	return kid.String(), nil
}

// ErrInvalidOptions is returned when the given options have an invalid combination
var ErrInvalidOptions = errors.New("create request has invalid combination of options: SelfControl = true and CapabilityInvocation = false")

// Create creates a Nuts DID Document with a valid DID id based on a freshly generated keypair.
// The key is added to the verificationMethod list and referred to from the Authentication list
func (n Creator) Create(options vdr.DIDCreationOptions) (*did.Document, nutsCrypto.Key, error) {
	var key nutsCrypto.Key
	var err error

	if options.SelfControl && !options.CapabilityInvocation {
		return nil, nil, ErrInvalidOptions
	}

	// First, generate a new keyPair with the correct kid
	if options.SelfControl {
		key, err = n.KeyStore.New(didKIDNamingFunc)
	} else {
		key, err = nutsCrypto.NewEphemeralKey(didKIDNamingFunc)
	}
	if err != nil {
		return nil, nil, err
	}

	keyID, err := did.ParseDID(key.KID())
	if err != nil {
		return nil, nil, err
	}

	// The Document DID will be the keyIDStr without the fragment:
	didID := *keyID
	didID.Fragment = ""

	// create the bare document
	doc := &did.Document{
		Context:    []ssi.URI{did.DIDContextV1URI()},
		ID:         didID,
		Controller: options.Controllers,
	}

	var verificationMethod *did.VerificationMethod
	if options.SelfControl {
		// Add VerificationMethod using generated key
		verificationMethod, err = did.NewVerificationMethod(*keyID, ssi.JsonWebKey2020, did.DID{}, key.Public())
		if err != nil {
			return nil, nil, err
		}
		if len(options.Controllers) > 0 {
			// also set as controller
			doc.Controller = append(doc.Controller, didID)
		}
	} else {
		// Generate new key for other key capabilities, store the private key
		capKey, err := n.KeyStore.New(didKIDNamingFunc)
		if err != nil {
			return nil, nil, err
		}
		capKeyID, err := did.ParseDID(capKey.KID())
		if err != nil {
			return nil, nil, err
		}
		verificationMethod, err = did.NewVerificationMethod(*capKeyID, ssi.JsonWebKey2020, did.DID{}, capKey.Public())
		if err != nil {
			return nil, nil, err
		}
	}

	// set all methods
	if options.CapabilityDelegation {
		doc.AddCapabilityDelegation(verificationMethod)
	}
	if options.CapabilityInvocation {
		doc.AddCapabilityInvocation(verificationMethod)
	}
	if options.Authentication {
		doc.AddAuthenticationMethod(verificationMethod)
	}
	if options.AssertionMethod {
		doc.AddAssertionMethod(verificationMethod)
	}
	if options.KeyAgreement {
		doc.AddKeyAgreement(verificationMethod)
	}

	// return the doc and the keyCreator that created the private key
	return doc, key, nil
}<|MERGE_RESOLUTION|>--- conflicted
+++ resolved
@@ -21,14 +21,8 @@
 
 import (
 	"crypto"
-<<<<<<< HEAD
-	"crypto/ecdsa"
-	"crypto/elliptic"
-	"crypto/sha256"
 	"errors"
-=======
 	"fmt"
->>>>>>> deba92de
 
 	ssi "github.com/nuts-foundation/go-did"
 	vdr "github.com/nuts-foundation/nuts-node/vdr/types"
