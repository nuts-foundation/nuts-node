/*
 * Nuts node
 * Copyright (C) 2021. Nuts community
 *
 * This program is free software: you can redistribute it and/or modify
 * it under the terms of the GNU General Public License as published by
 * the Free Software Foundation, either version 3 of the License, or
 * (at your option) any later version.
 *
 * This program is distributed in the hope that it will be useful,
 * but WITHOUT ANY WARRANTY; without even the implied warranty of
 * MERCHANTABILITY or FITNESS FOR A PARTICULAR PURPOSE.  See the
 * GNU General Public License for more details.
 *
 * You should have received a copy of the GNU General Public License
 * along with this program.  If not, see <https://www.gnu.org/licenses/>.
 */

package types

import (
	"errors"
	"time"

	"github.com/nuts-foundation/go-did/did"
	"github.com/nuts-foundation/nuts-node/crypto/hash"
)

// ErrUpdateOnOutdatedData is returned when a concurrent update is done on a DID document.
var ErrUpdateOnOutdatedData = errors.New("could not update outdated DID document")

// ErrInvalidDID The DID supplied to the DID resolution function does not conform to valid syntax.
var ErrInvalidDID = errors.New("invalid DID syntax")

// ErrKeyNotFound is returned when a particular key or type of key is not found.
var ErrKeyNotFound = errors.New("key not found in DID document")

// ErrDIDNotManagedByThisNode is returned when an operation needs the private key and if is not found on this host
var ErrDIDNotManagedByThisNode = errors.New("DID document not managed by this node")

// ErrNotFound The DID resolver was unable to find the DID document resulting from this resolution request.
var ErrNotFound = errors.New("unable to find the DID document")

// ErrDeactivated The DID supplied to the DID resolution function has been deactivated.
var ErrDeactivated = errors.New("the DID document has been deactivated")

// ErrDIDAlreadyExists is returned when a DID already exists.
var ErrDIDAlreadyExists = errors.New("DID document already exists in the store")

// DocumentMetadata holds the metadata of a DID document
type DocumentMetadata struct {
	Created time.Time  `json:"created"`
	Updated *time.Time `json:"updated,omitempty"`
	// Hash of DID document bytes. Is equal to payloadHash in network layer.
	Hash hash.SHA256Hash `json:"hash"`
	// SourceTransactions points to the transaction(s) that created the current version of this DID Document.
	// If multiple transactions are listed, the DID Document is conflicted
	SourceTransactions []hash.SHA256Hash `json:"txs"`
	// Deactivated indicates if the document is deactivated
	Deactivated bool `json:"deactivated"`
}

// Copy creates a deep copy of DocumentMetadata
func (m DocumentMetadata) Copy() DocumentMetadata {
	if m.Updated != nil {
		updated := *m.Updated
		m.Updated = &updated
	}
	return m
}

// IsConflicted returns if a DID Document is conflicted
func (m DocumentMetadata) IsConflicted() bool {
	return len(m.SourceTransactions) > 1
}

// ResolveMetadata contains metadata for the resolver.
type ResolveMetadata struct {
	// Resolve the version which is valid at this time
	ResolveTime *time.Time
	// if provided, use the version which matches this exact hash
	Hash *hash.SHA256Hash
	// Allow DIDs which are deactivated
	AllowDeactivated bool
}

<<<<<<< HEAD
// CompoundService is a service type that can be used as target for github.com/nuts-foundation/go-did/did/document.go#UnmarshalServiceEndpoint
type CompoundService map[string]string
=======
// DIDCreationOptions defines options for creating a DID Document.
type DIDCreationOptions struct {

	// Controllers lists the DIDs that can control the new DID Document. If selfControl = true and controllers is not empty,
	// the newly generated DID will be added to the list of controllers.
	Controllers []did.DID

	// AssertionMethod indicates if the generated key pair can be used for assertions.
	AssertionMethod bool

	// Authentication indicates if the generated key pair can be used for authentication.
	Authentication bool

	// CapabilityDelegation indicates if the generated key pair can be used for altering DID Documents.
	// In combination with selfControl = true, the key can be used to alter the new DID Document.
	// Defaults to true when not given.
	CapabilityDelegation bool

	// CapabilityInvocation indicates if the generated key pair can be used for capability invocations.
	CapabilityInvocation bool

	// KeyAgreement indicates if the generated key pair can be used for Key agreements.
	KeyAgreement bool

	// SelfControl indicates wether the generated DID Document can be altered with its own capabilityInvocation key.
	// Defaults to true when not given.
	SelfControl bool
}
>>>>>>> 57616963
<|MERGE_RESOLUTION|>--- conflicted
+++ resolved
@@ -84,10 +84,10 @@
 	AllowDeactivated bool
 }
 
-<<<<<<< HEAD
+
 // CompoundService is a service type that can be used as target for github.com/nuts-foundation/go-did/did/document.go#UnmarshalServiceEndpoint
 type CompoundService map[string]string
-=======
+
 // DIDCreationOptions defines options for creating a DID Document.
 type DIDCreationOptions struct {
 
@@ -115,5 +115,4 @@
 	// SelfControl indicates wether the generated DID Document can be altered with its own capabilityInvocation key.
 	// Defaults to true when not given.
 	SelfControl bool
-}
->>>>>>> 57616963
+}