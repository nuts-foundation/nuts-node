--- conflicted
+++ resolved
@@ -41,17 +41,13 @@
 // EcdsaSecp256k1Signature2019 contains the string value for the EcdsaSecp256k1Signature2019 signature type
 const EcdsaSecp256k1Signature2019 = ssi.ProofType("EcdsaSecp256k1Signature2019")
 
-<<<<<<< HEAD
 // AssertionMethodProofPurpose contains the string value for the assertionMethod proof purpose
 const AssertionMethodProofPurpose = "assertionMethod"
 
 // AuthenticationProofPurpose contains the string value for the authentication proof purpose
 const AuthenticationProofPurpose = "authentication"
 
-// ProofOptions contains the options for a specific proof. When set they wil
-=======
 // ProofOptions contains the options for a specific proof.
->>>>>>> ae01a8a8
 type ProofOptions struct {
 	// Created contains the date and time of signing. When not set, the current date time will be used.
 	Created time.Time `json:"created"`
@@ -135,13 +131,9 @@
 // It returns the complete signed JSON-LD document
 func (p *LDProof) Sign(ctx context.Context, document Document, suite signature.Suite, key nutsCrypto.Key) (interface{}, error) {
 	p.Type = suite.GetType()
-<<<<<<< HEAD
-	p.ProofPurpose = AssertionMethodProofPurpose
-=======
 	if len(p.ProofPurpose) == 0 {
-		p.ProofPurpose = "assertionMethod"
-	}
->>>>>>> ae01a8a8
+		p.ProofPurpose = AssertionMethodProofPurpose
+	}
 	if p.Created.IsZero() {
 		p.Created = time.Now()
 	}
