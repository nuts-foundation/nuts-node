--- conflicted
+++ resolved
@@ -23,10 +23,6 @@
 	"errors"
 	"fmt"
 	"net/http"
-<<<<<<< HEAD
-	"strings"
-=======
->>>>>>> ef848a90
 
 	"github.com/labstack/echo/v4"
 	"github.com/nuts-foundation/go-did"
@@ -91,11 +87,7 @@
 
 	vcCreated, err := w.R.Issue(vc)
 	if err != nil {
-<<<<<<< HEAD
-		if strings.Contains(err.Error(), "validation failed") {
-=======
 		if errors.Is(err, credential.ErrValidation) {
->>>>>>> ef848a90
 			return ctx.String(http.StatusBadRequest, err.Error())
 		}
 		return err
