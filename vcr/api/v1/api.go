--- conflicted
+++ resolved
@@ -23,10 +23,6 @@
 	"errors"
 	"fmt"
 	"net/http"
-<<<<<<< HEAD
-	"strings"
-=======
->>>>>>> 3b8f5013
 
 	"github.com/labstack/echo/v4"
 	"github.com/nuts-foundation/go-did"
@@ -127,11 +123,7 @@
 
 	vcCreated, err := w.R.Issue(vc)
 	if err != nil {
-<<<<<<< HEAD
-		if strings.Contains(err.Error(), "validation failed") {
-=======
 		if errors.Is(err, credential.ErrValidation) {
->>>>>>> 3b8f5013
 			return ctx.String(http.StatusBadRequest, err.Error())
 		}
 		return err
