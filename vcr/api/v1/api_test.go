--- conflicted
+++ resolved
@@ -22,10 +22,6 @@
 import (
 	"errors"
 	"net/http"
-<<<<<<< HEAD
-=======
-	"net/url"
->>>>>>> 3b8f5013
 	"testing"
 
 	"github.com/golang/mock/gomock"
@@ -33,26 +29,15 @@
 	"github.com/nuts-foundation/nuts-node/mock"
 	"github.com/nuts-foundation/nuts-node/vcr"
 	"github.com/nuts-foundation/nuts-node/vcr/concept"
-<<<<<<< HEAD
-=======
 	"github.com/nuts-foundation/nuts-node/vcr/credential"
->>>>>>> 3b8f5013
 	"github.com/stretchr/testify/assert"
 )
 
 func TestWrapper_CreateDID(t *testing.T) {
-<<<<<<< HEAD
 	issuer, _ := did2.ParseURI("did:nuts:1")
 
 	vc := did2.VerifiableCredential{
 		Issuer: *issuer,
-=======
-	u, _ := url.Parse("did:nuts:1")
-	issuer := did2.URI{URL: *u}
-
-	vc := did2.VerifiableCredential{
-		Issuer: issuer,
->>>>>>> 3b8f5013
 	}
 
 	t.Run("ok", func(t *testing.T) {
@@ -71,11 +56,7 @@
 		if !assert.NoError(t, err) {
 			return
 		}
-<<<<<<< HEAD
 		assert.Equal(t, *issuer, vcReturn.Issuer)
-=======
-		assert.Equal(t, issuer, vcReturn.Issuer)
->>>>>>> 3b8f5013
 	})
 
 	t.Run("error - parse error", func(t *testing.T) {
@@ -110,11 +91,7 @@
 
 		ctx.echo.EXPECT().Bind(gomock.Any())
 		ctx.echo.EXPECT().String(http.StatusBadRequest, gomock.Any())
-<<<<<<< HEAD
-		ctx.vcr.EXPECT().Issue(gomock.Any()).Return(nil, errors.New("validation failed"))
-=======
 		ctx.vcr.EXPECT().Issue(gomock.Any()).Return(nil, credential.ErrValidation)
->>>>>>> 3b8f5013
 
 		err := ctx.client.Create(ctx.echo)
 
@@ -122,7 +99,6 @@
 	})
 }
 
-<<<<<<< HEAD
 func TestWrapper_Resolve(t *testing.T) {
 	idString := "did:nuts:1#1"
 	id, _ := did2.ParseURI(idString)
@@ -326,8 +302,6 @@
 	})
 }
 
-=======
->>>>>>> 3b8f5013
 type mockContext struct {
 	ctrl     *gomock.Controller
 	echo     *mock.MockContext
