/*
 * Nuts node
 * Copyright (C) 2021 Nuts community
 *
 * This program is free software: you can redistribute it and/or modify
 * it under the terms of the GNU General Public License as published by
 * the Free Software Foundation, either version 3 of the License, or
 * (at your option) any later version.
 *
 * This program is distributed in the hope that it will be useful,
 * but WITHOUT ANY WARRANTY; without even the implied warranty of
 * MERCHANTABILITY or FITNESS FOR A PARTICULAR PURPOSE.  See the
 * GNU General Public License for more details.
 *
 * You should have received a copy of the GNU General Public License
 * along with this program.  If not, see <https://www.gnu.org/licenses/>.
 *
 */

package v1

import (
	"errors"
	"fmt"
	"net/http"
	"testing"

	"github.com/golang/mock/gomock"
	did2 "github.com/nuts-foundation/go-did"
	"github.com/nuts-foundation/nuts-node/mock"
	"github.com/nuts-foundation/nuts-node/vcr"
	"github.com/nuts-foundation/nuts-node/vcr/concept"
	"github.com/nuts-foundation/nuts-node/vcr/credential"
	"github.com/nuts-foundation/nuts-node/vdr/types"
	"github.com/stretchr/testify/assert"
)

func TestWrapper_CreateDID(t *testing.T) {
	issuer, _ := did2.ParseURI("did:nuts:1")

	vc := did2.VerifiableCredential{
		Issuer: *issuer,
	}

	t.Run("ok", func(t *testing.T) {
		ctx := newMockContext(t)
		defer ctx.ctrl.Finish()

		var vcReturn *did2.VerifiableCredential
		ctx.echo.EXPECT().Bind(gomock.Any())
		ctx.echo.EXPECT().JSON(http.StatusOK, gomock.Any()).DoAndReturn(func(f interface{}, f2 interface{}) error {
			vcReturn = f2.(*did2.VerifiableCredential)
			return nil
		})
		ctx.vcr.EXPECT().Issue(gomock.Any()).Return(&vc, nil)
		err := ctx.client.Create(ctx.echo)

		if !assert.NoError(t, err) {
			return
		}
		assert.Equal(t, *issuer, vcReturn.Issuer)
	})

	t.Run("error - parse error", func(t *testing.T) {
		ctx := newMockContext(t)
		defer ctx.ctrl.Finish()

		ctx.echo.EXPECT().Bind(gomock.Any()).Return(errors.New("b00m!"))
		ctx.echo.EXPECT().String(http.StatusBadRequest, gomock.Any())

		err := ctx.client.Create(ctx.echo)

		if !assert.NoError(t, err) {
			return
		}
	})

	t.Run("error - issue error", func(t *testing.T) {
		ctx := newMockContext(t)
		defer ctx.ctrl.Finish()

		ctx.echo.EXPECT().Bind(gomock.Any())
		ctx.vcr.EXPECT().Issue(gomock.Any()).Return(nil, errors.New("b00m!"))

		err := ctx.client.Create(ctx.echo)

		assert.Error(t, err)
	})

	t.Run("error - validation error", func(t *testing.T) {
		ctx := newMockContext(t)
		defer ctx.ctrl.Finish()

		ctx.echo.EXPECT().Bind(gomock.Any())
		ctx.echo.EXPECT().String(http.StatusBadRequest, gomock.Any())
		ctx.vcr.EXPECT().Issue(gomock.Any()).Return(nil, credential.ErrValidation)

		err := ctx.client.Create(ctx.echo)

		assert.NoError(t, err)
	})

	t.Run("error - DID not found", func(t *testing.T) {
		ctx := newMockContext(t)
		defer ctx.ctrl.Finish()

		ctx.echo.EXPECT().Bind(gomock.Any())
		ctx.echo.EXPECT().String(http.StatusBadRequest, gomock.Any())
		ctx.vcr.EXPECT().Issue(gomock.Any()).Return(nil, fmt.Errorf("wrapped error: %w", types.ErrNotFound))

		err := ctx.client.Create(ctx.echo)

		assert.NoError(t, err)
	})

	t.Run("error - key not found", func(t *testing.T) {
		ctx := newMockContext(t)
		defer ctx.ctrl.Finish()

		ctx.echo.EXPECT().Bind(gomock.Any())
		ctx.echo.EXPECT().String(http.StatusBadRequest, gomock.Any())
		ctx.vcr.EXPECT().Issue(gomock.Any()).Return(nil, fmt.Errorf("wrapped error: %w", types.ErrKeyNotFound))

		err := ctx.client.Create(ctx.echo)

		assert.NoError(t, err)
	})
}

func TestWrapper_Resolve(t *testing.T) {
	idString := "did:nuts:1#1"
	id, _ := did2.ParseURI(idString)

	vc := did2.VerifiableCredential{
		ID: id,
	}

	t.Run("ok", func(t *testing.T) {
		ctx := newMockContext(t)
		defer ctx.ctrl.Finish()

<<<<<<< HEAD
		var resolutionResult ResolutionResult
		ctx.vcr.EXPECT().Resolve(*id).Return(&vc, nil)
=======
		var vcReturn did2.VerifiableCredential
		ctx.vcr.EXPECT().Resolve(*id).Return(vc, nil)
>>>>>>> bb05d27f
		ctx.echo.EXPECT().JSON(http.StatusOK, gomock.Any()).DoAndReturn(func(f interface{}, f2 interface{}) error {
			resolutionResult = f2.(ResolutionResult)
			return nil
		})

		err := ctx.client.Resolve(ctx.echo, idString)

		if !assert.NoError(t, err) {
			return
		}
		assert.Equal(t, id, resolutionResult.VerifiableCredential.ID)
		assert.Equal(t, trusted, resolutionResult.CurrentStatus)
	})

	t.Run("error - not found", func(t *testing.T) {
		ctx := newMockContext(t)
		defer ctx.ctrl.Finish()

<<<<<<< HEAD
		ctx.vcr.EXPECT().Resolve(*id).Return(nil, vcr.ErrNotFound)
=======
		ctx.vcr.EXPECT().Resolve(*id).Return(vc, vcr.ErrNotFound)
>>>>>>> bb05d27f
		ctx.echo.EXPECT().NoContent(http.StatusNotFound).Return(nil)

		err := ctx.client.Resolve(ctx.echo, idString)

		assert.NoError(t, err)
	})

	t.Run("error - other", func(t *testing.T) {
		ctx := newMockContext(t)
		defer ctx.ctrl.Finish()

<<<<<<< HEAD
		ctx.vcr.EXPECT().Resolve(*id).Return(nil, errors.New("b00m!"))
=======
		ctx.vcr.EXPECT().Resolve(*id).Return(vc, errors.New("b00m!"))
>>>>>>> bb05d27f

		err := ctx.client.Resolve(ctx.echo, idString)

		assert.Error(t, err)
	})

	t.Run("error - revoked", func(t *testing.T) {
		ctx := newMockContext(t)
		defer ctx.ctrl.Finish()

		var resolutionResult ResolutionResult
		ctx.vcr.EXPECT().Resolve(*id).Return(&vc, vcr.ErrRevoked)
		ctx.echo.EXPECT().JSON(http.StatusOK, gomock.Any()).DoAndReturn(func(f interface{}, f2 interface{}) error {
			resolutionResult = f2.(ResolutionResult)
			return nil
		})

		err := ctx.client.Resolve(ctx.echo, idString)

		if !assert.NoError(t, err) {
			return
		}
		assert.Equal(t, id, resolutionResult.VerifiableCredential.ID)
		assert.Equal(t, revoked, resolutionResult.CurrentStatus)
	})

	t.Run("error - revoked", func(t *testing.T) {
		ctx := newMockContext(t)
		defer ctx.ctrl.Finish()

		var resolutionResult ResolutionResult
		ctx.vcr.EXPECT().Resolve(*id).Return(&vc, vcr.ErrUntrusted)
		ctx.echo.EXPECT().JSON(http.StatusOK, gomock.Any()).DoAndReturn(func(f interface{}, f2 interface{}) error {
			resolutionResult = f2.(ResolutionResult)
			return nil
		})

		err := ctx.client.Resolve(ctx.echo, idString)

		if !assert.NoError(t, err) {
			return
		}
		assert.Equal(t, id, resolutionResult.VerifiableCredential.ID)
		assert.Equal(t, untrusted, resolutionResult.CurrentStatus)
	})
}

func TestWrapper_Search(t *testing.T) {
	searchRequest := SearchRequest{
		Params: []KeyValuePair{
			{
				Key:   "name",
				Value: "Because we care B.V.",
			},
		},
	}
	registry := concept.NewRegistry()
	template, _ := concept.ParseTemplate(concept.ExampleTemplate)
	registry.Add(template)

	t.Run("ok", func(t *testing.T) {
		ctx := newMockContext(t)
		ctx.client.CR = registry
		defer ctx.ctrl.Finish()

		var capturedConcept []concept.Concept
		ctx.echo.EXPECT().Bind(gomock.Any()).DoAndReturn(func(f interface{}) error {
			sr := f.(*SearchRequest)
			*sr = searchRequest
			return nil
		})
		ctx.vcr.EXPECT().Search(gomock.Any()).Return([]did2.VerifiableCredential{concept.TestVC()}, nil)
		ctx.echo.EXPECT().JSON(http.StatusOK, gomock.Any()).DoAndReturn(func(f interface{}, f2 interface{}) error {
			capturedConcept = f2.([]concept.Concept)
			return nil
		})

		err := ctx.client.Search(ctx.echo, "human")

		if !assert.NoError(t, err) {
			return
		}

		assert.Len(t, capturedConcept, 1)
		assert.Equal(t, "did:nuts:1#123", capturedConcept[0]["id"])
		assert.Equal(t, "HumanCredential", capturedConcept[0]["type"])
	})

	t.Run("error - unknown template", func(t *testing.T) {
		ctx := newMockContext(t)
		ctx.client.CR = registry
		defer ctx.ctrl.Finish()

		ctx.echo.EXPECT().Bind(gomock.Any())
		ctx.echo.EXPECT().NoContent(http.StatusNotFound).Return(nil)

		err := ctx.client.Search(ctx.echo, "unknown")

		assert.NoError(t, err)
	})

	t.Run("error - Bind explodes", func(t *testing.T) {
		ctx := newMockContext(t)
		defer ctx.ctrl.Finish()

		ctx.echo.EXPECT().Bind(gomock.Any()).Return(errors.New("b00m!"))
		ctx.echo.EXPECT().String(http.StatusBadRequest, gomock.Any()).Return(nil)

		err := ctx.client.Search(ctx.echo, "unknown")

		assert.NoError(t, err)
	})

	t.Run("error - search returns error", func(t *testing.T) {
		ctx := newMockContext(t)
		ctx.client.CR = registry
		defer ctx.ctrl.Finish()

		ctx.echo.EXPECT().Bind(gomock.Any())
		ctx.vcr.EXPECT().Search(gomock.Any()).Return(nil, errors.New("b00m!"))

		err := ctx.client.Search(ctx.echo, "human")

		assert.Error(t, err)
	})
}

func TestWrapper_Revoke(t *testing.T) {
	revocation := &credential.Revocation{}

	t.Run("ok", func(t *testing.T) {
		ctx := newMockContext(t)
		defer ctx.ctrl.Finish()

		ctx.vcr.EXPECT().Revoke(gomock.Any()).Return(revocation, nil)
		ctx.echo.EXPECT().JSON(http.StatusOK, revocation)

		err := ctx.client.Revoke(ctx.echo, "test")

		assert.NoError(t, err)
	})

	t.Run("error - bad ID", func(t *testing.T) {
		ctx := newMockContext(t)
		defer ctx.ctrl.Finish()

		ctx.echo.EXPECT().String(http.StatusBadRequest, gomock.Any())

		err := ctx.client.Revoke(ctx.echo, string([]byte{0}))

		assert.NoError(t, err)
	})

	t.Run("error - already revoked", func(t *testing.T) {
		ctx := newMockContext(t)
		defer ctx.ctrl.Finish()

		ctx.vcr.EXPECT().Revoke(gomock.Any()).Return(nil, vcr.ErrRevoked)
		ctx.echo.EXPECT().NoContent(http.StatusConflict)

		err := ctx.client.Revoke(ctx.echo, "test")

		assert.NoError(t, err)
	})

	t.Run("err - not found", func(t *testing.T) {
		ctx := newMockContext(t)
		defer ctx.ctrl.Finish()

		ctx.vcr.EXPECT().Revoke(gomock.Any()).Return(nil, vcr.ErrNotFound)
		ctx.echo.EXPECT().NoContent(http.StatusNotFound)

		err := ctx.client.Revoke(ctx.echo, "test")

		assert.NoError(t, err)
	})

	t.Run("err - not issuer", func(t *testing.T) {
		ctx := newMockContext(t)
		defer ctx.ctrl.Finish()

		ctx.vcr.EXPECT().Revoke(gomock.Any()).Return(nil, types.ErrKeyNotFound)
		ctx.echo.EXPECT().String(http.StatusBadRequest, gomock.Any())

		err := ctx.client.Revoke(ctx.echo, "test")

		assert.NoError(t, err)
	})

	t.Run("err - other", func(t *testing.T) {
		ctx := newMockContext(t)
		defer ctx.ctrl.Finish()

		ctx.vcr.EXPECT().Revoke(gomock.Any()).Return(nil, errors.New("b00m!"))

		err := ctx.client.Revoke(ctx.echo, "test")

		assert.Error(t, err)
	})
}

func TestWrapper_Revoke(t *testing.T) {
	revocation := &credential.Revocation{}

	t.Run("ok", func(t *testing.T) {
		ctx := newMockContext(t)
		defer ctx.ctrl.Finish()

		ctx.vcr.EXPECT().Revoke(gomock.Any()).Return(revocation, nil)
		ctx.echo.EXPECT().JSON(http.StatusOK, revocation)

		err := ctx.client.Revoke(ctx.echo, "test")

		assert.NoError(t, err)
	})

	t.Run("error - bad ID", func(t *testing.T) {
		ctx := newMockContext(t)
		defer ctx.ctrl.Finish()

		ctx.echo.EXPECT().String(http.StatusBadRequest, gomock.Any())

		err := ctx.client.Revoke(ctx.echo, string([]byte{0}))

		assert.NoError(t, err)
	})

	t.Run("error - already revoked", func(t *testing.T) {
		ctx := newMockContext(t)
		defer ctx.ctrl.Finish()

		ctx.vcr.EXPECT().Revoke(gomock.Any()).Return(nil, vcr.ErrRevoked)
		ctx.echo.EXPECT().NoContent(http.StatusConflict)

		err := ctx.client.Revoke(ctx.echo, "test")

		assert.NoError(t, err)
	})

	t.Run("err - not found", func(t *testing.T) {
		ctx := newMockContext(t)
		defer ctx.ctrl.Finish()

		ctx.vcr.EXPECT().Revoke(gomock.Any()).Return(nil, vcr.ErrNotFound)
		ctx.echo.EXPECT().NoContent(http.StatusNotFound)

		err := ctx.client.Revoke(ctx.echo, "test")

		assert.NoError(t, err)
	})

	t.Run("err - not issuer", func(t *testing.T) {
		ctx := newMockContext(t)
		defer ctx.ctrl.Finish()

		ctx.vcr.EXPECT().Revoke(gomock.Any()).Return(nil, vcr.ErrInvalidIssuer)
		ctx.echo.EXPECT().String(http.StatusBadRequest, gomock.Any())

		err := ctx.client.Revoke(ctx.echo, "test")

		assert.NoError(t, err)
	})

	t.Run("err - other", func(t *testing.T) {
		ctx := newMockContext(t)
		defer ctx.ctrl.Finish()

		ctx.vcr.EXPECT().Revoke(gomock.Any()).Return(nil, errors.New("b00m!"))

		err := ctx.client.Revoke(ctx.echo, "test")

		assert.Error(t, err)
	})
}

func TestWrapper_AddRemoveTrust(t *testing.T) {
	vc := concept.TestVC()
	issuer := vc.Issuer
	cType := vc.Type[0]

	t.Run("ok - add", func(t *testing.T) {
		ctx := newMockContext(t)
		defer ctx.ctrl.Finish()

		ctx.echo.EXPECT().Bind(gomock.Any()).DoAndReturn(func(f interface{}) error {
			capturedCombination := f.(*IssuerCredentialCombination)
			capturedCombination.CredentialType = cType.String()
			capturedCombination.Issuer = issuer.String()
			return nil
		})
		ctx.vcr.EXPECT().AddTrust(cType, issuer).Return(nil)
		ctx.echo.EXPECT().NoContent(http.StatusAccepted)

		ctx.client.AddTrust(ctx.echo)
	})

	t.Run("ok - remove", func(t *testing.T) {
		ctx := newMockContext(t)
		defer ctx.ctrl.Finish()

		ctx.echo.EXPECT().Bind(gomock.Any()).DoAndReturn(func(f interface{}) error {
			capturedCombination := f.(*IssuerCredentialCombination)
			capturedCombination.CredentialType = cType.String()
			capturedCombination.Issuer = issuer.String()
			return nil
		})
		ctx.vcr.EXPECT().RemoveTrust(cType, issuer).Return(nil)
		ctx.echo.EXPECT().NoContent(http.StatusAccepted)

		ctx.client.RemoveTrust(ctx.echo)
	})

	t.Run("error - invalid issuer", func(t *testing.T) {
		ctx := newMockContext(t)
		defer ctx.ctrl.Finish()

		ctx.echo.EXPECT().Bind(gomock.Any()).DoAndReturn(func(f interface{}) error {
			capturedCombination := f.(*IssuerCredentialCombination)
			capturedCombination.CredentialType = cType.String()
			capturedCombination.Issuer = string([]byte{0})
			return nil
		})
		ctx.echo.EXPECT().String(http.StatusBadRequest, gomock.Any())

		ctx.client.AddTrust(ctx.echo)
	})

	t.Run("error - invalid credential", func(t *testing.T) {
		ctx := newMockContext(t)
		defer ctx.ctrl.Finish()

		ctx.echo.EXPECT().Bind(gomock.Any()).DoAndReturn(func(f interface{}) error {
			capturedCombination := f.(*IssuerCredentialCombination)
			capturedCombination.CredentialType = string([]byte{0})
			capturedCombination.Issuer = cType.String()
			return nil
		})
		ctx.echo.EXPECT().String(http.StatusBadRequest, gomock.Any())

		ctx.client.AddTrust(ctx.echo)
	})

	t.Run("error - invalid body", func(t *testing.T) {
		ctx := newMockContext(t)
		defer ctx.ctrl.Finish()

		ctx.echo.EXPECT().Bind(gomock.Any()).DoAndReturn(func(f interface{}) error {
			return errors.New("b00m!")
		})
		ctx.echo.EXPECT().String(http.StatusBadRequest, gomock.Any())

		ctx.client.AddTrust(ctx.echo)
	})

	t.Run("error - failed to add", func(t *testing.T) {
		ctx := newMockContext(t)
		defer ctx.ctrl.Finish()

		ctx.echo.EXPECT().Bind(gomock.Any()).DoAndReturn(func(f interface{}) error {
			capturedCombination := f.(*IssuerCredentialCombination)
			capturedCombination.CredentialType = cType.String()
			capturedCombination.Issuer = issuer.String()
			return nil
		})
		ctx.vcr.EXPECT().AddTrust(cType, issuer).Return(errors.New("b00m!"))

		err := ctx.client.AddTrust(ctx.echo)

		assert.Error(t, err)
	})
}

type mockContext struct {
	ctrl     *gomock.Controller
	echo     *mock.MockContext
	registry *concept.MockRegistry
	vcr      *vcr.MockVCR
	client   *Wrapper
}

func newMockContext(t *testing.T) mockContext {
	ctrl := gomock.NewController(t)
	registry := concept.NewMockRegistry(ctrl)
	vcr := vcr.NewMockVCR(ctrl)
	client := &Wrapper{CR: registry, R: vcr}

	return mockContext{
		ctrl:     ctrl,
		echo:     mock.NewMockContext(ctrl),
		registry: registry,
		vcr:      vcr,
		client:   client,
	}
}<|MERGE_RESOLUTION|>--- conflicted
+++ resolved
@@ -139,13 +139,8 @@
 		ctx := newMockContext(t)
 		defer ctx.ctrl.Finish()
 
-<<<<<<< HEAD
 		var resolutionResult ResolutionResult
 		ctx.vcr.EXPECT().Resolve(*id).Return(&vc, nil)
-=======
-		var vcReturn did2.VerifiableCredential
-		ctx.vcr.EXPECT().Resolve(*id).Return(vc, nil)
->>>>>>> bb05d27f
 		ctx.echo.EXPECT().JSON(http.StatusOK, gomock.Any()).DoAndReturn(func(f interface{}, f2 interface{}) error {
 			resolutionResult = f2.(ResolutionResult)
 			return nil
@@ -164,11 +159,7 @@
 		ctx := newMockContext(t)
 		defer ctx.ctrl.Finish()
 
-<<<<<<< HEAD
 		ctx.vcr.EXPECT().Resolve(*id).Return(nil, vcr.ErrNotFound)
-=======
-		ctx.vcr.EXPECT().Resolve(*id).Return(vc, vcr.ErrNotFound)
->>>>>>> bb05d27f
 		ctx.echo.EXPECT().NoContent(http.StatusNotFound).Return(nil)
 
 		err := ctx.client.Resolve(ctx.echo, idString)
@@ -180,11 +171,7 @@
 		ctx := newMockContext(t)
 		defer ctx.ctrl.Finish()
 
-<<<<<<< HEAD
 		ctx.vcr.EXPECT().Resolve(*id).Return(nil, errors.New("b00m!"))
-=======
-		ctx.vcr.EXPECT().Resolve(*id).Return(vc, errors.New("b00m!"))
->>>>>>> bb05d27f
 
 		err := ctx.client.Resolve(ctx.echo, idString)
 
@@ -386,80 +373,6 @@
 	})
 }
 
-func TestWrapper_Revoke(t *testing.T) {
-	revocation := &credential.Revocation{}
-
-	t.Run("ok", func(t *testing.T) {
-		ctx := newMockContext(t)
-		defer ctx.ctrl.Finish()
-
-		ctx.vcr.EXPECT().Revoke(gomock.Any()).Return(revocation, nil)
-		ctx.echo.EXPECT().JSON(http.StatusOK, revocation)
-
-		err := ctx.client.Revoke(ctx.echo, "test")
-
-		assert.NoError(t, err)
-	})
-
-	t.Run("error - bad ID", func(t *testing.T) {
-		ctx := newMockContext(t)
-		defer ctx.ctrl.Finish()
-
-		ctx.echo.EXPECT().String(http.StatusBadRequest, gomock.Any())
-
-		err := ctx.client.Revoke(ctx.echo, string([]byte{0}))
-
-		assert.NoError(t, err)
-	})
-
-	t.Run("error - already revoked", func(t *testing.T) {
-		ctx := newMockContext(t)
-		defer ctx.ctrl.Finish()
-
-		ctx.vcr.EXPECT().Revoke(gomock.Any()).Return(nil, vcr.ErrRevoked)
-		ctx.echo.EXPECT().NoContent(http.StatusConflict)
-
-		err := ctx.client.Revoke(ctx.echo, "test")
-
-		assert.NoError(t, err)
-	})
-
-	t.Run("err - not found", func(t *testing.T) {
-		ctx := newMockContext(t)
-		defer ctx.ctrl.Finish()
-
-		ctx.vcr.EXPECT().Revoke(gomock.Any()).Return(nil, vcr.ErrNotFound)
-		ctx.echo.EXPECT().NoContent(http.StatusNotFound)
-
-		err := ctx.client.Revoke(ctx.echo, "test")
-
-		assert.NoError(t, err)
-	})
-
-	t.Run("err - not issuer", func(t *testing.T) {
-		ctx := newMockContext(t)
-		defer ctx.ctrl.Finish()
-
-		ctx.vcr.EXPECT().Revoke(gomock.Any()).Return(nil, vcr.ErrInvalidIssuer)
-		ctx.echo.EXPECT().String(http.StatusBadRequest, gomock.Any())
-
-		err := ctx.client.Revoke(ctx.echo, "test")
-
-		assert.NoError(t, err)
-	})
-
-	t.Run("err - other", func(t *testing.T) {
-		ctx := newMockContext(t)
-		defer ctx.ctrl.Finish()
-
-		ctx.vcr.EXPECT().Revoke(gomock.Any()).Return(nil, errors.New("b00m!"))
-
-		err := ctx.client.Revoke(ctx.echo, "test")
-
-		assert.Error(t, err)
-	})
-}
-
 func TestWrapper_AddRemoveTrust(t *testing.T) {
 	vc := concept.TestVC()
 	issuer := vc.Issuer
