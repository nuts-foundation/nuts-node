/*
 * Copyright (C) 2023 Nuts community
 *
 * This program is free software: you can redistribute it and/or modify
 * it under the terms of the GNU General Public License as published by
 * the Free Software Foundation, either version 3 of the License, or
 * (at your option) any later version.
 *
 * This program is distributed in the hope that it will be useful,
 * but WITHOUT ANY WARRANTY; without even the implied warranty of
 * MERCHANTABILITY or FITNESS FOR A PARTICULAR PURPOSE.  See the
 * GNU General Public License for more details.
 *
 * You should have received a copy of the GNU General Public License
 * along with this program.  If not, see <https://www.gnu.org/licenses/>.
 *
 */

package pe

import (
	"encoding/json"
	"errors"
	"fmt"
	"github.com/lestrrat-go/jwx/v2/jwa"
	"github.com/lestrrat-go/jwx/v2/jws"
	"strings"

	"github.com/PaesslerAG/jsonpath"
	"github.com/dlclark/regexp2"
	"github.com/nuts-foundation/go-did/vc"
)

// ErrUnsupportedFilter is returned when a filter uses unsupported features.
var ErrUnsupportedFilter = errors.New("unsupported filter")

// Candidate is a struct that holds the result of a match between an input descriptor and a VC
// A non-matching VC also leads to a Candidate, but without a VC.
type Candidate struct {
	InputDescriptor InputDescriptor
	VC              *vc.VerifiableCredential
}

// PresentationContext is a helper struct to keep track of the index of the VP in the nested paths of a PresentationSubmission.
type PresentationContext struct {
	Index                  int
	PresentationSubmission *PresentationSubmission
}

// Match matches the VCs against the presentation definition. It returns the matching Verifiable Credentials and their mapping to the Presentation Definition.
// If the given credentials do not match the presentation definition, no credentials, mapping, or error is returned.
// It implements §5 of the Presentation Exchange specification (v2.x.x pre-Draft, 2023-07-29) (https://identity.foundation/presentation-exchange/#presentation-definition)
// It supports the following:
// - ldp_vc format
// - jwt_vc format
// - pattern, const and enum only on string fields
// - number, boolean, array and string JSON schema types
// - Submission Requirements Feature
// ErrUnsupportedFilter is returned when a filter uses unsupported features.
// Other errors can be returned for faulty JSON paths or regex patterns.
func (presentationDefinition PresentationDefinition) Match(vcs []vc.VerifiableCredential) ([]vc.VerifiableCredential, []InputDescriptorMappingObject, error) {
	var selectedVCs []vc.VerifiableCredential
	var descriptorMaps []InputDescriptorMappingObject
	var err error
	if len(presentationDefinition.SubmissionRequirements) > 0 {
		if descriptorMaps, selectedVCs, err = presentationDefinition.matchSubmissionRequirements(vcs); err != nil {
			return nil, nil, err
		}
	} else if descriptorMaps, selectedVCs, err = presentationDefinition.matchBasic(vcs); err != nil {
		return nil, nil, err
	}

	return selectedVCs, descriptorMaps, nil
}

func (presentationDefinition PresentationDefinition) matchConstraints(vcs []vc.VerifiableCredential) ([]Candidate, error) {
	var candidates []Candidate

	for _, inputDescriptor := range presentationDefinition.InputDescriptors {
		// we create an empty Candidate. If a VC matches, it'll be attached to the Candidate.
		// if no VC matches, the Candidate will have an nil VC which is detected later on for SubmissionRequirement rules.
		match := Candidate{
			InputDescriptor: *inputDescriptor,
		}
		for _, credential := range vcs {
			isMatch, err := matchCredential(*inputDescriptor, credential)
			if err != nil {
				return nil, err
			}
			// InputDescriptor formats must be a subset of the PresentationDefinition formats, so it must satisfy both.
			if isMatch && matchFormat(presentationDefinition.Format, credential) && matchFormat(inputDescriptor.Format, credential) {
				match.VC = &credential
				break
			}
		}
		candidates = append(candidates, match)
	}

	return candidates, nil
}

func (presentationDefinition PresentationDefinition) matchBasic(vcs []vc.VerifiableCredential) ([]InputDescriptorMappingObject, []vc.VerifiableCredential, error) {
	// do the constraints check
	candidates, err := presentationDefinition.matchConstraints(vcs)
	if err != nil {
		return nil, nil, err
	}
	matchingCredentials := make([]vc.VerifiableCredential, len(candidates))
	var descriptors []InputDescriptorMappingObject
	var index int
	for i, candidate := range candidates {
		// a constraint is not matched, return early
		// we do not raise an error here since SubmissionRequirements might specify a "pick" rule
		if candidate.VC == nil {
			return nil, []vc.VerifiableCredential{}, nil
		}
		// create the InputDescriptorMappingObject with the relative path
		mapping := InputDescriptorMappingObject{
			Id:     candidate.InputDescriptor.Id,
			Format: candidate.VC.Format(),
			Path:   fmt.Sprintf("$.verifiableCredential[%d]", index),
		}
		descriptors = append(descriptors, mapping)
		matchingCredentials[i] = *candidate.VC
		index++
	}

	return descriptors, matchingCredentials, nil
}

func (presentationDefinition PresentationDefinition) matchSubmissionRequirements(vcs []vc.VerifiableCredential) ([]InputDescriptorMappingObject, []vc.VerifiableCredential, error) {
	// first we use the constraint matching algorithm to get the matching credentials
	candidates, err := presentationDefinition.matchConstraints(vcs)
	if err != nil {
		return nil, nil, err
	}

	// then we check the group constraints
	// for each 'group' in input_descriptor there must be a matching 'from' field in a submission requirement
	// This is the "all groups must be present" check
	availableGroups := make(map[string]groupCandidates)
	for _, submissionRequirement := range presentationDefinition.SubmissionRequirements {
		for _, group := range submissionRequirement.groups() {
			availableGroups[group] = groupCandidates{
				Name: group,
			}
		}
	}
	for _, group := range presentationDefinition.groups() {
		if _, ok := availableGroups[group.Name]; !ok {
			return nil, nil, fmt.Errorf("group '%s' is required but not available", group.Name)
		}
	}

	// now we know there are no missing groups, we can start matching the SubmissionRequirements
	// now we add each specific match to the correct group(s)
	for _, match := range candidates {
		for _, group := range match.InputDescriptor.Group {
			current := availableGroups[group]
			current.Candidates = append(current.Candidates, match)
			availableGroups[group] = current
		}
	}

	// for each SubmissionRequirement:
	// we select the credentials that match the requirement
	// then we apply the rules and save the resulting credentials
	var selectedVCs []vc.VerifiableCredential
	for _, submissionRequirement := range presentationDefinition.SubmissionRequirements {
		submissionRequirementVCs, err := submissionRequirement.match(availableGroups)
		if err != nil {
			return nil, nil, err
		}
		selectedVCs = append(selectedVCs, submissionRequirementVCs...)
	}

	uniqueVCs := deduplicate(selectedVCs)

	// now we have the selected VCs, we can create the PresentationSubmission
	var index int
	var descriptors []InputDescriptorMappingObject
outer:
	for _, uniqueVC := range uniqueVCs {
		// we loop over the candidate VCs and find the one that matches the unique VC
		// for each match we create a InputDescriptorMappingObject which links the VC to the InputDescriptor from the PresentationDefinition
		for _, candidate := range candidates {
			if candidate.VC != nil && vcEqual(uniqueVC, *candidate.VC) {
				mapping := InputDescriptorMappingObject{
					Id:     candidate.InputDescriptor.Id,
					Format: candidate.VC.Format(),
					Path:   fmt.Sprintf("$.verifiableCredential[%d]", index),
				}
				descriptors = append(descriptors, mapping)
				index++
				continue outer
			}
		}
	}

	return descriptors, uniqueVCs, nil
}

// groups returns all the groupCandidates with input descriptors and matching VCs.
func (presentationDefinition PresentationDefinition) groups() []groupCandidates {
	groups := make(map[string]groupCandidates)
	for _, inputDescriptor := range presentationDefinition.InputDescriptors {
		for _, group := range inputDescriptor.Group {
			existing, ok := groups[group]
			if !ok {
				existing = groupCandidates{
					Name: group,
				}
			}
			existing.Candidates = append(existing.Candidates, Candidate{InputDescriptor: *inputDescriptor})
			groups[group] = existing
		}
	}
	var result []groupCandidates
	for _, group := range groups {
		result = append(result, group)
	}
	return result
}

// matchFormat checks if the credential matches the Format from the presentationDefinition.
// If the VC is of the required format, the alg or proofType must also match.
// vp formats are ignored.
// This might not be fully interoperable, but the spec at https://identity.foundation/presentation-exchange/#presentation-definition is not clear on this.
func matchFormat(format *PresentationDefinitionClaimFormatDesignations, credential vc.VerifiableCredential) bool {
	if format == nil || len(*format) == 0 {
		return true
	}

	asMap := map[string]map[string][]string(*format)
	switch credential.Format() {
	case vc.JSONLDCredentialProofFormat:
		if entry := asMap[vc.JSONLDCredentialProofFormat]; entry != nil {
			if proofTypes := entry["proof_type"]; proofTypes != nil {
				for _, proofType := range proofTypes {
					if matchProofType(proofType, credential) {
						return true
					}
				}
			}
		}
	case vc.JWTCredentialProofFormat:
		// Get signing algorithm used to sign the JWT
		message, _ := jws.ParseString(credential.Raw()) // can't really fail, JWT has been parsed before.
		signingAlgorithm, _ := message.Signatures()[0].ProtectedHeaders().Get(jws.AlgorithmKey)
		// Check that the signing algorithm is specified by the presentation definition
		if entry := asMap[vc.JWTCredentialProofFormat]; entry != nil {
			if supportedAlgorithms := entry[jws.AlgorithmKey]; supportedAlgorithms != nil {
				for _, supportedAlgorithm := range supportedAlgorithms {
					if signingAlgorithm == jwa.SignatureAlgorithm(supportedAlgorithm) {
						return true
					}
				}
			}
		}
	}
	return false
}

func matchProofType(proofType string, credential vc.VerifiableCredential) bool {
	proofs, _ := credential.Proofs()
	for _, p := range proofs {
		if string(p.Type) == proofType {
			return true
		}
	}
	return false
}

func matchCredential(descriptor InputDescriptor, credential vc.VerifiableCredential) (bool, error) {
	// for each constraint in descriptor.constraints:
	//   a vc must match the constraint
	if descriptor.Constraints != nil {
		return matchConstraint(descriptor.Constraints, credential)
	}
	return true, nil
}

// matchConstraint matches the constraint against the VC.
// All Fields need to match according to the Field rules.
// IsHolder, SameSubject, SubjectIsIssuer, Statuses are not supported for now.
// LimitDisclosure is not supported for now.
func matchConstraint(constraint *Constraints, credential vc.VerifiableCredential) (bool, error) {
	// jsonpath works on interfaces, so convert the VC to an interface
	var credentialAsMap map[string]interface{}
	var err error
	switch credential.Format() {
	case vc.JWTCredentialProofFormat:
		// JWT-VCs marshal to a JSON string, so marshal an alias to make sure we get a JSON object with the VC properties,
		// instead of a JWT string.
		type Alias vc.VerifiableCredential
		credentialAsMap, err = remarshalToMap(Alias(credential))
	case vc.JSONLDCredentialProofFormat:
		credentialAsMap, err = remarshalToMap(credential)
	}
	if err != nil {
		return false, err
	}

	// for each field in constraint.fields:
	//   a vc must match the field
	for _, field := range constraint.Fields {
		match, err := matchField(field, credentialAsMap)
		if err != nil {
			return false, err
		}
		if !match {
			return false, nil
		}
	}
	return true, nil
}

// matchField matches the field against the VC.
// All fields need to match unless optional is set to true and no values are found for all the paths.
<<<<<<< HEAD
func matchField(field Field, credential vc.VerifiableCredential) (bool, error) {
	// jsonpath works on interfaces, so convert the VC to an interface
	var asJSON []byte
	if credential.Format() == vc.JWTCredentialProofFormat {
		// json.Marshal on a JWT VC leads to the JWT string, not a map with the VC properties
		type altType vc.VerifiableCredential
		asJSON, _ = json.Marshal(altType(credential))
	} else {
		asJSON, _ = json.Marshal(credential)
	}
	var asInterface interface{}
	_ = json.Unmarshal(asJSON, &asInterface)

=======
func matchField(field Field, credential map[string]interface{}) (bool, error) {
>>>>>>> c0ec3389
	// for each path in field.paths:
	//   a vc must match one of the path
	var optionalInvalid int
	for _, path := range field.Path {
		// if path is not found continue
		value, err := getValueAtPath(path, credential)
		if err != nil {
			return false, err
		}
		if value == nil {
			continue
		}

		if field.Filter == nil {
			return true, nil
		}

		// if filter at path matches return true
		match, err := matchFilter(*field.Filter, value)
		if err != nil {
			return false, err
		}
		if match {
			return true, nil
		}
		// if filter at path does not match continue and set optionalInvalid
		optionalInvalid++
	}
	// no matches, check optional. Optional is only valid if all paths returned no results
	// not if a filter did not match
	if field.Optional != nil && *field.Optional && optionalInvalid == 0 {
		return true, nil
	}
	return false, nil
}

// getValueAtPath uses the JSON path expression to get the value from the VC
func getValueAtPath(path string, vcAsInterface interface{}) (interface{}, error) {
	value, err := jsonpath.Get(path, vcAsInterface)
	// jsonpath.Get returns some errors if the path is not found, or it has a different type as expected
	if err != nil && (strings.HasPrefix(err.Error(), "unknown key") ||
		strings.HasPrefix(err.Error(), "unsupported value type") ||
		// Then a JSON path points to an array, but the expression doesn't specify an index
		strings.HasPrefix(err.Error(), "could not select value, invalid key: expected number but got")) {
		return nil, nil
	}
	return value, err
}

// matchFilter matches the value against the filter.
// A filter is a JSON Schema descriptor (https://json-schema.org/draft/2020-12/json-schema-validation.html#name-a-vocabulary-for-structural)
// Supported schema types: string, number, boolean, array, enum.
// Supported schema properties: const, enum, pattern. These only work for strings.
// Supported go value types: string, float64, int, bool and array.
// 'null' values are not supported.
// It returns an error on unsupported features or when the regex pattern fails.
func matchFilter(filter Filter, value interface{}) (bool, error) {
	// first we check if it's an enum, so we can recursively call matchFilter for each value
	if filter.Enum != nil {
		for _, enum := range filter.Enum {
			f := Filter{
				Type:  "string",
				Const: &enum,
			}
			match, _ := matchFilter(f, value)
			if match {
				return true, nil
			}
		}
		return false, nil
	}

	switch value.(type) {
	case string:
		if filter.Type != "string" {
			return false, nil
		}
	case float64:
		if filter.Type != "number" {
			return false, nil
		}
	case int:
		if filter.Type != "number" {
			return false, nil
		}
	case bool:
		if filter.Type != "boolean" {
			return false, nil
		}
	case []interface{}:
		values := value.([]interface{})
		for _, v := range values {
			match, err := matchFilter(filter, v)
			if err != nil {
				return false, err
			}
			if match {
				return true, nil
			}
		}
	default:
		// object not supported for now
		return false, ErrUnsupportedFilter
	}

	if filter.Const != nil {
		if value != *filter.Const {
			return false, nil
		}
	}

	if filter.Pattern != nil && filter.Type == "string" {
		re, err := regexp2.Compile(*filter.Pattern, regexp2.ECMAScript)
		if err != nil {
			return false, err
		}
		return re.MatchString(value.(string))
	}

	// if we get here, no pattern, enum or const is requested just the type.
	return true, nil
}

// deduplicate removes duplicate VCs from the slice.
// It uses JSON marshalling to determine if two VCs are equal.
func deduplicate(vcs []vc.VerifiableCredential) []vc.VerifiableCredential {
	var result []vc.VerifiableCredential
	for _, vc := range vcs {
		found := false
		for _, existing := range result {
			if vcEqual(existing, vc) {
				found = true
				break
			}
		}
		if !found {
			result = append(result, vc)
		}
	}
	return result
}

// vcEqual checks if two VCs are equal.
// It uses JSON marshalling to determine if two VCs are equal.
func vcEqual(a, b vc.VerifiableCredential) bool {
	aJSON, _ := json.Marshal(a)
	bJSON, _ := json.Marshal(b)
	return string(aJSON) == string(bJSON)
}

func remarshal(src interface{}, dst interface{}) error {
	asJSON, err := json.Marshal(src)
	if err != nil {
		return err
	}
	return json.Unmarshal(asJSON, &dst)
}

func remarshalToMap(v interface{}) (map[string]interface{}, error) {
	var result map[string]interface{}
	if err := remarshal(v, &result); err != nil {
		return nil, err
	}
	return result, nil
}<|MERGE_RESOLUTION|>--- conflicted
+++ resolved
@@ -317,23 +317,7 @@
 
 // matchField matches the field against the VC.
 // All fields need to match unless optional is set to true and no values are found for all the paths.
-<<<<<<< HEAD
-func matchField(field Field, credential vc.VerifiableCredential) (bool, error) {
-	// jsonpath works on interfaces, so convert the VC to an interface
-	var asJSON []byte
-	if credential.Format() == vc.JWTCredentialProofFormat {
-		// json.Marshal on a JWT VC leads to the JWT string, not a map with the VC properties
-		type altType vc.VerifiableCredential
-		asJSON, _ = json.Marshal(altType(credential))
-	} else {
-		asJSON, _ = json.Marshal(credential)
-	}
-	var asInterface interface{}
-	_ = json.Unmarshal(asJSON, &asInterface)
-
-=======
 func matchField(field Field, credential map[string]interface{}) (bool, error) {
->>>>>>> c0ec3389
 	// for each path in field.paths:
 	//   a vc must match one of the path
 	var optionalInvalid int
