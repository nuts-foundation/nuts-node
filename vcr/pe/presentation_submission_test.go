--- conflicted
+++ resolved
@@ -169,22 +169,6 @@
 		actualJSON, _ := json.MarshalIndent(submission, "", "  ")
 		println(string(actualJSON))
 		assert.JSONEq(t, expectedJSON, string(actualJSON))
-<<<<<<< HEAD
-	})
-}
-
-func credentialToJSONLD(credential vc.VerifiableCredential) vc.VerifiableCredential {
-	bytes, err := credential.MarshalJSON()
-	if err != nil {
-		panic(err)
-	}
-	var result vc.VerifiableCredential
-	err = json.Unmarshal(bytes, &result)
-	if err != nil {
-		panic(err)
-	}
-	return result
-=======
 	})
 }
 
@@ -674,5 +658,4 @@
 	envelope, err := ParseEnvelope(vpBytes)
 	require.NoError(t, err)
 	return *envelope
->>>>>>> c0ec3389
 }