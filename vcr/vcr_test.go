--- conflicted
+++ resolved
@@ -20,24 +20,16 @@
 package vcr
 
 import (
-<<<<<<< HEAD
 	"encoding/json"
 	"errors"
 	"io/ioutil"
-=======
-	"errors"
-	"net/url"
->>>>>>> 3b8f5013
 	"os"
 	"path"
 	"testing"
 	"time"
 
 	"github.com/golang/mock/gomock"
-<<<<<<< HEAD
 	"github.com/lestrrat-go/jwx/jwk"
-=======
->>>>>>> 3b8f5013
 	"github.com/nuts-foundation/go-did"
 	"github.com/nuts-foundation/go-leia"
 	"github.com/nuts-foundation/nuts-node/core"
@@ -182,11 +174,7 @@
 			return
 		}
 
-<<<<<<< HEAD
 		assert.Equal(t, "hdr..sig", proof[0].Jws)
-=======
-		assert.Equal(t, "hdr.sig", proof[0].Jws)
->>>>>>> 3b8f5013
 	})
 
 	t.Run("error - unknown DID", func(t *testing.T) {
@@ -241,10 +229,7 @@
 		_, err := instance.Issue(*cred)
 
 		assert.Error(t, err)
-<<<<<<< HEAD
-=======
 		assert.True(t, errors.Is(err, credential.ErrValidation))
->>>>>>> 3b8f5013
 	})
 
 	t.Run("error - signing failed", func(t *testing.T) {
@@ -283,7 +268,6 @@
 	})
 }
 
-<<<<<<< HEAD
 func TestVcr_Verify(t *testing.T) {
 	// load VC
 	vc := did.VerifiableCredential{}
@@ -457,14 +441,6 @@
 func validNutsOrganizationCredential() *did.VerifiableCredential {
 	uri, _ := did.ParseURI(credential.NutsOrganizationCredentialType)
 	issuer, _ := did.ParseURI(vdr.RandomDID.String())
-=======
-func validNutsOrganizationCredential() *did.VerifiableCredential {
-	u, _ := url.Parse(credential.NutsOrganizationCredentialType)
-	uri := did.URI{URL: *u}
-
-	u2, _ := url.Parse(vdr.RandomDID.String())
-	issuer := did.URI{URL: *u2}
->>>>>>> 3b8f5013
 
 	var credentialSubject = make(map[string]interface{})
 	credentialSubject["id"] = vdr.AltRandomDID.String()
@@ -474,13 +450,8 @@
 	}
 
 	return &did.VerifiableCredential{
-<<<<<<< HEAD
 		Type:              []did.URI{*uri},
 		Issuer:            *issuer,
-=======
-		Type:              []did.URI{uri},
-		Issuer:            issuer,
->>>>>>> 3b8f5013
 		IssuanceDate:      time.Now(),
 		CredentialSubject: []interface{}{credentialSubject},
 	}
