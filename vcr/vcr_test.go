--- conflicted
+++ resolved
@@ -175,11 +175,7 @@
 			return
 		}
 
-<<<<<<< HEAD
-		assert.Equal(t, "sig", proof[0].Jws)
-=======
 		assert.Equal(t, "hdr.sig", proof[0].Jws)
->>>>>>> d2c92399
 	})
 
 	t.Run("error - unknown DID", func(t *testing.T) {
@@ -272,8 +268,6 @@
 	})
 }
 
-<<<<<<< HEAD
-
 func TestVcr_Verify(t *testing.T) {
 	// load VC
 	vc := did.VerifiableCredential{}
@@ -352,17 +346,6 @@
 	return "DID Matcher"
 }
 
-=======
->>>>>>> d2c92399
-func validDIDDocument() *did.Document {
-	doc := did.Document{}
-	vm := did.VerificationMethod{
-		ID: *vdr.RandomDID,
-	}
-	doc.AddAssertionMethod(&vm)
-	return &doc
-}
-
 func validNutsOrganizationCredential() *did.VerifiableCredential {
 	u, _ := url.Parse(credential.NutsOrganizationCredentialType)
 	uri := did.URI{URL: *u}
