/*
 * Nuts node
 * Copyright (C) 2021 Nuts community
 *
 * This program is free software: you can redistribute it and/or modify
 * it under the terms of the GNU General Public License as published by
 * the Free Software Foundation, either version 3 of the License, or
 * (at your option) any later version.
 *
 * This program is distributed in the hope that it will be useful,
 * but WITHOUT ANY WARRANTY; without even the implied warranty of
 * MERCHANTABILITY or FITNESS FOR A PARTICULAR PURPOSE.  See the
 * GNU General Public License for more details.
 *
 * You should have received a copy of the GNU General Public License
 * along with this program.  If not, see <https://www.gnu.org/licenses/>.
 *
 */

package vcr

import (
<<<<<<< HEAD
	"encoding/json"
	"errors"
	"io/ioutil"
=======
	"errors"
	"net/url"
>>>>>>> 3b8f5013
	"os"
	"path"
	"testing"
	"time"

	"github.com/golang/mock/gomock"
<<<<<<< HEAD
	"github.com/lestrrat-go/jwx/jwk"
=======
>>>>>>> 3b8f5013
	"github.com/nuts-foundation/go-did"
	"github.com/nuts-foundation/go-leia"
	"github.com/nuts-foundation/nuts-node/core"
	"github.com/nuts-foundation/nuts-node/crypto/storage"
	"github.com/nuts-foundation/nuts-node/test/io"
	"github.com/nuts-foundation/nuts-node/vcr/concept"
	"github.com/nuts-foundation/nuts-node/vcr/credential"
	"github.com/nuts-foundation/nuts-node/vdr"
	"github.com/stretchr/testify/assert"
)

func TestVCR_Configure(t *testing.T) {

	t.Run("error - creating db", func(t *testing.T) {
		instance := NewVCRInstance(nil, nil, nil).(*vcr)

		err := instance.Configure(core.ServerConfig{Datadir: "test"})
		assert.Error(t, err)
	})

	t.Run("ok", func(t *testing.T) {
		testDir := io.TestDirectory(t)
<<<<<<< HEAD
		instance := NewTestVCRInstance(testDir)
=======
		instance := NewVCRInstance(nil, nil, nil).(*vcr)
>>>>>>> 3b8f5013

		t.Run("loads default templates", func(t *testing.T) {
			cTemplates := instance.registry.ConceptTemplates()

<<<<<<< HEAD
			if !assert.Len(t, cTemplates, 1) {
				return
			}

			orgTemplate := cTemplates["organization"]

=======
		t.Run("loads default templates", func(t *testing.T) {
			cTemplates := instance.registry.ConceptTemplates()

			if !assert.Len(t, cTemplates, 1) {
				return
			}

			orgTemplate := cTemplates["organization"]

>>>>>>> 3b8f5013
			assert.NotNil(t, orgTemplate)
		})

		t.Run("initializes DB", func(t *testing.T) {
			fsPath := path.Join(testDir, "vcr", "credentials.db")
<<<<<<< HEAD
			_, err := os.Stat(fsPath)
=======
			_, err = os.Stat(fsPath)
>>>>>>> 3b8f5013
			assert.NoError(t, err)
		})
	})
}

func TestVCR_Search(t *testing.T) {
	testDir := io.TestDirectory(t)
	instance := NewTestVCRInstance(testDir)

	ct, err := concept.ParseTemplate(concept.ExampleTemplate)
	if !assert.NoError(t, err) {
		return
	}
	// init template
	err = instance.registry.Add(ct)
	if !assert.NoError(t, err) {
		return
	}

	// reindex
	err = instance.initIndices()
	if !assert.NoError(t, err) {
		return
	}

	// add document
	doc := leia.Document(concept.TestCredential)
	err = instance.store.Collection(concept.ExampleType).Add([]leia.Document{doc})
	if !assert.NoError(t, err) {
		return
	}

	// query
	q, err := instance.Registry().QueryFor(concept.ExampleConcept)
	if !assert.NoError(t, err) {
		return
	}
	q.AddClause(concept.Eq("company.name", "Because we care BV"))

	creds, err := instance.Search(q)
	if !assert.NoError(t, err) {
		return
	}

	assert.Len(t, creds, 1)

	cs := creds[0].CredentialSubject[0]
	m := cs.(map[string]interface{})
	c := m["company"].(map[string]interface{})

	assert.Equal(t, "Because we care BV", c["name"])
}

<<<<<<< HEAD
func TestVCR_Resolve(t *testing.T) {
	testDir := io.TestDirectory(t)
	instance := NewTestVCRInstance(testDir)
	testVC := did.VerifiableCredential{}
	_ = json.Unmarshal([]byte(concept.TestCredential), &testVC)

	// add document
	doc := leia.Document(concept.TestCredential)
	err := instance.store.Collection(concept.ExampleType).Add([]leia.Document{doc})
	if !assert.NoError(t, err) {
		return
	}

	t.Run("ok", func(t *testing.T) {
		vc, err := instance.Resolve(testVC.ID.String())

		if !assert.NoError(t, err) {
			return
		}

		assert.Equal(t, testVC, vc)
	})

	t.Run("error - not found", func(t *testing.T) {
		_, err := instance.Resolve("unknown")

		assert.Equal(t, ErrNotFound, err)
	})
}

=======
>>>>>>> 3b8f5013
func TestVcr_Instance(t *testing.T) {
	testDir := io.TestDirectory(t)
	instance := NewTestVCRInstance(testDir)

	t.Run("ok - name", func(t *testing.T) {
		assert.Equal(t, moduleName, instance.Name())
	})

	t.Run("ok - configKey", func(t *testing.T) {
		assert.Equal(t, configKey, instance.ConfigKey())
	})

	t.Run("ok - config defaults", func(t *testing.T) {
		cfg := instance.Config().(*Config)

		assert.Equal(t, DefaultConfig(), *cfg)
	})
}

func TestVcr_Issue(t *testing.T) {
	t.Run("ok", func(t *testing.T) {
		ctx := newMockContext(t)
		instance := ctx.vcr
		defer ctx.ctrl.Finish()

		cred := validNutsOrganizationCredential()
		ctx.vdr.EXPECT().ResolveAssertionKey(*vdr.RandomDID).Return(vdr.RandomDID.URI(), nil)
		ctx.crypto.EXPECT().SignJWS(gomock.Any(), gomock.Any(), vdr.RandomDID.String()).Return("hdr.pay.sig", nil)
		ctx.tx.EXPECT().CreateTransaction(
<<<<<<< HEAD
			vcDocumentType,
=======
			"application/vc+json;type=NutsOrganizationCredential",
>>>>>>> 3b8f5013
			gomock.Any(),
			vdr.RandomDID.String(),
			nil,
			gomock.Any(),
		).Return(nil, nil)

		issued, err := instance.Issue(*cred)

		assert.NoError(t, err)
		assert.NotNil(t, issued)

<<<<<<< HEAD
		var proof = make([]did.JSONWebSignature2020Proof, 1)
=======
		var proof = make([]JSONWebSignature2020Proof, 1)
>>>>>>> 3b8f5013
		err = issued.UnmarshalProofValue(&proof)
		if !assert.NoError(t, err) {
			return
		}

<<<<<<< HEAD
		assert.Equal(t, "hdr..sig", proof[0].Jws)
=======
		assert.Equal(t, "hdr.sig", proof[0].Jws)
>>>>>>> 3b8f5013
	})

	t.Run("error - unknown DID", func(t *testing.T) {
		ctx := newMockContext(t)
		instance := ctx.vcr
		defer ctx.ctrl.Finish()

		cred := validNutsOrganizationCredential()
		ctx.vdr.EXPECT().ResolveAssertionKey(*vdr.RandomDID).Return(did.URI{}, errors.New("b00m!"))

		_, err := instance.Issue(*cred)

		assert.Error(t, err)
	})

	t.Run("error - issuer not a DID", func(t *testing.T) {
		ctx := newMockContext(t)
		instance := ctx.vcr
		defer ctx.ctrl.Finish()

		cred := validNutsOrganizationCredential()
		cred.Issuer = did.URI{}

		_, err := instance.Issue(*cred)

		assert.Error(t, err)
	})

	t.Run("error - credential type unknown", func(t *testing.T) {
		ctx := newMockContext(t)
		instance := ctx.vcr
		defer ctx.ctrl.Finish()

		cred := validNutsOrganizationCredential()
		cred.Type = []did.URI{}

		_, err := instance.Issue(*cred)

		assert.Error(t, err)
	})

	t.Run("error - invalid credential", func(t *testing.T) {
		ctx := newMockContext(t)
		instance := ctx.vcr
		defer ctx.ctrl.Finish()

		cred := validNutsOrganizationCredential()
		cred.CredentialSubject = make([]interface{}, 0)
		ctx.vdr.EXPECT().ResolveAssertionKey(*vdr.RandomDID).Return(vdr.RandomDID.URI(), nil)
		ctx.crypto.EXPECT().SignJWS(gomock.Any(), gomock.Any(), vdr.RandomDID.String()).Return("hdr.pay.sig", nil)

		_, err := instance.Issue(*cred)

		assert.Error(t, err)
<<<<<<< HEAD
=======
		assert.True(t, errors.Is(err, credential.ErrValidation))
>>>>>>> 3b8f5013
	})

	t.Run("error - signing failed", func(t *testing.T) {
		ctx := newMockContext(t)
		instance := ctx.vcr
		defer ctx.ctrl.Finish()

		cred := validNutsOrganizationCredential()
		ctx.vdr.EXPECT().ResolveAssertionKey(*vdr.RandomDID).Return(vdr.RandomDID.URI(), nil)
		ctx.crypto.EXPECT().SignJWS(gomock.Any(), gomock.Any(), vdr.RandomDID.String()).Return("", errors.New("b00m!"))

		_, err := instance.Issue(*cred)

		assert.Error(t, err)
	})

	t.Run("error - tx failed", func(t *testing.T) {
		ctx := newMockContext(t)
		instance := ctx.vcr
		defer ctx.ctrl.Finish()

		cred := validNutsOrganizationCredential()
		ctx.vdr.EXPECT().ResolveAssertionKey(*vdr.RandomDID).Return(vdr.RandomDID.URI(), nil)
		ctx.crypto.EXPECT().SignJWS(gomock.Any(), gomock.Any(), vdr.RandomDID.String()).Return("hdr.pay.sig", nil)
		ctx.tx.EXPECT().CreateTransaction(
<<<<<<< HEAD
			vcDocumentType,
=======
			"application/vc+json;type=NutsOrganizationCredential",
>>>>>>> 3b8f5013
			gomock.Any(),
			vdr.RandomDID.String(),
			nil,
			gomock.Any(),
		).Return(nil, errors.New("b00m!"))

		_, err := instance.Issue(*cred)

		assert.Error(t, err)
	})
}

<<<<<<< HEAD
func TestVcr_Verify(t *testing.T) {
	// load VC
	vc := did.VerifiableCredential{}
	vcJSON, _ := ioutil.ReadFile("test/vc.json")
	json.Unmarshal(vcJSON, &vc)

	// load pub key
	pke := storage.PublicKeyEntry{}
	pkeJSON, _ := ioutil.ReadFile("test/public.json")
	json.Unmarshal(pkeJSON, &pke)
	pk, _ := jwk.PublicKeyOf(pke.JWK())

	t.Run("ok", func(t *testing.T) {
		ctx := newMockContext(t)
		instance := ctx.vcr
		defer ctx.ctrl.Finish()

		ctx.vdr.EXPECT().ResolveSigningKey(kid, nil).Return(pk, nil)

		err := instance.Verify(vc, nil)

		assert.NoError(t, err)
	})

	t.Run("error - wrong hashed payload", func(t *testing.T) {
		ctx := newMockContext(t)
		instance := ctx.vcr
		defer ctx.ctrl.Finish()
		vc2 := vc
		vc2.IssuanceDate = time.Now()

		ctx.vdr.EXPECT().ResolveSigningKey(kid, nil).Return(pk, nil)

		err := instance.Verify(vc2, nil)

		if !assert.Error(t, err) {
			return
		}
		assert.Contains(t, err.Error(), "failed to verify signature")
	})

	t.Run("error - wrong hashed proof", func(t *testing.T) {
		ctx := newMockContext(t)
		instance := ctx.vcr
		defer ctx.ctrl.Finish()
		vc2 := vc
		pr := make([]did.JSONWebSignature2020Proof, 0)
		vc2.UnmarshalProofValue(&pr)
		pr[0].Created = time.Now()
		vc2.Proof = []interface{}{pr[0]}

		ctx.vdr.EXPECT().ResolveSigningKey(kid, nil).Return(pk, nil)

		err := instance.Verify(vc2, nil)

		if !assert.Error(t, err) {
			return
		}
		assert.Contains(t, err.Error(), "failed to verify signature")
	})

	t.Run("error - unknown credential", func(t *testing.T) {
		ctx := newMockContext(t)
		instance := ctx.vcr
		defer ctx.ctrl.Finish()

		err := instance.Verify(did.VerifiableCredential{}, nil)

		if !assert.Error(t, err) {
			return
		}
		assert.EqualError(t, err, "unknown credential type")
	})

	t.Run("error - invalid credential", func(t *testing.T) {
		ctx := newMockContext(t)
		instance := ctx.vcr
		defer ctx.ctrl.Finish()
		uri, _ := did.ParseURI(credential.NutsOrganizationCredentialType)

		err := instance.Verify(did.VerifiableCredential{Type: []did.URI{*uri}}, nil)

		if !assert.Error(t, err) {
			return
		}
		assert.Contains(t, err.Error(), "validation failed")
	})

	t.Run("error - no proof", func(t *testing.T) {
		ctx := newMockContext(t)
		instance := ctx.vcr
		defer ctx.ctrl.Finish()
		vc2 := vc
		vc2.Proof = []interface{}{}

		err := instance.Verify(vc2, nil)

		if !assert.Error(t, err) {
			return
		}
		assert.Contains(t, err.Error(), "expected a single Proof for challenge generation")
	})

	t.Run("error - wrong jws in proof", func(t *testing.T) {
		ctx := newMockContext(t)
		instance := ctx.vcr
		defer ctx.ctrl.Finish()
		vc2 := vc
		pr := make([]did.JSONWebSignature2020Proof, 0)
		vc2.UnmarshalProofValue(&pr)
		pr[0].Jws = ""
		vc2.Proof = []interface{}{pr[0]}

		err := instance.Verify(vc2, nil)

		if !assert.Error(t, err) {
			return
		}
		assert.Contains(t, err.Error(), "invalid 'jws' value in proof")
	})

	t.Run("error - wrong base64 encoding in jws", func(t *testing.T) {
		ctx := newMockContext(t)
		instance := ctx.vcr
		defer ctx.ctrl.Finish()
		vc2 := vc
		pr := make([]did.JSONWebSignature2020Proof, 0)
		vc2.UnmarshalProofValue(&pr)
		pr[0].Jws = "abac..ab//"
		vc2.Proof = []interface{}{pr[0]}

		err := instance.Verify(vc2, nil)

		if !assert.Error(t, err) {
			return
		}
		assert.Contains(t, err.Error(), "illegal base64 data")
	})

	t.Run("error - resolving key", func(t *testing.T) {
		ctx := newMockContext(t)
		instance := ctx.vcr
		defer ctx.ctrl.Finish()

		ctx.vdr.EXPECT().ResolveSigningKey(kid, nil).Return(nil, errors.New("b00m!"))

		err := instance.Verify(vc, nil)

		assert.Error(t, err)
	})

	t.Run("error - not valid yet", func(t *testing.T) {
		ctx := newMockContext(t)
		instance := ctx.vcr
		defer ctx.ctrl.Finish()
		at := vc.IssuanceDate.Add(-1 * time.Minute)

		ctx.vdr.EXPECT().ResolveSigningKey(kid, gomock.Any()).Return(pk, nil)

		err := instance.Verify(vc, &at)

		assert.Error(t, err)
	})
}

func TestVcr_Write(t *testing.T) {
	// load VC
	vc := did.VerifiableCredential{}
	vcJSON, _ := ioutil.ReadFile("test/vc.json")
	json.Unmarshal(vcJSON, &vc)

	// load pub key
	pke := storage.PublicKeyEntry{}
	pkeJSON, _ := ioutil.ReadFile("test/public.json")
	json.Unmarshal(pkeJSON, &pke)
	pk, _ := jwk.PublicKeyOf(pke.JWK())

	t.Run("ok", func(t *testing.T) {
		ctx := newMockContext(t)
		defer ctx.ctrl.Finish()

		ctx.tx.EXPECT().Subscribe(gomock.Any(), gomock.Any())
		ctx.vcr.Configure(core.ServerConfig{Datadir: io.TestDirectory(t)})
		ctx.vdr.EXPECT().ResolveSigningKey(gomock.Any(), nil).Return(pk, nil)

		err := ctx.vcr.Write(vc)

		assert.NoError(t, err)
	})

	t.Run("error - validation", func(t *testing.T) {
		ctx := newMockContext(t)
		defer ctx.ctrl.Finish()

		ctx.tx.EXPECT().Subscribe(gomock.Any(), gomock.Any())
		ctx.vcr.Configure(core.ServerConfig{Datadir: io.TestDirectory(t)})

		err := ctx.vcr.Write(did.VerifiableCredential{})

		assert.Error(t, err)
	})
}

func validNutsOrganizationCredential() *did.VerifiableCredential {
	uri, _ := did.ParseURI(credential.NutsOrganizationCredentialType)
	issuer, _ := did.ParseURI(vdr.RandomDID.String())
=======
func validNutsOrganizationCredential() *did.VerifiableCredential {
	u, _ := url.Parse(credential.NutsOrganizationCredentialType)
	uri := did.URI{URL: *u}

	u2, _ := url.Parse(vdr.RandomDID.String())
	issuer := did.URI{URL: *u2}
>>>>>>> 3b8f5013

	var credentialSubject = make(map[string]interface{})
	credentialSubject["id"] = vdr.AltRandomDID.String()
	credentialSubject["organization"] = map[string]interface{}{
		"name": "Because we care B.V.",
		"city": "EIbergen",
	}

	return &did.VerifiableCredential{
<<<<<<< HEAD
		Type:              []did.URI{*uri},
		Issuer:            *issuer,
=======
		Type:              []did.URI{uri},
		Issuer:            issuer,
>>>>>>> 3b8f5013
		IssuanceDate:      time.Now(),
		CredentialSubject: []interface{}{credentialSubject},
	}
}<|MERGE_RESOLUTION|>--- conflicted
+++ resolved
@@ -20,24 +20,16 @@
 package vcr
 
 import (
-<<<<<<< HEAD
 	"encoding/json"
 	"errors"
 	"io/ioutil"
-=======
-	"errors"
-	"net/url"
->>>>>>> 3b8f5013
 	"os"
 	"path"
 	"testing"
 	"time"
 
 	"github.com/golang/mock/gomock"
-<<<<<<< HEAD
 	"github.com/lestrrat-go/jwx/jwk"
-=======
->>>>>>> 3b8f5013
 	"github.com/nuts-foundation/go-did"
 	"github.com/nuts-foundation/go-leia"
 	"github.com/nuts-foundation/nuts-node/core"
@@ -60,43 +52,23 @@
 
 	t.Run("ok", func(t *testing.T) {
 		testDir := io.TestDirectory(t)
-<<<<<<< HEAD
 		instance := NewTestVCRInstance(testDir)
-=======
-		instance := NewVCRInstance(nil, nil, nil).(*vcr)
->>>>>>> 3b8f5013
 
 		t.Run("loads default templates", func(t *testing.T) {
 			cTemplates := instance.registry.ConceptTemplates()
 
-<<<<<<< HEAD
 			if !assert.Len(t, cTemplates, 1) {
 				return
 			}
 
 			orgTemplate := cTemplates["organization"]
 
-=======
-		t.Run("loads default templates", func(t *testing.T) {
-			cTemplates := instance.registry.ConceptTemplates()
-
-			if !assert.Len(t, cTemplates, 1) {
-				return
-			}
-
-			orgTemplate := cTemplates["organization"]
-
->>>>>>> 3b8f5013
 			assert.NotNil(t, orgTemplate)
 		})
 
 		t.Run("initializes DB", func(t *testing.T) {
 			fsPath := path.Join(testDir, "vcr", "credentials.db")
-<<<<<<< HEAD
 			_, err := os.Stat(fsPath)
-=======
-			_, err = os.Stat(fsPath)
->>>>>>> 3b8f5013
 			assert.NoError(t, err)
 		})
 	})
@@ -150,7 +122,6 @@
 	assert.Equal(t, "Because we care BV", c["name"])
 }
 
-<<<<<<< HEAD
 func TestVCR_Resolve(t *testing.T) {
 	testDir := io.TestDirectory(t)
 	instance := NewTestVCRInstance(testDir)
@@ -181,8 +152,6 @@
 	})
 }
 
-=======
->>>>>>> 3b8f5013
 func TestVcr_Instance(t *testing.T) {
 	testDir := io.TestDirectory(t)
 	instance := NewTestVCRInstance(testDir)
@@ -212,11 +181,7 @@
 		ctx.vdr.EXPECT().ResolveAssertionKey(*vdr.RandomDID).Return(vdr.RandomDID.URI(), nil)
 		ctx.crypto.EXPECT().SignJWS(gomock.Any(), gomock.Any(), vdr.RandomDID.String()).Return("hdr.pay.sig", nil)
 		ctx.tx.EXPECT().CreateTransaction(
-<<<<<<< HEAD
 			vcDocumentType,
-=======
-			"application/vc+json;type=NutsOrganizationCredential",
->>>>>>> 3b8f5013
 			gomock.Any(),
 			vdr.RandomDID.String(),
 			nil,
@@ -228,21 +193,13 @@
 		assert.NoError(t, err)
 		assert.NotNil(t, issued)
 
-<<<<<<< HEAD
 		var proof = make([]did.JSONWebSignature2020Proof, 1)
-=======
-		var proof = make([]JSONWebSignature2020Proof, 1)
->>>>>>> 3b8f5013
 		err = issued.UnmarshalProofValue(&proof)
 		if !assert.NoError(t, err) {
 			return
 		}
 
-<<<<<<< HEAD
 		assert.Equal(t, "hdr..sig", proof[0].Jws)
-=======
-		assert.Equal(t, "hdr.sig", proof[0].Jws)
->>>>>>> 3b8f5013
 	})
 
 	t.Run("error - unknown DID", func(t *testing.T) {
@@ -297,10 +254,7 @@
 		_, err := instance.Issue(*cred)
 
 		assert.Error(t, err)
-<<<<<<< HEAD
-=======
 		assert.True(t, errors.Is(err, credential.ErrValidation))
->>>>>>> 3b8f5013
 	})
 
 	t.Run("error - signing failed", func(t *testing.T) {
@@ -326,11 +280,7 @@
 		ctx.vdr.EXPECT().ResolveAssertionKey(*vdr.RandomDID).Return(vdr.RandomDID.URI(), nil)
 		ctx.crypto.EXPECT().SignJWS(gomock.Any(), gomock.Any(), vdr.RandomDID.String()).Return("hdr.pay.sig", nil)
 		ctx.tx.EXPECT().CreateTransaction(
-<<<<<<< HEAD
 			vcDocumentType,
-=======
-			"application/vc+json;type=NutsOrganizationCredential",
->>>>>>> 3b8f5013
 			gomock.Any(),
 			vdr.RandomDID.String(),
 			nil,
@@ -343,7 +293,6 @@
 	})
 }
 
-<<<<<<< HEAD
 func TestVcr_Verify(t *testing.T) {
 	// load VC
 	vc := did.VerifiableCredential{}
@@ -550,14 +499,6 @@
 func validNutsOrganizationCredential() *did.VerifiableCredential {
 	uri, _ := did.ParseURI(credential.NutsOrganizationCredentialType)
 	issuer, _ := did.ParseURI(vdr.RandomDID.String())
-=======
-func validNutsOrganizationCredential() *did.VerifiableCredential {
-	u, _ := url.Parse(credential.NutsOrganizationCredentialType)
-	uri := did.URI{URL: *u}
-
-	u2, _ := url.Parse(vdr.RandomDID.String())
-	issuer := did.URI{URL: *u2}
->>>>>>> 3b8f5013
 
 	var credentialSubject = make(map[string]interface{})
 	credentialSubject["id"] = vdr.AltRandomDID.String()
@@ -567,13 +508,8 @@
 	}
 
 	return &did.VerifiableCredential{
-<<<<<<< HEAD
 		Type:              []did.URI{*uri},
 		Issuer:            *issuer,
-=======
-		Type:              []did.URI{uri},
-		Issuer:            issuer,
->>>>>>> 3b8f5013
 		IssuanceDate:      time.Now(),
 		CredentialSubject: []interface{}{credentialSubject},
 	}
