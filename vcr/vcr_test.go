--- conflicted
+++ resolved
@@ -123,12 +123,11 @@
 
 		cs := creds[0].CredentialSubject[0]
 		m := cs.(map[string]interface{})
-		c := m["company"].(map[string]interface{})
-
-		assert.Equal(t, "Because we care BV", c["name"])
-	})
-
-<<<<<<< HEAD
+		c := m["human"].(map[string]interface{})
+
+		assert.Equal(t, "fair", c["hairColour"])
+	})
+
 	t.Run("ok - untrusted", func(t *testing.T) {
 		creds, err := instance.Search(q)
 		if !assert.NoError(t, err) {
@@ -153,13 +152,6 @@
 
 		assert.Len(t, creds, 0)
 	})
-=======
-	cs := creds[0].CredentialSubject[0]
-	m := cs.(map[string]interface{})
-	c := m["human"].(map[string]interface{})
-
-	assert.Equal(t, "fair", c["hairColour"])
->>>>>>> bb05d27f
 }
 
 func TestVCR_Resolve(t *testing.T) {
@@ -176,10 +168,7 @@
 	}
 
 	t.Run("ok", func(t *testing.T) {
-<<<<<<< HEAD
 		instance.trustConfig.AddTrust(testVC.Type[0], testVC.Issuer)
-=======
->>>>>>> bb05d27f
 		vc, err := instance.Resolve(*testVC.ID)
 
 		if !assert.NoError(t, err) {
@@ -572,7 +561,6 @@
 			nil,
 			gomock.Any(),
 		)
-<<<<<<< HEAD
 
 		r, err := ctx.vcr.Revoke(*vc.ID)
 
@@ -598,46 +586,29 @@
 		assert.Equal(t, ErrNotFound, err)
 	})
 
-	t.Run("error - already revoked", func(t *testing.T) {
-=======
-
-		r, err := ctx.vcr.Revoke(*vc.ID)
-
-		if !assert.NoError(t, err) {
-			return
-		}
-
-		assert.Equal(t, "hdr..sig", r.Proof.Jws)
-	})
-
 	t.Run("error - not found", func(t *testing.T) {
->>>>>>> bb05d27f
-		ctx := newMockContext(t)
-		defer ctx.ctrl.Finish()
-		ctx.tx.EXPECT().Subscribe(gomock.Any(), gomock.Any()).Times(2)
-		ctx.vcr.Configure(core.ServerConfig{Datadir: io.TestDirectory(t)})
-<<<<<<< HEAD
-		ctx.vcr.writeCredential(vc)
-
-=======
-
-		_, err := ctx.vcr.Revoke(did.URI{})
-
-		if !assert.Error(t, err) {
-			return
-		}
-
-		assert.Equal(t, ErrNotFound, err)
-	})
-
-	t.Run("error - already revoked", func(t *testing.T) {
 		ctx := newMockContext(t)
 		defer ctx.ctrl.Finish()
 		ctx.tx.EXPECT().Subscribe(gomock.Any(), gomock.Any()).Times(2)
 		ctx.vcr.Configure(core.ServerConfig{Datadir: io.TestDirectory(t)})
 		ctx.vcr.writeCredential(vc)
 
->>>>>>> bb05d27f
+		_, err := ctx.vcr.Revoke(did.URI{})
+
+		if !assert.Error(t, err) {
+			return
+		}
+
+		assert.Equal(t, ErrNotFound, err)
+	})
+
+	t.Run("error - already revoked", func(t *testing.T) {
+		ctx := newMockContext(t)
+		defer ctx.ctrl.Finish()
+		ctx.tx.EXPECT().Subscribe(gomock.Any(), gomock.Any()).Times(2)
+		ctx.vcr.Configure(core.ServerConfig{Datadir: io.TestDirectory(t)})
+		ctx.vcr.writeCredential(vc)
+
 		err := ctx.vcr.writeRevocation(r)
 		if !assert.NoError(t, err) {
 			return
@@ -725,11 +696,7 @@
 		instance := ctx.vcr
 		defer ctx.ctrl.Finish()
 		r2 := r
-<<<<<<< HEAD
-		r2.StatusReason = "sig fails"
-=======
 		r2.Reason = "sig fails"
->>>>>>> bb05d27f
 
 		ctx.vdr.EXPECT().ResolveSigningKey(kid, gomock.Any()).Return(pk, nil)
 
