/*
 * Nuts node
 * Copyright (C) 2021 Nuts community
 *
 * This program is free software: you can redistribute it and/or modify
 * it under the terms of the GNU General Public License as published by
 * the Free Software Foundation, either version 3 of the License, or
 * (at your option) any later version.
 *
 * This program is distributed in the hope that it will be useful,
 * but WITHOUT ANY WARRANTY; without even the implied warranty of
 * MERCHANTABILITY or FITNESS FOR A PARTICULAR PURPOSE.  See the
 * GNU General Public License for more details.
 *
 * You should have received a copy of the GNU General Public License
 * along with this program.  If not, see <https://www.gnu.org/licenses/>.
 *
 */

package vcr

import (
	"encoding/base64"
	"encoding/json"
	"fmt"
	"io/fs"
	"path"
	"strings"
	"time"

<<<<<<< HEAD
	"github.com/lestrrat-go/jwx/jwa"
=======
>>>>>>> 8601cf2a
	"github.com/lestrrat-go/jwx/jws"
	"github.com/nuts-foundation/go-did"
	"github.com/nuts-foundation/go-leia"
	"github.com/nuts-foundation/nuts-node/core"
	"github.com/nuts-foundation/nuts-node/crypto"
	"github.com/nuts-foundation/nuts-node/crypto/hash"
	"github.com/nuts-foundation/nuts-node/network"
	"github.com/nuts-foundation/nuts-node/vcr/concept"
	"github.com/nuts-foundation/nuts-node/vcr/credential"
	"github.com/nuts-foundation/nuts-node/vcr/logging"
	vdr "github.com/nuts-foundation/nuts-node/vdr/types"
	"github.com/pkg/errors"
)

// NewVCRInstance creates a new vcr instance with default config and empty concept registry
func NewVCRInstance(signer crypto.JWSSigner, docResolver vdr.Resolver, network network.Transactions) VCR {
	return &vcr{
		config:      DefaultConfig(),
		registry:    concept.NewRegistry(),
		signer:      signer,
		docResolver: docResolver,
		network:     network,
	}
}

type vcr struct {
	registry    concept.Registry
	config      Config
	store       leia.Store
	signer      crypto.JWSSigner
	docResolver vdr.Resolver
	network     network.Transactions
}

// JSONWebSignature2020Proof is a VC proof with a signature according to JsonWebSignature2020
type JSONWebSignature2020Proof struct {
	did.Proof
	Jws string `json:"jws,omitempty"`
}

func (c *vcr) Registry() concept.Registry {
	return c.registry
}

func (c *vcr) Configure(config core.ServerConfig) error {
	var err error
	fsPath := path.Join(config.Datadir, "vcr", "credentials.db")

	// load VC concept templates
	if err = c.loadTemplates(); err != nil {
		return err
	}

	// setup DB connection
	if c.store, err = leia.NewStore(fsPath); err != nil {
		return err
	}

	// init indices
	if err = c.initIndices(); err != nil {
		return err
	}

	return nil
}

func (c *vcr) loadTemplates() error {
<<<<<<< HEAD
	list, err := fs.Glob(defaultTemplates, "**/*.json")
=======
	list, err := fs.Glob(defaultTemplates, "**/*.json.template")
>>>>>>> 8601cf2a
	if err != nil {
		return err
	}

	for _, f := range list {
		bytes, err := defaultTemplates.ReadFile(f)
		if err != nil {
			return err
		}
		t, err := concept.ParseTemplate(string(bytes))
		if err != nil {
			return err
		}

		if err = c.registry.Add(t); err != nil {
			return err
		}
	}

	return nil
}

func (c *vcr) initIndices() error {
	for _, templates := range c.registry.ConceptTemplates() {
		for _, t := range templates {
			collection := c.store.Collection(t.VCType())
			for i, index := range t.Indices() {
				var leiaParts []leia.IndexPart

				for _, iParts := range index {
					name := iParts
					jsonPath := t.ToVCPath(iParts)
					leiaParts = append(leiaParts, leia.NewJSONIndexPart(name, jsonPath))
				}

				if err := collection.AddIndex(leia.NewIndex(fmt.Sprintf("index_%d", i), leiaParts...)); err != nil {
					return err
				}
			}
		}
	}

	// generic indices
	gIndex := c.globalIndex()
	if err := gIndex.AddIndex(leia.NewIndex("index_id", leia.NewJSONIndexPart(concept.IDField, concept.IDField))); err != nil {
		return err
	}
	if err := gIndex.AddIndex(leia.NewIndex("index_issuer", leia.NewJSONIndexPart(concept.IssuerField, concept.IssuerField))); err != nil {
		return err
	}

	return nil
}

func (c *vcr) globalIndex() leia.Collection {
	return c.store.Collection(leia.GlobalCollection)
}

func (c *vcr) Name() string {
	return moduleName
}

func (c *vcr) ConfigKey() string {
	return configKey
}

func (c *vcr) Config() interface{} {
	return &c.config
}

func (c *vcr) Search(query concept.Query) ([]did.VerifiableCredential, error) {
	//transform query to leia query, for each template a query is returned
	queries := c.convert(query)

	var VCs = make([]did.VerifiableCredential, 0)
	for vcType, q := range queries {
		docs, err := c.store.Collection(vcType).Find(q)
		if err != nil {
			return nil, err
		}
		for _, doc := range docs {
			vc := did.VerifiableCredential{}
			err = json.Unmarshal(doc, &vc)
			if err != nil {
				return nil, errors.Wrap(err, "unable to parse credential from db")
			}
			VCs = append(VCs, vc)
		}
	}

	return VCs, nil
}

func (c *vcr) Issue(vc did.VerifiableCredential) (*did.VerifiableCredential, error) {
	validator, builder := credential.FindValidatorAndBuilder(vc)
	if validator == nil || builder == nil {
<<<<<<< HEAD
		return nil, errors.New("validation failed: unknown credential type")
=======
		return nil, errors.New("unknown credential type")
>>>>>>> 8601cf2a
	}

	// find issuer
	issuer, err := did.ParseDID(vc.Issuer.String())
	if err != nil {
<<<<<<< HEAD
		return nil, fmt.Errorf("validation failed: failed to parse issuer: %w", err)
=======
		return nil, fmt.Errorf("failed to parse issuer: %w", err)
>>>>>>> 8601cf2a
	}

	// resolve an assertionMethod key for issuer
	kid, err := c.docResolver.ResolveAssertionKey(*issuer)
	if err != nil {
<<<<<<< HEAD
		return nil, fmt.Errorf("validation failed: invalid issuer: %w", err)
=======
		return nil, fmt.Errorf("invalid issuer: %w", err)
>>>>>>> 8601cf2a
	}

	// set defaults
	builder.Fill(&vc)

	// sign
	if err := c.generateProof(&vc, kid); err != nil {
		return nil, fmt.Errorf("failed to generate credential proof: %w", err)
	}

	// do same validation as network nodes
	if err := validator.Validate(vc); err != nil {
<<<<<<< HEAD
		return nil, fmt.Errorf("validation failed: %w", err)
=======
		return nil, err
>>>>>>> 8601cf2a
	}

	payload, err := json.Marshal(vc)
	if err != nil {
		return nil, err
	}

	_, err = c.network.CreateTransaction(createDocumentType(builder.Type()), payload, kid.String(), nil, vc.IssuanceDate)
	if err != nil {
		return nil, fmt.Errorf("failed to publish credential: %w", err)
	}

<<<<<<< HEAD
	logging.Log().Infof("Verifiable Credential created: %s", vc.ID)
=======
	logging.Log().Infof("Verifiable Credential issued: %s", vc.ID)
>>>>>>> 8601cf2a

	return &vc, nil
}

func (c *vcr) Resolve(ID string) (did.VerifiableCredential, error) {
	vc := did.VerifiableCredential{}
	qp := leia.Eq(concept.IDField, ID)
	q := leia.New(qp)

	gIndex := c.globalIndex()
	docs, err := gIndex.Find(q)
	if err != nil {
		return vc, err
	}

	if len(docs) != 1 {
		return vc, ErrNotFound
	}

	err = json.Unmarshal(docs[0], &vc)
	if err != nil {
		return vc, errors.Wrap(err, "unable to parse credential from db")
	}

	return vc, nil
}

func (c *vcr) Verify(vc did.VerifiableCredential, at time.Time) error {
	// it must have valid content
	validator, _ := credential.FindValidatorAndBuilder(vc)
	if validator == nil {
		return errors.New("unknown credential type")
	}

	if err := validator.Validate(vc); err != nil {
		return err
	}

	// create correct challenge for verification
	payload, err := generateCredentialChallenge(vc)
	if err != nil {
		return fmt.Errorf("cannot generate challenge: %w", err)
	}

	// extract proof, can't fail already done in generateCredentialChallenge
	var proofs = make([]JSONWebSignature2020Proof, 0)
	_ = vc.UnmarshalProofValue(&proofs)
	proof := proofs[0]
	splittedJws := strings.Split(proof.Jws, "..")
	if len(splittedJws) != 2 {
		return errors.New("invalid 'jws' value in proof")
	}
	sig, err := base64.RawURLEncoding.DecodeString(splittedJws[1])
	if err != nil {
		return err
	}

	// find key
	pk, err := c.docResolver.ResolveSigningKey(proof.VerificationMethod.String(), &at)
	if err != nil {
		return err
	}

	// the proof must be correct
	verifier, _ := jws.NewVerifier(jwa.ES256)
	// the jws lib can't do this for us, so we concat hdr with payload for verification
	challenge := fmt.Sprintf("%s.%s", splittedJws[0], base64.RawURLEncoding.EncodeToString(payload))
	if err = verifier.Verify([]byte(challenge), sig, pk); err != nil {
		return err
	}

	// next check timeRestrictions
	if vc.IssuanceDate.After(at) {
		return errors.New("credential not valid yet at given time")
	}
	if vc.ExpirationDate != nil && (*vc.ExpirationDate).Before(at) {
		return errors.New("credential not valid anymore at given time")
	}

	// check if issuer is trusted
	// todo requires trusted config

	return nil
}

<<<<<<< HEAD
=======
func (c *vcr) Verify(vc did.VerifiableCredential, at time.Time) error {
	// it must have valid content
	validator, _ := credential.FindValidatorAndBuilder(vc)
	if validator == nil {
		return errors.New("unknown credential type")
	}

	if err := validator.Validate(vc); err != nil {
		return err
	}

	// create correct challenge for verification
	payload, err := generateCredentialChallenge(vc)
	if err != nil {
		return fmt.Errorf("cannot generate challenge: %w", err)
	}

	// extract proof, can't fail already done in generateCredentialChallenge
	var proofs = make([]JSONWebSignature2020Proof, 0)
	_ = vc.UnmarshalProofValue(&proofs)
	proof := proofs[0]
	splittedJws := strings.Split(proof.Jws, "..")
	if len(splittedJws) != 2 {
		return errors.New("invalid 'jws' value in proof")
	}
	sig, err := base64.RawURLEncoding.DecodeString(splittedJws[1])
	if err != nil {
		return err
	}

	// find key
	pk, err := c.docResolver.ResolveSigningKey(proof.VerificationMethod.String(), &at)
	if err != nil {
		return err
	}

	// the proof must be correct
	alg, err := crypto.SignatureAlgorithm(pk)
	if err != nil {
		return err
	}

	verifier, _ := jws.NewVerifier(alg)
	// the jws lib can't do this for us, so we concat hdr with payload for verification
	challenge := fmt.Sprintf("%s.%s", splittedJws[0], base64.RawURLEncoding.EncodeToString(payload))
	if err = verifier.Verify([]byte(challenge), sig, pk); err != nil {
		return err
	}

	// next check timeRestrictions
	if vc.IssuanceDate.After(at) {
		return errors.New("credential not valid yet at given time")
	}
	if vc.ExpirationDate != nil && (*vc.ExpirationDate).Before(at) {
		return errors.New("credential not valid anymore at given time")
	}

	// check if issuer is trusted
	// todo requires trusted config

	return nil
}

>>>>>>> 8601cf2a
func createDocumentType(vcType string) string {
	return fmt.Sprintf(vcDocumentType, vcType)
}

// convert returns a map of credential type to query
// credential type is then used as collection input
func (c *vcr) convert(query concept.Query) map[string]leia.Query {
	var qs = make(map[string]leia.Query, 0)

	for _, tq := range query.Parts() {
		var q leia.Query
		for _, clause := range tq.Clauses {
			// todo this should map better
			qp := leia.Range(clause.Key(), clause.Seek(), clause.Match())
			if q == nil {
				q = leia.New(qp)
			} else {
				q = q.And(qp)
			}
		}
		qs[tq.VCType()] = q
	}

	return qs
}

func (c *vcr) generateProof(vc *did.VerifiableCredential, kid did.URI) error {
	// create proof
	pr := did.Proof{
		Type:               "JsonWebSignature2020",
		ProofPurpose:       "assertionMethod",
		VerificationMethod: kid,
		Created:            vc.IssuanceDate,
	}
	vc.Proof = []interface{}{pr}

	// create correct signing challenge
	challenge, err := generateCredentialChallenge(*vc)
	if err != nil {
		return err
	}

	sig, err := c.signer.SignJWS(challenge, detachedJWSHeaders(), kid.String())
	if err != nil {
		return err
	}

	// remove payload from sig since a detached jws is required.
	dsig := toDetachedSignature(sig)

	vc.Proof = []interface{}{
		JSONWebSignature2020Proof{
			pr,
			dsig,
		},
	}

	return nil
}

func generateCredentialChallenge(vc did.VerifiableCredential) ([]byte, error) {
	var proofs = make([]JSONWebSignature2020Proof, 1)

	if err := vc.UnmarshalProofValue(&proofs); err != nil {
		return nil, err
	}

	if len(proofs) != 1 {
		return nil, errors.New("expected a single Proof for challenge generation")
	}

	// payload
	vc.Proof = nil
	payload, err := json.Marshal(vc)
	if err != nil {
		return nil, err
	}

	// proof
	proof := proofs[0]
	proof.Jws = ""
	prJSON, err := json.Marshal(proof)
	if err != nil {
		return nil, err
	}

	tbs := append(hash.SHA256Sum(prJSON).Slice(), hash.SHA256Sum(payload).Slice()...)

	return tbs, nil
}

// detachedJWSHeaders creates headers for JsonWebSignature2020
// the alg will be based upon the key
// {"b64":false,"crit":["b64"]}
func detachedJWSHeaders() map[string]interface{} {
	return map[string]interface{}{
		"b64":  false,
		"crit": []string{"b64"},
	}
}

// toDetachedSignature removes the middle part of the signature
func toDetachedSignature(sig string) string {
	splitted := strings.Split(sig, ".")
	return strings.Join([]string{splitted[0], splitted[2]}, "..")
}<|MERGE_RESOLUTION|>--- conflicted
+++ resolved
@@ -28,10 +28,6 @@
 	"strings"
 	"time"
 
-<<<<<<< HEAD
-	"github.com/lestrrat-go/jwx/jwa"
-=======
->>>>>>> 8601cf2a
 	"github.com/lestrrat-go/jwx/jws"
 	"github.com/nuts-foundation/go-did"
 	"github.com/nuts-foundation/go-leia"
@@ -99,11 +95,7 @@
 }
 
 func (c *vcr) loadTemplates() error {
-<<<<<<< HEAD
-	list, err := fs.Glob(defaultTemplates, "**/*.json")
-=======
 	list, err := fs.Glob(defaultTemplates, "**/*.json.template")
->>>>>>> 8601cf2a
 	if err != nil {
 		return err
 	}
@@ -200,31 +192,19 @@
 func (c *vcr) Issue(vc did.VerifiableCredential) (*did.VerifiableCredential, error) {
 	validator, builder := credential.FindValidatorAndBuilder(vc)
 	if validator == nil || builder == nil {
-<<<<<<< HEAD
-		return nil, errors.New("validation failed: unknown credential type")
-=======
 		return nil, errors.New("unknown credential type")
->>>>>>> 8601cf2a
 	}
 
 	// find issuer
 	issuer, err := did.ParseDID(vc.Issuer.String())
 	if err != nil {
-<<<<<<< HEAD
-		return nil, fmt.Errorf("validation failed: failed to parse issuer: %w", err)
-=======
 		return nil, fmt.Errorf("failed to parse issuer: %w", err)
->>>>>>> 8601cf2a
 	}
 
 	// resolve an assertionMethod key for issuer
 	kid, err := c.docResolver.ResolveAssertionKey(*issuer)
 	if err != nil {
-<<<<<<< HEAD
-		return nil, fmt.Errorf("validation failed: invalid issuer: %w", err)
-=======
 		return nil, fmt.Errorf("invalid issuer: %w", err)
->>>>>>> 8601cf2a
 	}
 
 	// set defaults
@@ -237,11 +217,7 @@
 
 	// do same validation as network nodes
 	if err := validator.Validate(vc); err != nil {
-<<<<<<< HEAD
-		return nil, fmt.Errorf("validation failed: %w", err)
-=======
 		return nil, err
->>>>>>> 8601cf2a
 	}
 
 	payload, err := json.Marshal(vc)
@@ -254,11 +230,7 @@
 		return nil, fmt.Errorf("failed to publish credential: %w", err)
 	}
 
-<<<<<<< HEAD
-	logging.Log().Infof("Verifiable Credential created: %s", vc.ID)
-=======
 	logging.Log().Infof("Verifiable Credential issued: %s", vc.ID)
->>>>>>> 8601cf2a
 
 	return &vc, nil
 }
@@ -323,66 +295,6 @@
 	}
 
 	// the proof must be correct
-	verifier, _ := jws.NewVerifier(jwa.ES256)
-	// the jws lib can't do this for us, so we concat hdr with payload for verification
-	challenge := fmt.Sprintf("%s.%s", splittedJws[0], base64.RawURLEncoding.EncodeToString(payload))
-	if err = verifier.Verify([]byte(challenge), sig, pk); err != nil {
-		return err
-	}
-
-	// next check timeRestrictions
-	if vc.IssuanceDate.After(at) {
-		return errors.New("credential not valid yet at given time")
-	}
-	if vc.ExpirationDate != nil && (*vc.ExpirationDate).Before(at) {
-		return errors.New("credential not valid anymore at given time")
-	}
-
-	// check if issuer is trusted
-	// todo requires trusted config
-
-	return nil
-}
-
-<<<<<<< HEAD
-=======
-func (c *vcr) Verify(vc did.VerifiableCredential, at time.Time) error {
-	// it must have valid content
-	validator, _ := credential.FindValidatorAndBuilder(vc)
-	if validator == nil {
-		return errors.New("unknown credential type")
-	}
-
-	if err := validator.Validate(vc); err != nil {
-		return err
-	}
-
-	// create correct challenge for verification
-	payload, err := generateCredentialChallenge(vc)
-	if err != nil {
-		return fmt.Errorf("cannot generate challenge: %w", err)
-	}
-
-	// extract proof, can't fail already done in generateCredentialChallenge
-	var proofs = make([]JSONWebSignature2020Proof, 0)
-	_ = vc.UnmarshalProofValue(&proofs)
-	proof := proofs[0]
-	splittedJws := strings.Split(proof.Jws, "..")
-	if len(splittedJws) != 2 {
-		return errors.New("invalid 'jws' value in proof")
-	}
-	sig, err := base64.RawURLEncoding.DecodeString(splittedJws[1])
-	if err != nil {
-		return err
-	}
-
-	// find key
-	pk, err := c.docResolver.ResolveSigningKey(proof.VerificationMethod.String(), &at)
-	if err != nil {
-		return err
-	}
-
-	// the proof must be correct
 	alg, err := crypto.SignatureAlgorithm(pk)
 	if err != nil {
 		return err
@@ -409,7 +321,6 @@
 	return nil
 }
 
->>>>>>> 8601cf2a
 func createDocumentType(vcType string) string {
 	return fmt.Sprintf(vcDocumentType, vcType)
 }
