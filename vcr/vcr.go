--- conflicted
+++ resolved
@@ -44,19 +44,11 @@
 )
 
 // NewVCRInstance creates a new vcr instance with default config and empty concept registry
-<<<<<<< HEAD
 func NewVCRInstance(signer crypto.JWSSigner, docResolver vdr.Resolver, network network.Transactions) VCR {
-	r := &vcr{
+	r := &vcr {
 		config:      DefaultConfig(),
 		registry:    concept.NewRegistry(),
 		signer:      signer,
-=======
-func NewVCRInstance(keystore crypto.KeyStore, docResolver vdr.Resolver, network network.Transactions) VCR {
-	return &vcr{
-		config:      DefaultConfig(),
-		registry:    concept.NewRegistry(),
-		keystore:    keystore,
->>>>>>> 3b8f5013
 		docResolver: docResolver,
 		network:     network,
 	}
@@ -70,22 +62,10 @@
 	registry    concept.Registry
 	config      Config
 	store       leia.Store
-<<<<<<< HEAD
 	signer      crypto.JWSSigner
 	docResolver vdr.Resolver
 	ambassador  Ambassador
 	network     network.Transactions
-=======
-	keystore    crypto.KeyStore
-	docResolver vdr.Resolver
-	network     network.Transactions
-}
-
-// JSONWebSignature2020Proof is a VC proof with a signature according to JsonWebSignature2020
-type JSONWebSignature2020Proof struct {
-	did.Proof
-	Jws string `json:"jws"`
->>>>>>> 3b8f5013
 }
 
 func (c *vcr) Registry() concept.Registry {
@@ -113,30 +93,6 @@
 
 	// start listening for new credentials
 	c.ambassador.Configure()
-
-	return nil
-}
-
-func (c *vcr) loadTemplates() error {
-	list, err := fs.Glob(defaultTemplates, "**/*.json")
-	if err != nil {
-		return err
-	}
-
-	for _, f := range list {
-		bytes, err := defaultTemplates.ReadFile(f)
-		if err != nil {
-			return err
-		}
-		t, err := concept.ParseTemplate(string(bytes))
-		if err != nil {
-			return err
-		}
-
-		if err = c.registry.Add(t); err != nil {
-			return err
-		}
-	}
 
 	return nil
 }
@@ -239,31 +195,19 @@
 func (c *vcr) Issue(vc did.VerifiableCredential) (*did.VerifiableCredential, error) {
 	validator, builder := credential.FindValidatorAndBuilder(vc)
 	if validator == nil || builder == nil {
-<<<<<<< HEAD
-		return nil, errors.New("validation failed: unknown credential type")
-=======
 		return nil, errors.New("unknown credential type")
->>>>>>> 3b8f5013
 	}
 
 	// find issuer
 	issuer, err := did.ParseDID(vc.Issuer.String())
 	if err != nil {
-<<<<<<< HEAD
-		return nil, fmt.Errorf("validation failed: failed to parse issuer: %w", err)
-=======
 		return nil, fmt.Errorf("failed to parse issuer: %w", err)
->>>>>>> 3b8f5013
 	}
 
 	// resolve an assertionMethod key for issuer
 	kid, err := c.docResolver.ResolveAssertionKey(*issuer)
 	if err != nil {
-<<<<<<< HEAD
-		return nil, fmt.Errorf("validation failed: invalid issuer: %w", err)
-=======
 		return nil, fmt.Errorf("invalid issuer: %w", err)
->>>>>>> 3b8f5013
 	}
 
 	// set defaults
@@ -276,11 +220,7 @@
 
 	// do same validation as network nodes
 	if err := validator.Validate(vc); err != nil {
-<<<<<<< HEAD
-		return nil, fmt.Errorf("validation failed: %w", err)
-=======
 		return nil, err
->>>>>>> 3b8f5013
 	}
 
 	payload, err := json.Marshal(vc)
@@ -288,25 +228,16 @@
 		return nil, err
 	}
 
-<<<<<<< HEAD
 	_, err = c.network.CreateTransaction(vcDocumentType, payload, kid.String(), nil, vc.IssuanceDate)
-=======
-	_, err = c.network.CreateTransaction(createDocumentType(builder.Type()), payload, kid.String(), nil, vc.IssuanceDate)
->>>>>>> 3b8f5013
 	if err != nil {
 		return nil, fmt.Errorf("failed to publish credential: %w", err)
 	}
 
-<<<<<<< HEAD
 	logging.Log().Infof("Verifiable Credential created: %s", vc.ID)
-=======
-	logging.Log().Infof("Verifiable Credential issued: %s", vc.ID)
->>>>>>> 3b8f5013
 
 	return &vc, nil
 }
 
-<<<<<<< HEAD
 func (c *vcr) Resolve(ID did.URI) (did.VerifiableCredential, error) {
 	// todo revocation and validity ?
 
@@ -442,23 +373,18 @@
 
 	_, err = c.network.CreateTransaction(revocationDocumentType, payload, kid.String(), nil, r.StatusDate)
 	if err != nil {
-		return nil, fmt.Errorf("failed to publish revocation: %w", err)
+		return fmt.Errorf("failed to publish revocation: %w", err)
 	}
 
 	logging.Log().Infof("Verifiable Credential revoked: %s", vc.ID)
 
 	return nil
-=======
-func (c *vcr) Resolve(ID string) (did.VerifiableCredential, error) {
-	panic("implement me")
->>>>>>> 3b8f5013
 }
 
 func (c *vcr) IsRevoked(ID did.URI) bool {
 	panic("implement me")
 }
 
-<<<<<<< HEAD
 func (c *vcr) Write(vc did.VerifiableCredential) error {
 	// verify first
 	if err := c.Verify(vc, nil); err != nil {
@@ -476,11 +402,8 @@
 	collection := c.store.Collection(vcType)
 
 	return collection.Add([]leia.Document{doc})
-=======
-func createDocumentType(vcType string) string {
-	return fmt.Sprintf(vcDocumentType, vcType)
->>>>>>> 3b8f5013
-}
+}
+
 
 // convert returns a map of credential type to query
 // credential type is then used as collection input
@@ -505,14 +428,6 @@
 }
 
 func (c *vcr) generateProof(vc *did.VerifiableCredential, kid did.URI) error {
-<<<<<<< HEAD
-=======
-	payload, err := json.Marshal(vc)
-	if err != nil {
-		return err
-	}
-
->>>>>>> 3b8f5013
 	// create proof
 	pr := did.Proof{
 		Type:               "JsonWebSignature2020",
@@ -520,7 +435,6 @@
 		VerificationMethod: kid,
 		Created:            vc.IssuanceDate,
 	}
-<<<<<<< HEAD
 	vc.Proof = []interface{}{pr}
 
 	// create correct signing challenge
@@ -530,15 +444,6 @@
 	}
 
 	sig, err := c.signer.SignJWS(challenge, detachedJWSHeaders(), kid.String())
-=======
-	prJSON, err := json.Marshal(pr)
-	if err != nil {
-		return err
-	}
-	tbs := append(hash.SHA256Sum(prJSON).Slice(), hash.SHA256Sum(payload).Slice()...)
-
-	sig, err := c.keystore.SignJWS(tbs, detachedJWSHeaders(), kid.String())
->>>>>>> 3b8f5013
 	if err != nil {
 		return err
 	}
@@ -547,22 +452,50 @@
 	dsig := toDetachedSignature(sig)
 
 	vc.Proof = []interface{}{
-<<<<<<< HEAD
 		did.JSONWebSignature2020Proof{
 			Proof: pr,
 			Jws:   dsig,
-=======
-		JSONWebSignature2020Proof{
-			pr,
-			dsig,
->>>>>>> 3b8f5013
 		},
 	}
 
 	return nil
 }
 
-<<<<<<< HEAD
+func (c *vcr) generateRevocationProof(r *credential.Revocation, kid did.URI) error {
+	// create proof
+	pr := did.JSONWebSignature2020Proof {
+		Proof: did.Proof {
+			Type:               "JsonWebSignature2020",
+			ProofPurpose:       "assertionMethod",
+			VerificationMethod: kid,
+			Created:            r.StatusDate,
+		},
+	}
+	r.Proof = pr
+
+	// create correct signing challenge
+	challenge, err := generateCredentialChallenge(*r)
+	if err != nil {
+		return err
+	}
+
+	sig, err := c.signer.SignJWS(challenge, detachedJWSHeaders(), kid.String())
+	if err != nil {
+		return err
+	}
+
+	// remove payload from sig since a detached jws is required.
+	dsig := toDetachedSignature(sig)
+
+	r.Proof =
+		did.JSONWebSignature2020Proof{
+			Proof: pr.Proof,
+			Jws:   dsig,
+		}
+
+	return nil
+}
+
 func generateCredentialChallenge(vc did.VerifiableCredential) ([]byte, error) {
 	var proofs = make([]did.JSONWebSignature2020Proof, 1)
 
@@ -597,11 +530,6 @@
 // detachedJWSHeaders creates headers for JsonWebSignature2020
 // the alg will be based upon the key
 // {"b64":false,"crit":["b64"]}
-=======
-// detachedJWSHeaders creates headers for JsonWebSignature2020
-// the alg will be based upon the key
-// {"alg":"ES256","b64":false,"crit":["b64"]}
->>>>>>> 3b8f5013
 func detachedJWSHeaders() map[string]interface{} {
 	return map[string]interface{}{
 		"b64":  false,
@@ -612,9 +540,5 @@
 // toDetachedSignature removes the middle part of the signature
 func toDetachedSignature(sig string) string {
 	splitted := strings.Split(sig, ".")
-<<<<<<< HEAD
 	return strings.Join([]string{splitted[0], splitted[2]}, "..")
-=======
-	return strings.Join([]string{splitted[0], splitted[2]}, ".")
->>>>>>> 3b8f5013
 }