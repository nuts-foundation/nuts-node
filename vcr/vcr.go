--- conflicted
+++ resolved
@@ -324,14 +324,8 @@
 	if err != nil {
 		return err
 	}
-<<<<<<< HEAD
-
-	sig, err := c.keystore.SignDetachedJWS(challenge, kid.String())
-=======
-	tbs := append(hash.SHA256Sum(prJSON).Slice(), hash.SHA256Sum(payload).Slice()...)
-
-	sig, err := c.keystore.SignJWS(tbs, detachedJWSHeaders(), kid.String())
->>>>>>> d2c92399
+
+	sig, err := c.keystore.SignJWS(challenge, detachedJWSHeaders(), kid.String())
 	if err != nil {
 		return err
 	}
@@ -349,7 +343,6 @@
 	return nil
 }
 
-<<<<<<< HEAD
 func generateCredentialChallenge(vc did.VerifiableCredential) ([]byte, error) {
 	var proofs = make([]JSONWebSignature2020Proof, 1)
 
@@ -383,7 +376,7 @@
 	copy(tbs[len(prHash):], vcHash)
 
 	return tbs, nil
-=======
+}
 // detachedJWSHeaders creates headers for JsonWebSignature2020
 // the alg will be based upon the key
 // {"alg":"ES256","b64":false,"crit":["b64"]}
@@ -398,5 +391,4 @@
 func toDetachedSignature(sig string) string {
 	splitted := strings.Split(sig, ".")
 	return strings.Join([]string{splitted[0], splitted[2]}, ".")
->>>>>>> d2c92399
 }