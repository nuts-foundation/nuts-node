--- conflicted
+++ resolved
@@ -21,10 +21,9 @@
 
 import (
 	"errors"
-<<<<<<< HEAD
-=======
 	"fmt"
->>>>>>> c0ec3389
+	"github.com/nuts-foundation/go-did/did"
+	"errors"
 	"github.com/nuts-foundation/go-did/did"
 	"github.com/nuts-foundation/go-did/vc"
 	"github.com/nuts-foundation/nuts-node/vcr/signature/proof"
@@ -60,13 +59,10 @@
 	return vcTypes
 }
 
-<<<<<<< HEAD
-=======
 // PresentationSigner returns the DID of the signer of the presentation.
 // It does not do any signature validation.
 // For JWTs it returns the issuer (iss) of the JWT.
 // For JSON-LD it returns the verification method of the proof.
->>>>>>> c0ec3389
 func PresentationSigner(presentation vc.VerifiablePresentation) (*did.DID, error) {
 	switch presentation.Format() {
 	case vc.JWTPresentationProofFormat:
@@ -76,10 +72,6 @@
 			return nil, errors.New("JWT presentation does not have 'iss' claim")
 		}
 		return did.ParseDID(issuer)
-<<<<<<< HEAD
-	default:
-		return nil, errors.New("unsupported presentation format")
-=======
 	case vc.JSONLDCredentialProofFormat:
 		fallthrough
 	default:
@@ -95,6 +87,5 @@
 			return nil, fmt.Errorf("invalid verification method for JSON-LD presentation: %w", err)
 		}
 		return &verificationMethod.DID, nil
->>>>>>> c0ec3389
 	}
 }