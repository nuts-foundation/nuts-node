--- conflicted
+++ resolved
@@ -34,49 +34,6 @@
 	Validate(credential did.VerifiableCredential) error
 }
 
-// validate the default fields
-func validate(credential did.VerifiableCredential) error {
-
-	if !credential.IsType(did.VerifiableCredentialTypeV1URI()) {
-<<<<<<< HEAD
-		return errors.New("validation failed: 'VerifiableCredential' is required")
-	}
-
-	if !credential.ContainsContext(did.VCContextV1URI()) {
-		return errors.New("validation failed: default context is required")
-	}
-
-	if !credential.ContainsContext(*NutsContextURI) {
-		return errors.New("validation failed: nuts context is required")
-=======
-		return failure("'VerifiableCredential' is required")
-	}
-
-	if !credential.ContainsContext(did.VCContextV1URI()) {
-		return failure("default context is required")
-	}
-
-	if !credential.ContainsContext(*NutsContextURI) {
-		return failure("nuts context is required")
->>>>>>> 02d92798
-	}
-
-	if credential.ID == nil {
-		return errors.New("validation failed: 'ID' is required")
-	}
-
-	if credential.IssuanceDate.IsZero() {
-		return errors.New("validation failed: 'issuanceDate' is required")
-	}
-
-	if credential.Proof == nil {
-		return errors.New("validation failed: 'proof' is required")
-	}
-
-	return nil
-}
-
-<<<<<<< HEAD
 // ErrValidation is a common error indicating validation failed
 var ErrValidation = errors.New("validation failed")
 
@@ -98,28 +55,36 @@
 	return &validationError{err}
 }
 
-func containsType(credential did.VerifiableCredential, vcType string) bool {
-	for _, t := range credential.Type {
-		if t.String() == vcType {
-			return true
-		}
+// validate the default fields
+func validate(credential did.VerifiableCredential) error {
+
+	if !credential.IsType(did.VerifiableCredentialTypeV1URI()) {
+		return failure("'VerifiableCredential' is required")
 	}
 
-	return false
+	if !credential.ContainsContext(did.VCContextV1URI()) {
+		return failure("default context is required")
+	}
+
+	if !credential.ContainsContext(*NutsContextURI) {
+		return failure("nuts context is required")
+	}
+
+	if credential.ID == nil {
+		return failure("'ID' is required")
+	}
+
+	if credential.IssuanceDate.IsZero() {
+		return failure("'issuanceDate' is required")
+	}
+
+	if credential.Proof == nil {
+		return failure("'proof' is required")
+	}
+
+	return nil
 }
 
-func containsContext(credential did.VerifiableCredential, context string) bool {
-	for _, c := range credential.Context {
-		if c.String() == context {
-			return true
-		}
-	}
-
-	return false
-}
-
-=======
->>>>>>> 02d92798
 // nutsOrganizationCredentialValidator checks if there's a 'name' and 'city' in the 'organization' struct
 type nutsOrganizationCredentialValidator struct{}
 
