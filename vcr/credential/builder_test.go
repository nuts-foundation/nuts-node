/*
 * Nuts node
 * Copyright (C) 2021 Nuts community
 *
 * This program is free software: you can redistribute it and/or modify
 * it under the terms of the GNU General Public License as published by
 * the Free Software Foundation, either version 3 of the License, or
 * (at your option) any later version.
 *
 * This program is distributed in the hope that it will be useful,
 * but WITHOUT ANY WARRANTY; without even the implied warranty of
 * MERCHANTABILITY or FITNESS FOR A PARTICULAR PURPOSE.  See the
 * GNU General Public License for more details.
 *
 * You should have received a copy of the GNU General Public License
 * along with this program.  If not, see <https://www.gnu.org/licenses/>.
 *
 */

package credential

import (
	"testing"
	"time"

	"github.com/google/uuid"
	"github.com/nuts-foundation/go-did"
	"github.com/nuts-foundation/nuts-node/vdr"
	"github.com/stretchr/testify/assert"
)

func TestGenerateID(t *testing.T) {
	issuer, _ := did.ParseURI(vdr.TestDIDA.String())
	id := generateID(*issuer)

	if !assert.NotNil(t, id) {
		return
	}

	assert.Contains(t, id.String(), vdr.TestDIDA.String())

	_, err := uuid.Parse(id.Fragment)

	assert.NoError(t, err)
}

func TestDefaultBuilder_Type(t *testing.T) {
	b := defaultBuilder{vcType: "type"}

	assert.Equal(t, "type", b.Type())
}

func TestDefaultBuilder_Fill(t *testing.T) {
	b := defaultBuilder{vcType: "type"}
	issuer, _ := did.ParseURI(vdr.RandomDID.String())
	vc := &did.VerifiableCredential{
		Issuer: *issuer,
	}
	defer func() {
		nowFunc = time.Now
	}()
	checkTime := time.Now()
	nowFunc = func() time.Time {
		return checkTime
	}
<<<<<<< HEAD
=======
	u2, _ := url.Parse(vdr.TestDIDA.String())
	issuer := did.URI{URL: *u2}
	vc := &did.VerifiableCredential{
		Issuer: issuer,
	}
>>>>>>> 8f81d2bd

	b.Fill(vc)

	t.Run("adds context", func(t *testing.T) {
		assert.True(t, vc.ContainsContext(did.VCContextV1URI()))
		assert.True(t, vc.ContainsContext(*NutsContextURI))
	})

	t.Run("adds type", func(t *testing.T) {
		vcType, _ := did.ParseURI("type")
		assert.True(t, vc.IsType(did.VerifiableCredentialTypeV1URI()))
		assert.True(t, vc.IsType(*vcType))
	})

	t.Run("adds issuanceDate", func(t *testing.T) {
		assert.NotEqual(t, time.Time{}, vc.IssuanceDate)
	})

	t.Run("adds ID", func(t *testing.T) {
		assert.NotNil(t, vc.ID)
	})

	t.Run("sets time", func(t *testing.T) {
		assert.Equal(t, checkTime, vc.IssuanceDate)
	})

	t.Run("default VC type is not added twice if already present", func(t *testing.T) {
		vc := &did.VerifiableCredential{
			Type:   []did.URI{did.VerifiableCredentialTypeV1URI()},
			Issuer: *issuer,
		}
		b.Fill(vc)
		assert.Len(t, vc.Type, 2)
	})
}<|MERGE_RESOLUTION|>--- conflicted
+++ resolved
@@ -52,7 +52,7 @@
 
 func TestDefaultBuilder_Fill(t *testing.T) {
 	b := defaultBuilder{vcType: "type"}
-	issuer, _ := did.ParseURI(vdr.RandomDID.String())
+	issuer, _ := did.ParseURI(vdr.TestDIDA.String())
 	vc := &did.VerifiableCredential{
 		Issuer: *issuer,
 	}
@@ -63,14 +63,6 @@
 	nowFunc = func() time.Time {
 		return checkTime
 	}
-<<<<<<< HEAD
-=======
-	u2, _ := url.Parse(vdr.TestDIDA.String())
-	issuer := did.URI{URL: *u2}
-	vc := &did.VerifiableCredential{
-		Issuer: issuer,
-	}
->>>>>>> 8f81d2bd
 
 	b.Fill(vc)
 
