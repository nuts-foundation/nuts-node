--- conflicted
+++ resolved
@@ -31,10 +31,6 @@
 
 func TestGenerateID(t *testing.T) {
 	issuer, _ := did.ParseURI(vdr.RandomDID.String())
-<<<<<<< HEAD
-
-=======
->>>>>>> 02d92798
 	id := generateID(*issuer)
 
 	if !assert.NotNil(t, id) {
