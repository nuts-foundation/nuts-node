module github.com/nuts-foundation/nuts-node

// This is the minimal version, the actual go version is determined by the images in the Dockerfile
// This version is used in automated tests such as the 'Scheduled govulncheck' action
go 1.25.3

require (
	github.com/Azure/azure-sdk-for-go/sdk/azcore v1.19.0
	github.com/Azure/azure-sdk-for-go/sdk/azidentity v1.11.0
	github.com/PaesslerAG/jsonpath v0.1.2-0.20230323094847-3484786d6f97
	github.com/alicebob/miniredis/v2 v2.35.0
	github.com/avast/retry-go/v4 v4.6.1
	github.com/cbroglie/mustache v1.4.0
	github.com/chromedp/chromedp v0.14.0
	github.com/dlclark/regexp2 v1.11.5
	github.com/go-redis/redismock/v9 v9.2.0
	github.com/goodsign/monday v1.0.2
	github.com/google/uuid v1.6.0
	github.com/hashicorp/vault/api v1.20.0
	github.com/knadh/koanf/parsers/yaml v1.1.0
	github.com/knadh/koanf/providers/env v1.1.0
	github.com/knadh/koanf/providers/file v1.2.0
	github.com/knadh/koanf/providers/posflag v1.0.1
	github.com/knadh/koanf/providers/structs v1.0.0
	github.com/knadh/koanf/v2 v2.2.2
	github.com/labstack/echo/v4 v4.13.4
	github.com/lestrrat-go/jwx/v2 v2.1.6
	github.com/mdp/qrterminal/v3 v3.2.1
	github.com/mr-tron/base58 v1.2.0
	github.com/multiformats/go-multicodec v0.9.2
	github.com/nats-io/nats-server/v2 v2.11.8
	github.com/nats-io/nats.go v1.45.0
	github.com/nuts-foundation/crypto-ecies v0.0.0-20211207143025-5b84f9efce2b
	github.com/nuts-foundation/go-did v0.17.0
	github.com/nuts-foundation/go-leia/v4 v4.1.0
	github.com/nuts-foundation/go-stoabs v1.11.0
	github.com/nuts-foundation/sqlite v1.0.0
	// check the oapi-codegen tool version in the makefile when upgrading the runtime
	github.com/oapi-codegen/runtime v1.1.2
	github.com/piprate/json-gold v0.6.0
	github.com/pressly/goose/v3 v3.24.3
	github.com/privacybydesign/irmago v0.18.1
	github.com/prometheus/client_golang v1.23.0
	github.com/prometheus/client_model v0.6.2
	github.com/redis/go-redis/v9 v9.12.1
	github.com/santhosh-tekuri/jsonschema v1.2.4
	github.com/sirupsen/logrus v1.9.3
	github.com/spf13/cobra v1.9.1
	github.com/spf13/pflag v1.0.7
	github.com/stretchr/testify v1.11.1
	github.com/twmb/murmur3 v1.1.8
	go.etcd.io/bbolt v1.4.3
	go.uber.org/atomic v1.11.0
	go.uber.org/goleak v1.3.0
	go.uber.org/mock v0.6.0
	golang.org/x/crypto v0.45.0
	golang.org/x/time v0.12.0
	google.golang.org/grpc v1.75.0
	google.golang.org/protobuf v1.36.8
	gopkg.in/Regis24GmbH/go-phonetics.v2 v2.0.3
	gopkg.in/yaml.v3 v3.0.1
	gorm.io/driver/mysql v1.6.0
	gorm.io/driver/postgres v1.6.0
	gorm.io/driver/sqlserver v1.6.1
	schneider.vip/problem v1.9.1
)

require (
	filippo.io/edwards25519 v1.1.0 // indirect
	github.com/Azure/azure-sdk-for-go/sdk/internal v1.11.2 // indirect
	github.com/Azure/azure-sdk-for-go/sdk/security/keyvault/azkeys v1.4.0
	github.com/Azure/azure-sdk-for-go/sdk/security/keyvault/internal v1.2.0 // indirect
	github.com/AzureAD/microsoft-authentication-library-for-go v1.4.2 // indirect
	github.com/PaesslerAG/gval v1.2.2 // indirect
	github.com/alexandrevicenzi/go-sse v1.6.0 // indirect
	github.com/apapsch/go-jsonmerge/v2 v2.0.0 // indirect
	github.com/beorn7/perks v1.0.1 // indirect
	github.com/bwesterb/byteswriter v1.0.0 // indirect
	github.com/bwesterb/go-atum v1.1.5 // indirect
	github.com/bwesterb/go-exptable v1.0.0 // indirect
	github.com/bwesterb/go-pow v1.0.0 // indirect
	github.com/bwesterb/go-xmssmt v1.5.2 // indirect
	github.com/cenkalti/backoff/v4 v4.3.0 // indirect
	github.com/cespare/xxhash v1.1.0 // indirect
	github.com/cespare/xxhash/v2 v2.3.0 // indirect
	github.com/chromedp/cdproto v0.0.0-20250724212937-08a3db8b4327 // indirect
	github.com/chromedp/sysutil v1.1.0 // indirect
	github.com/davecgh/go-spew v1.1.1 // indirect
	github.com/decred/dcrd/dcrec/secp256k1/v4 v4.4.0 // indirect
	github.com/dgryski/go-rendezvous v0.0.0-20200823014737-9f7001d12a5f // indirect
	github.com/dustin/go-humanize v1.0.1 // indirect
	github.com/edsrzf/mmap-go v1.1.0 // indirect
	github.com/eknkc/basex v1.0.1 // indirect
	github.com/fatih/structs v1.1.0 // indirect
	github.com/fsnotify/fsnotify v1.9.0 // indirect
	github.com/fxamacker/cbor v1.5.1 // indirect
	github.com/go-chi/chi/v5 v5.2.2 // indirect
	github.com/go-co-op/gocron v1.28.3 // indirect
	github.com/go-errors/errors v1.4.2 // indirect
	github.com/go-jose/go-jose/v4 v4.1.1 // indirect
	github.com/go-redis/redis/v8 v8.11.5 // indirect
	github.com/go-redsync/redsync/v4 v4.13.0 // indirect
	github.com/go-sql-driver/mysql v1.9.2 // indirect
	github.com/go-viper/mapstructure/v2 v2.4.0 // indirect
	github.com/gobwas/httphead v0.1.0 // indirect
	github.com/gobwas/pool v0.2.1 // indirect
	github.com/gobwas/ws v1.4.0 // indirect
	github.com/goccy/go-json v0.10.5 // indirect
	github.com/golang-jwt/jwt/v4 v4.5.2 // indirect
	github.com/golang-jwt/jwt/v5 v5.3.0 // indirect
	github.com/golang-sql/civil v0.0.0-20220223132316-b832511892a9 // indirect
	github.com/golang-sql/sqlexp v0.1.0 // indirect
	github.com/hashicorp/errwrap v1.1.0 // indirect
	github.com/hashicorp/go-cleanhttp v0.5.2 // indirect
	github.com/hashicorp/go-multierror v1.1.1 // indirect
	github.com/hashicorp/go-retryablehttp v0.7.7 // indirect
	github.com/hashicorp/go-rootcerts v1.0.2 // indirect
	github.com/hashicorp/go-secure-stdlib/parseutil v0.1.6 // indirect
	github.com/hashicorp/go-secure-stdlib/strutil v0.1.2 // indirect
	github.com/hashicorp/go-sockaddr v1.0.2 // indirect
	github.com/hashicorp/hcl v1.0.1-vault-7 // indirect
	github.com/inconshreveable/mousetrap v1.1.0 // indirect
	github.com/jackc/pgpassfile v1.0.0 // indirect
	github.com/jackc/pgservicefile v0.0.0-20240606120523-5a60cdf6a761 // indirect
	github.com/jackc/pgx/v5 v5.7.4 // indirect
	github.com/jackc/puddle/v2 v2.2.2 // indirect
	github.com/jinzhu/inflection v1.0.0 // indirect
	github.com/jinzhu/now v1.1.5 // indirect
	github.com/klauspost/compress v1.18.0 // indirect
	github.com/knadh/koanf/maps v0.1.2 // indirect
	github.com/kylelemons/godebug v1.1.0 // indirect
	github.com/labstack/gommon v0.4.2 // indirect
	github.com/lestrrat-go/blackmagic v1.0.3 // indirect
	github.com/lestrrat-go/httpcc v1.0.1 // indirect
	github.com/lestrrat-go/httprc v1.0.6 // indirect
	github.com/lestrrat-go/iter v1.0.2 // indirect
	github.com/lestrrat-go/option v1.0.1 // indirect
	github.com/mattn/go-colorable v0.1.14 // indirect
	github.com/mattn/go-isatty v0.0.20 // indirect
	github.com/mfridman/interpolate v0.0.2 // indirect
	github.com/mgutz/ansi v0.0.0-20200706080929-d51e80ef957d // indirect
	github.com/microsoft/go-mssqldb v1.9.3
	github.com/minio/blake2b-simd v0.0.0-20160723061019-3f5f724cb5b1 // indirect
	github.com/minio/highwayhash v1.0.3 // indirect
	github.com/minio/sha256-simd v1.0.1
	github.com/mitchellh/copystructure v1.2.0 // indirect
	github.com/mitchellh/go-homedir v1.1.0 // indirect
	github.com/mitchellh/mapstructure v1.5.0 // indirect
	github.com/mitchellh/reflectwalk v1.0.2 // indirect
	github.com/multiformats/go-base32 v0.1.0 // indirect
	github.com/multiformats/go-base36 v0.2.0 // indirect
	github.com/multiformats/go-multibase v0.2.0 // indirect
	github.com/multiformats/go-multihash v0.0.11 // indirect
	github.com/munnerz/goautoneg v0.0.0-20191010083416-a7dc8b61c822 // indirect
	github.com/nats-io/jwt/v2 v2.7.4 // indirect
	github.com/nats-io/nkeys v0.4.11 // indirect
	github.com/nats-io/nuid v1.0.1 // indirect
	github.com/ncruces/go-strftime v0.1.9 // indirect
	github.com/nightlyone/lockfile v1.0.0 // indirect
	github.com/pkg/browser v0.0.0-20240102092130-5ac0b6a4141c // indirect
	github.com/pmezard/go-difflib v1.0.0 // indirect
	github.com/pquerna/cachecontrol v0.2.0
	github.com/privacybydesign/gabi v0.0.0-20221212095008-68a086907750 // indirect
	github.com/prometheus/common v0.65.0 // indirect
	github.com/prometheus/procfs v0.16.1 // indirect
	github.com/remyoudompheng/bigfft v0.0.0-20230129092748-24d4a6f8daec // indirect
	github.com/robfig/cron/v3 v3.0.1 // indirect
	github.com/ryanuber/go-glob v1.0.0 // indirect
	github.com/segmentio/asm v1.2.0 // indirect
	github.com/sethvargo/go-retry v0.3.0 // indirect
	github.com/shengdoushi/base58 v1.0.0 // indirect
	github.com/shopspring/decimal v1.4.0 // indirect
	github.com/sietseringers/go-sse v0.0.0-20200801161811-e2cf2c63ca50 // indirect
	github.com/spaolacci/murmur3 v1.1.0 // indirect
	github.com/templexxx/cpu v0.0.9 // indirect
	github.com/templexxx/xorsimd v0.4.1 // indirect
	github.com/tidwall/gjson v1.17.0 // indirect
	github.com/tidwall/match v1.1.1 // indirect
	github.com/tidwall/pretty v1.2.0 // indirect
	github.com/timshannon/bolthold v0.0.0-20210913165410-232392fc8a6a // indirect
	github.com/valyala/bytebufferpool v1.0.0 // indirect
	github.com/valyala/fasttemplate v1.2.2 // indirect
	github.com/x-cray/logrus-prefixed-formatter v0.5.2 // indirect
	github.com/x448/float16 v0.8.4 // indirect
	github.com/yuin/gopher-lua v1.1.1 // indirect
	go.uber.org/multierr v1.11.0 // indirect
<<<<<<< HEAD
	golang.org/x/net v0.43.0 // indirect
	golang.org/x/sync v0.16.0 // indirect
	golang.org/x/sys v0.35.0 // indirect
	golang.org/x/term v0.34.0 // indirect
	golang.org/x/text v0.28.0 // indirect
	google.golang.org/genproto/googleapis/rpc v0.0.0-20250825161204-c5933d9347a5 // indirect
=======
	golang.org/x/net v0.47.0 // indirect
	golang.org/x/sync v0.18.0 // indirect
	golang.org/x/sys v0.38.0 // indirect
	golang.org/x/term v0.37.0 // indirect
	golang.org/x/text v0.31.0 // indirect
	google.golang.org/genproto/googleapis/rpc v0.0.0-20250707201910-8d1bb00bc6a7 // indirect
>>>>>>> 05374d7a
	gopkg.in/Regis24GmbH/go-diacritics.v2 v2.0.3 // indirect
	gorm.io/gorm v1.30.2
	modernc.org/mathutil v1.7.1 // indirect
	modernc.org/memory v1.11.0 // indirect
	modernc.org/sqlite v1.38.2
	rsc.io/qr v0.2.0 // indirect
)

require (
	github.com/bradfitz/gomemcache v0.0.0-20230905024940-24af94b03874
	github.com/daangn/minimemcached v1.2.0
	github.com/eko/gocache/lib/v4 v4.2.0
	github.com/eko/gocache/store/go_cache/v4 v4.2.2
	github.com/eko/gocache/store/memcache/v4 v4.2.2
	github.com/eko/gocache/store/redis/v4 v4.2.2
	github.com/patrickmn/go-cache v2.1.0+incompatible
	github.com/uptrace/opentelemetry-go-extra/otelgorm v0.3.2
	go.opentelemetry.io/contrib/instrumentation/github.com/labstack/echo/otelecho v0.63.0
	go.opentelemetry.io/contrib/instrumentation/net/http/otelhttp v0.63.0
	go.opentelemetry.io/otel v1.38.0
	go.opentelemetry.io/otel/exporters/otlp/otlplog/otlploghttp v0.14.0
	go.opentelemetry.io/otel/exporters/otlp/otlptrace/otlptracehttp v1.38.0
	go.opentelemetry.io/otel/log v0.14.0
	go.opentelemetry.io/otel/sdk v1.38.0
	go.opentelemetry.io/otel/sdk/log v0.14.0
	go.opentelemetry.io/otel/trace v1.38.0
)

require (
	github.com/benbjohnson/clock v1.3.0 // indirect
	github.com/cenkalti/backoff/v5 v5.0.3 // indirect
	github.com/felixge/httpsnoop v1.0.4 // indirect
	github.com/go-json-experiment/json v0.0.0-20250725192818-e39067aee2d2 // indirect
	github.com/go-logr/logr v1.4.3 // indirect
	github.com/go-logr/stdr v1.2.2 // indirect
	github.com/golang/mock v1.6.0 // indirect
	github.com/google/go-tpm v0.9.5 // indirect
	github.com/grpc-ecosystem/grpc-gateway/v2 v2.27.2 // indirect
	github.com/klauspost/cpuid/v2 v2.2.5 // indirect
	github.com/rs/zerolog v1.26.1 // indirect
	github.com/uptrace/opentelemetry-go-extra/otelsql v0.3.2 // indirect
	go.opentelemetry.io/auto/sdk v1.1.0 // indirect
	go.opentelemetry.io/otel/exporters/otlp/otlptrace v1.38.0 // indirect
	go.opentelemetry.io/otel/metric v1.38.0 // indirect
	go.opentelemetry.io/proto/otlp v1.7.1 // indirect
	go.yaml.in/yaml/v3 v3.0.4 // indirect
	golang.org/x/exp v0.0.0-20250620022241-b7579e27df2b // indirect
	google.golang.org/genproto/googleapis/api v0.0.0-20250825161204-c5933d9347a5 // indirect
	modernc.org/libc v1.66.3 // indirect
)<|MERGE_RESOLUTION|>--- conflicted
+++ resolved
@@ -184,21 +184,12 @@
 	github.com/x448/float16 v0.8.4 // indirect
 	github.com/yuin/gopher-lua v1.1.1 // indirect
 	go.uber.org/multierr v1.11.0 // indirect
-<<<<<<< HEAD
-	golang.org/x/net v0.43.0 // indirect
-	golang.org/x/sync v0.16.0 // indirect
-	golang.org/x/sys v0.35.0 // indirect
-	golang.org/x/term v0.34.0 // indirect
-	golang.org/x/text v0.28.0 // indirect
-	google.golang.org/genproto/googleapis/rpc v0.0.0-20250825161204-c5933d9347a5 // indirect
-=======
 	golang.org/x/net v0.47.0 // indirect
 	golang.org/x/sync v0.18.0 // indirect
 	golang.org/x/sys v0.38.0 // indirect
 	golang.org/x/term v0.37.0 // indirect
 	golang.org/x/text v0.31.0 // indirect
-	google.golang.org/genproto/googleapis/rpc v0.0.0-20250707201910-8d1bb00bc6a7 // indirect
->>>>>>> 05374d7a
+	google.golang.org/genproto/googleapis/rpc v0.0.0-20250825161204-c5933d9347a5 // indirect
 	gopkg.in/Regis24GmbH/go-diacritics.v2 v2.0.3 // indirect
 	gorm.io/gorm v1.30.2
 	modernc.org/mathutil v1.7.1 // indirect
